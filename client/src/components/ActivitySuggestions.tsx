<<<<<<< HEAD
import React from 'react';

// TODO: This component needs to be implemented by Agent-Planner
// It requires ActivitySuggestion hooks and types that are not yet available
=======
import { useState } from 'react';
import { useActivitySuggestions } from '../api';
import { ActivityTemplate } from '../types';
import { Button } from './ui/Button';
>>>>>>> 9da7a6fc

interface ActivitySuggestionsProps {
  outcomeIds?: string[];
  themeId?: number;
  domain?: string;
  subject?: string;
  onAddToPlanner?: (suggestion: unknown) => void;
}

const ActivitySuggestions: React.FC<ActivitySuggestionsProps> = () => {
  return (
<<<<<<< HEAD
    <div className="p-6 bg-white rounded-lg shadow-lg">
      <h2 className="text-2xl font-bold text-gray-900 mb-4">Activity Suggestions</h2>
      <p className="text-gray-600">
        This component is being developed by Agent-Planner and will be available soon.
      </p>
=======
    <div className="space-y-4">
      <div className="flex items-center justify-between">
        <h3 className="text-sm font-medium text-gray-700 flex items-center gap-2">
          🧩 Activity Suggestions
          {suggestions.length > 0 && (
            <span className="bg-blue-100 text-blue-800 text-xs px-2 py-0.5 rounded-full">
              {suggestions.length}
            </span>
          )}
        </h3>
        {suggestions.length >= limit && (
          <Button variant="outline" size="sm" onClick={() => setLimit((prev) => prev + 5)}>
            Show More
          </Button>
        )}
      </div>

      {suggestions.length === 0 ? (
        <div className="p-4 bg-blue-50 border border-blue-200 rounded-md text-center">
          <p className="text-blue-700 text-sm">
            {outcomeIds.length === 0 && !themeId && !domain && !subject
              ? 'Link outcomes or select a theme to see activity suggestions.'
              : 'No matching activity suggestions found. Try broadening your criteria.'}
          </p>
        </div>
      ) : (
        <div className="space-y-3">
          {suggestions.map((suggestion) => (
            <div
              key={suggestion.id}
              className="bg-white rounded-lg shadow-sm border p-3 hover:shadow-md transition-shadow"
            >
              <div className="flex items-start justify-between mb-2">
                <div className="flex-1">
                  <h4 className="font-medium text-gray-900 text-sm">{suggestion.titleEn}</h4>
                  <p className="text-xs text-gray-600">{suggestion.titleFr}</p>
                </div>
                {'relevanceScore' in suggestion && suggestion.relevanceScore !== undefined && (
                  <span
                    className={`inline-flex items-center px-2 py-1 rounded-full text-xs font-medium ${getRelevanceColor(suggestion.relevanceScore || 0)}`}
                  >
                    {getRelevanceText(suggestion.relevanceScore || 0)}
                  </span>
                )}
              </div>

              <p className="text-xs text-gray-700 mb-2 line-clamp-2">{suggestion.descriptionEn}</p>

              <div className="flex flex-wrap gap-1 mb-2">
                <span className="inline-flex items-center px-1.5 py-0.5 rounded text-xs font-medium bg-purple-100 text-purple-800">
                  {suggestion.domain}
                </span>
                <span className="inline-flex items-center px-1.5 py-0.5 rounded text-xs font-medium bg-blue-100 text-blue-800">
                  {suggestion.subject}
                </span>
                {suggestion.groupType && (
                  <span className="inline-flex items-center px-1.5 py-0.5 rounded text-xs font-medium bg-gray-100 text-gray-700">
                    {suggestion.groupType === 'Individual'
                      ? '👤'
                      : suggestion.groupType === 'Small group'
                        ? '👥'
                        : '🎓'}{' '}
                    {suggestion.groupType}
                  </span>
                )}
                {suggestion.prepTimeMin && (
                  <span className="inline-flex items-center px-1.5 py-0.5 rounded text-xs font-medium bg-yellow-100 text-yellow-800">
                    ⏱️ {suggestion.prepTimeMin}min
                  </span>
                )}
              </div>

              {suggestion.outcomeIds.length > 0 && (
                <div className="mb-2">
                  <div className="flex flex-wrap gap-1">
                    {suggestion.outcomeIds.slice(0, 3).map((outcomeId: string, index: number) => (
                      <span
                        key={index}
                        className={`text-xs px-1 py-0.5 rounded ${
                          outcomeIds.includes(outcomeId)
                            ? 'bg-green-100 text-green-800 font-medium'
                            : 'bg-gray-100 text-gray-600'
                        }`}
                      >
                        {outcomeId}
                      </span>
                    ))}
                    {suggestion.outcomeIds.length > 3 && (
                      <span className="text-xs bg-gray-100 text-gray-600 px-1 py-0.5 rounded">
                        +{suggestion.outcomeIds.length - 3} more
                      </span>
                    )}
                  </div>
                </div>
              )}

              {suggestion.theme && (
                <div className="mb-2">
                  <span className="text-xs text-gray-500">
                    Theme: {suggestion.theme.titleEn || suggestion.theme.title}
                  </span>
                </div>
              )}

              <div className="flex gap-2 pt-2 border-t border-gray-100">
                <Button
                  variant="outline"
                  size="sm"
                  onClick={() => handleAddToPlanner(suggestion)}
                  className="flex-1 text-xs"
                >
                  📅 Add to Plan
                </Button>
                <Button variant="outline" size="sm" className="px-2 text-xs" title="View details">
                  👁️
                </Button>
                <Button variant="outline" size="sm" className="px-2 text-xs" title="Save for later">
                  ⭐
                </Button>
              </div>
            </div>
          ))}
        </div>
      )}

      {/* Context Information */}
      {(outcomeIds.length > 0 || themeId || domain || subject) && (
        <div className="p-3 bg-gray-50 rounded-md">
          <p className="text-xs text-gray-600 mb-1">Suggestions based on:</p>
          <div className="flex flex-wrap gap-1">
            {outcomeIds.length > 0 && (
              <span className="text-xs bg-blue-100 text-blue-800 px-2 py-0.5 rounded">
                {outcomeIds.length} outcome{outcomeIds.length !== 1 ? 's' : ''}
              </span>
            )}
            {domain && (
              <span className="text-xs bg-purple-100 text-purple-800 px-2 py-0.5 rounded">
                {domain} domain
              </span>
            )}
            {subject && (
              <span className="text-xs bg-green-100 text-green-800 px-2 py-0.5 rounded">
                {subject} subject
              </span>
            )}
            {themeId && (
              <span className="text-xs bg-orange-100 text-orange-800 px-2 py-0.5 rounded">
                Current theme
              </span>
            )}
          </div>
        </div>
      )}
>>>>>>> 9da7a6fc
    </div>
  );
};

export default ActivitySuggestions;<|MERGE_RESOLUTION|>--- conflicted
+++ resolved
@@ -1,32 +1,83 @@
-<<<<<<< HEAD
-import React from 'react';
-
-// TODO: This component needs to be implemented by Agent-Planner
-// It requires ActivitySuggestion hooks and types that are not yet available
-=======
 import { useState } from 'react';
 import { useActivitySuggestions } from '../api';
 import { ActivityTemplate } from '../types';
 import { Button } from './ui/Button';
->>>>>>> 9da7a6fc
 
 interface ActivitySuggestionsProps {
   outcomeIds?: string[];
   themeId?: number;
   domain?: string;
   subject?: string;
-  onAddToPlanner?: (suggestion: unknown) => void;
+  onAddToPlanner?: (suggestion: ActivityTemplate) => void;
 }
 
-const ActivitySuggestions: React.FC<ActivitySuggestionsProps> = () => {
+export function ActivitySuggestions({
+  outcomeIds = [],
+  themeId,
+  domain,
+  subject,
+  onAddToPlanner,
+}: ActivitySuggestionsProps) {
+  const [limit, setLimit] = useState(5);
+
+  const {
+    data: suggestions = [],
+    isLoading,
+    error,
+  } = useActivitySuggestions({
+    suggestFor: outcomeIds.join(','),
+    theme: themeId,
+    domain,
+    subject,
+    limit,
+  });
+
+  const handleAddToPlanner = (suggestion: ActivityTemplate) => {
+    if (onAddToPlanner) {
+      onAddToPlanner(suggestion);
+    } else {
+      // Default behavior - could integrate with planner context
+      console.log('Adding to planner:', suggestion);
+    }
+  };
+
+  const getRelevanceColor = (score: number) => {
+    if (score > 0.7) return 'bg-green-100 text-green-800';
+    if (score > 0.3) return 'bg-yellow-100 text-yellow-800';
+    return 'bg-gray-100 text-gray-800';
+  };
+
+  const getRelevanceText = (score: number) => {
+    if (score > 0.7) return 'High Match';
+    if (score > 0.3) return 'Partial Match';
+    return 'General';
+  };
+
+  if (isLoading) {
+    return (
+      <div className="space-y-3">
+        <div className="flex items-center gap-2">
+          <div className="w-4 h-4 bg-blue-100 rounded animate-pulse"></div>
+          <h3 className="text-sm font-medium text-gray-700">Activity Suggestions</h3>
+        </div>
+        {[1, 2, 3].map((i) => (
+          <div key={i} className="animate-pulse">
+            <div className="h-20 bg-gray-200 rounded-md"></div>
+          </div>
+        ))}
+      </div>
+    );
+  }
+
+  if (error) {
+    return (
+      <div className="p-4 bg-red-50 border border-red-200 rounded-md">
+        <p className="text-red-700 text-sm">Failed to load suggestions. Please try again later.</p>
+      </div>
+    );
+  }
+
   return (
-<<<<<<< HEAD
-    <div className="p-6 bg-white rounded-lg shadow-lg">
-      <h2 className="text-2xl font-bold text-gray-900 mb-4">Activity Suggestions</h2>
-      <p className="text-gray-600">
-        This component is being developed by Agent-Planner and will be available soon.
-      </p>
-=======
     <div className="space-y-4">
       <div className="flex items-center justify-between">
         <h3 className="text-sm font-medium text-gray-700 flex items-center gap-2">
@@ -180,9 +231,6 @@
           </div>
         </div>
       )}
->>>>>>> 9da7a6fc
     </div>
   );
-};
-
-export default ActivitySuggestions;+}