import { Navigate, Route, Routes } from 'react-router-dom';
import SubjectsPage from './pages/SubjectsPage';
import SubjectDetailPage from './pages/SubjectDetailPage';
import MilestoneDetailPage from './pages/MilestoneDetailPage';
<<<<<<< HEAD
import NewsletterEditor from './pages/NewsletterEditor';
=======
import WeeklyPlannerPage from './pages/WeeklyPlannerPage';
>>>>>>> b302d260

export default function App() {
  return (
    <Routes>
      <Route path="/" element={<Navigate to="/subjects" replace />} />
      <Route path="/subjects" element={<SubjectsPage />} />
      <Route path="/subjects/:id" element={<SubjectDetailPage />} />
      <Route path="/milestones/:id" element={<MilestoneDetailPage />} />
<<<<<<< HEAD
      <Route path="/newsletter" element={<NewsletterEditor />} />
=======
      <Route path="/planner" element={<WeeklyPlannerPage />} />
>>>>>>> b302d260
    </Routes>
  );
}<|MERGE_RESOLUTION|>--- conflicted
+++ resolved
@@ -2,11 +2,8 @@
 import SubjectsPage from './pages/SubjectsPage';
 import SubjectDetailPage from './pages/SubjectDetailPage';
 import MilestoneDetailPage from './pages/MilestoneDetailPage';
-<<<<<<< HEAD
 import NewsletterEditor from './pages/NewsletterEditor';
-=======
 import WeeklyPlannerPage from './pages/WeeklyPlannerPage';
->>>>>>> b302d260
 
 export default function App() {
   return (
@@ -15,11 +12,8 @@
       <Route path="/subjects" element={<SubjectsPage />} />
       <Route path="/subjects/:id" element={<SubjectDetailPage />} />
       <Route path="/milestones/:id" element={<MilestoneDetailPage />} />
-<<<<<<< HEAD
       <Route path="/newsletter" element={<NewsletterEditor />} />
-=======
       <Route path="/planner" element={<WeeklyPlannerPage />} />
->>>>>>> b302d260
     </Routes>
   );
 }