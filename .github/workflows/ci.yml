--- conflicted
+++ resolved
@@ -15,16 +15,9 @@
     steps:
       - uses: actions/checkout@v3
 
-      # >>> pin pnpm 10 <<< -------------------------------
       - uses: pnpm/action-setup@v2
         with:
-<<<<<<< HEAD
-          version: 10.11.1
-=======
           version: 10.11.1 # keep this in sync with local version
-      # -----------------------------------------------------
-
->>>>>>> 5d6ff5b4
       - uses: actions/setup-node@v3
         with:
           node-version: ${{ matrix.node-version }}
