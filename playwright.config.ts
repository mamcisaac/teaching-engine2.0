import { defineConfig } from '@playwright/test';

export default defineConfig({
  testDir: './tests',
  globalSetup: './playwright.global-setup',
<<<<<<< HEAD
  webServer: {
    command: 'pnpm dev',
    url: 'http://localhost:5173',
    timeout: 120 * 1000,
    reuseExistingServer: false,
    stdout: 'pipe',
    stderr: 'pipe',
    env: {
      // Use development mode so the Express server actually starts
      NODE_ENV: 'development',
      // Run the API server on its default port
      PORT: '3001',
      DATABASE_URL: 'file:./test.db',
    },
  },
=======
  // Web server is managed by the test script
  webServer: undefined,
>>>>>>> c1f7196b
  use: {
    baseURL: 'http://localhost:5173',
    trace: 'on-first-retry',
    screenshot: 'only-on-failure',
    actionTimeout: 10000,
    navigationTimeout: 30000,
  },
  expect: {
    timeout: 10000,
  },
  timeout: 60000,
  retries: process.env.CI ? 2 : 0,
  workers: process.env.CI ? 1 : undefined,
  reporter: [['list'], ['html', { outputFolder: 'playwright-report' }]],
});<|MERGE_RESOLUTION|>--- conflicted
+++ resolved
@@ -3,7 +3,7 @@
 export default defineConfig({
   testDir: './tests',
   globalSetup: './playwright.global-setup',
-<<<<<<< HEAD
+
   webServer: {
     command: 'pnpm dev',
     url: 'http://localhost:5173',
@@ -19,10 +19,7 @@
       DATABASE_URL: 'file:./test.db',
     },
   },
-=======
-  // Web server is managed by the test script
-  webServer: undefined,
->>>>>>> c1f7196b
+
   use: {
     baseURL: 'http://localhost:5173',
     trace: 'on-first-retry',
