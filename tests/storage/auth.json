{
  "cookies": [],
  "origins": [
    {
      "origin": "http://localhost:5173",
      "localStorage": [
        {
          "name": "token",
<<<<<<< HEAD
          "value": "eyJhbGciOiJIUzI1NiIsInR5cCI6IkpXVCJ9.eyJ1c2VySWQiOiIzNSIsImlhdCI6MTc1MDM1Njk0NCwiZXhwIjoxNzUwMzYwNTQ0fQ.kpWaAwsmWCIx2sC_E2QdS0U7bRrVteb8fy54p-1K2js"
        },
        {
          "name": "auth-token",
          "value": "eyJhbGciOiJIUzI1NiIsInR5cCI6IkpXVCJ9.eyJ1c2VySWQiOiIzNSIsImlhdCI6MTc1MDM1Njk0NCwiZXhwIjoxNzUwMzYwNTQ0fQ.kpWaAwsmWCIx2sC_E2QdS0U7bRrVteb8fy54p-1K2js"
=======
          "value": "eyJhbGciOiJIUzI1NiIsInR5cCI6IkpXVCJ9.eyJ1c2VySWQiOiIxIiwiaWF0IjoxNzUwMzQyNTM3LCJleHAiOjE3NTA5NDczMzd9.kROIAO29owrSiQmqT7-3ceb9Qb5kPVtPPuQRPJiGcmY"
        },
        {
          "name": "auth-token",
          "value": "eyJhbGciOiJIUzI1NiIsInR5cCI6IkpXVCJ9.eyJ1c2VySWQiOiIxIiwiaWF0IjoxNzUwMzQyNTM3LCJleHAiOjE3NTA5NDczMzd9.kROIAO29owrSiQmqT7-3ceb9Qb5kPVtPPuQRPJiGcmY"
>>>>>>> a60d2dea
        },
        {
          "name": "onboarded",
          "value": "true"
        },
        {
          "name": "user",
<<<<<<< HEAD
          "value": "{\"id\":35,\"email\":\"teacher@example.com\",\"name\":\"Test Teacher\",\"role\":\"teacher\"}"
=======
          "value": "{\"id\":1,\"email\":\"teacher@example.com\",\"name\":\"Test Teacher\",\"role\":\"teacher\"}"
>>>>>>> a60d2dea
        }
      ]
    }
  ]
}<|MERGE_RESOLUTION|>--- conflicted
+++ resolved
@@ -6,19 +6,11 @@
       "localStorage": [
         {
           "name": "token",
-<<<<<<< HEAD
-          "value": "eyJhbGciOiJIUzI1NiIsInR5cCI6IkpXVCJ9.eyJ1c2VySWQiOiIzNSIsImlhdCI6MTc1MDM1Njk0NCwiZXhwIjoxNzUwMzYwNTQ0fQ.kpWaAwsmWCIx2sC_E2QdS0U7bRrVteb8fy54p-1K2js"
-        },
-        {
-          "name": "auth-token",
-          "value": "eyJhbGciOiJIUzI1NiIsInR5cCI6IkpXVCJ9.eyJ1c2VySWQiOiIzNSIsImlhdCI6MTc1MDM1Njk0NCwiZXhwIjoxNzUwMzYwNTQ0fQ.kpWaAwsmWCIx2sC_E2QdS0U7bRrVteb8fy54p-1K2js"
-=======
           "value": "eyJhbGciOiJIUzI1NiIsInR5cCI6IkpXVCJ9.eyJ1c2VySWQiOiIxIiwiaWF0IjoxNzUwMzQyNTM3LCJleHAiOjE3NTA5NDczMzd9.kROIAO29owrSiQmqT7-3ceb9Qb5kPVtPPuQRPJiGcmY"
         },
         {
           "name": "auth-token",
           "value": "eyJhbGciOiJIUzI1NiIsInR5cCI6IkpXVCJ9.eyJ1c2VySWQiOiIxIiwiaWF0IjoxNzUwMzQyNTM3LCJleHAiOjE3NTA5NDczMzd9.kROIAO29owrSiQmqT7-3ceb9Qb5kPVtPPuQRPJiGcmY"
->>>>>>> a60d2dea
         },
         {
           "name": "onboarded",
@@ -26,11 +18,7 @@
         },
         {
           "name": "user",
-<<<<<<< HEAD
-          "value": "{\"id\":35,\"email\":\"teacher@example.com\",\"name\":\"Test Teacher\",\"role\":\"teacher\"}"
-=======
           "value": "{\"id\":1,\"email\":\"teacher@example.com\",\"name\":\"Test Teacher\",\"role\":\"teacher\"}"
->>>>>>> a60d2dea
         }
       ]
     }
