--- conflicted
+++ resolved
@@ -16,11 +16,8 @@
     "@prisma/client": "6.9.0",
     "cors": "^2.8.5",
     "express": "^4.18.2",
-<<<<<<< HEAD
     "pino": "^8.0.0"
-=======
     "zod": "^3.25.6"
->>>>>>> 38942807
   },
   "devDependencies": {
     "@types/cors": "^2.8.13",
