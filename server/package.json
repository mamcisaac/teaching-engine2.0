{
  "name": "server",
<<<<<<< HEAD
    "dev": "ts-node src/index.ts",
    "seed": "node --loader ts-node/esm ../scripts/seed.ts",
    "pretest": "PRISMA_CLIENT_ENGINE_TYPE=wasm PRISMA_CLI_QUERY_ENGINE_TYPE=wasm PRISMA_NO_ENGINE_DOWNLOAD=1 PRISMA_ENGINES_CHECKSUM_IGNORE_MISSING=1 pnpm exec prisma generate --schema=../prisma/schema.prisma && PRISMA_CLIENT_ENGINE_TYPE=wasm PRISMA_CLI_QUERY_ENGINE_TYPE=wasm PRISMA_NO_ENGINE_DOWNLOAD=1 PRISMA_ENGINES_CHECKSUM_IGNORE_MISSING=1 pnpm exec prisma migrate deploy --schema=../prisma/schema.prisma"
    "dotenv": "^16.5.0",
    "prisma": "^6.9.0"
=======
  "version": "0.0.0",
  "private": true,
  "scripts": {
    "pretest": "pnpm exec prisma generate --schema=../prisma/schema.prisma",
    "seed": "ts-node ../scripts/seed.ts",
>>>>>>> e9d7e69a
    "start": "ts-node src/index.ts",
    "build": "tsc",
    "test": "jest",
    "seed": "ts-node ../scripts/seed.ts",
    "pretest": "pnpm exec prisma generate --schema=../prisma/schema.prisma && pnpm exec prisma migrate deploy --schema=../prisma/schema.prisma"
  },
  "dependencies": {
    "@prisma/client": "5.22.0",
    "cors": "^2.8.5",
    "express": "^4.18.2"
  },
  "devDependencies": {
    "@types/cors": "^2.8.13",
    "@types/express": "^4.17.17",
    "@types/jest": "^29.5.3",
    "@types/node": "^18.18.0",
    "@types/supertest": "^2.0.12",
    "jest": "^29.7.0",
    "prisma": "5.22.0",
    "supertest": "^6.3.3",
    "ts-jest": "^29.1.1",
    "ts-node": "^10.9.1",
<<<<<<< HEAD
    "typescript": "^5.2.2",
    "@types/supertest": "^2.0.12",
    "@types/cors": "^2.8.13",
    "prisma": "^5.10.2"

=======
    "typescript": "^5.2.2"
>>>>>>> e9d7e69a
  }
}<|MERGE_RESOLUTION|>--- conflicted
+++ resolved
@@ -1,18 +1,11 @@
 {
   "name": "server",
-<<<<<<< HEAD
     "dev": "ts-node src/index.ts",
     "seed": "node --loader ts-node/esm ../scripts/seed.ts",
     "pretest": "PRISMA_CLIENT_ENGINE_TYPE=wasm PRISMA_CLI_QUERY_ENGINE_TYPE=wasm PRISMA_NO_ENGINE_DOWNLOAD=1 PRISMA_ENGINES_CHECKSUM_IGNORE_MISSING=1 pnpm exec prisma generate --schema=../prisma/schema.prisma && PRISMA_CLIENT_ENGINE_TYPE=wasm PRISMA_CLI_QUERY_ENGINE_TYPE=wasm PRISMA_NO_ENGINE_DOWNLOAD=1 PRISMA_ENGINES_CHECKSUM_IGNORE_MISSING=1 pnpm exec prisma migrate deploy --schema=../prisma/schema.prisma"
     "dotenv": "^16.5.0",
     "prisma": "^6.9.0"
-=======
-  "version": "0.0.0",
-  "private": true,
-  "scripts": {
-    "pretest": "pnpm exec prisma generate --schema=../prisma/schema.prisma",
-    "seed": "ts-node ../scripts/seed.ts",
->>>>>>> e9d7e69a
+
     "start": "ts-node src/index.ts",
     "build": "tsc",
     "test": "jest",
@@ -35,14 +28,10 @@
     "supertest": "^6.3.3",
     "ts-jest": "^29.1.1",
     "ts-node": "^10.9.1",
-<<<<<<< HEAD
     "typescript": "^5.2.2",
     "@types/supertest": "^2.0.12",
     "@types/cors": "^2.8.13",
     "prisma": "^5.10.2"
 
-=======
-    "typescript": "^5.2.2"
->>>>>>> e9d7e69a
   }
 }