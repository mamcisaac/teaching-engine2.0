--- conflicted
+++ resolved
@@ -69,13 +69,7 @@
 
 ## 🧪 Running Tests
 
-<<<<<<< HEAD
-After running `pnpm install`, you need to download the browsers required by
-Playwright along with their system dependencies. Run
-`pnpm exec playwright install --with-deps` (or simply execute
-`pnpm playwright:test` once, which triggers the same step automatically) before
-running the end-to-end tests.
-=======
+
 After running `pnpm install`, you need to download the browsers and required
 OS libraries for Playwright. Run `pnpm exec playwright install --with-deps`
 (or simply execute `pnpm playwright:test` once, which triggers the same step
@@ -86,7 +80,6 @@
 ```bash
 cp server/.env.test.example server/.env.test
 ```
->>>>>>> d9434297
 
 ```bash
 pnpm run test         # all tests
