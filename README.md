--- conflicted
+++ resolved
@@ -48,6 +48,7 @@
   - Link messages to classroom activities and learning outcomes
   - Export in multiple formats (PDF, HTML, Markdown)
   - Manage all parent communications from one location
+
 - **Student Timeline Generator**: Comprehensive timeline interface for visualizing student learning journeys
   - Interactive week-based timeline with horizontal scroll navigation
   - Aggregates events from activities, assessments, themes, and newsletters
@@ -55,6 +56,7 @@
   - Filtering by subject, outcome, or theme with real-time updates
   - Color-coded event types with contextual metadata display
 - **AI Activity Generator**: AI-powered activity suggestion system for uncovered curriculum outcomes
+
   - Generates developmentally appropriate Grade 1 activities for French Immersion
   - Editable suggestions with theme awareness and material tracking
   - Direct integration with weekly planner for seamless workflow
@@ -188,7 +190,6 @@
 - Export newsletters in multiple formats
 - Track communication history
 
-<<<<<<< HEAD
 ### Curriculum Alignment Audit Tool
 
 Analyze curriculum coverage and identify gaps:
@@ -198,7 +199,7 @@
 - View detailed coverage statistics and visual indicators
 - Export comprehensive reports for planning and accountability
 - Identify outcomes that need attention or are overused
-=======
+
 ### Student Timeline Generator
 
 Visualize student learning journeys with an interactive timeline:
@@ -220,7 +221,6 @@
 - Automatically includes materials list and theme connections
 - Supports French Immersion Grade 1 curriculum requirements
 - Integrates seamlessly with existing milestone and activity structure
->>>>>>> 0a2197b1
 
 ## API
 
