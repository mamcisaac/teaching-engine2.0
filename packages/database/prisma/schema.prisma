datasource db {
  provider = "sqlite"
  url      = env("DATABASE_URL")
}

generator client {
  provider = "prisma-client-js"
  output   = "../src/generated/client"
}



model Subject {
  id         Int        @id @default(autoincrement())
  name       String
  nameEn     String?
  nameFr     String?
  milestones Milestone[]
  timetableSlots TimetableSlot[]
  userId     Int?
  user       User?     @relation(fields: [userId], references: [id])
  createdAt  DateTime   @default(now())
}

model Milestone {
  id         Int       @id @default(autoincrement())
  title      String
  titleEn    String?
  titleFr    String?
  subjectId  Int
  subject    Subject   @relation(fields: [subjectId], references: [id])
  activities Activity[]
  userId     Int?
  user       User?     @relation(fields: [userId], references: [id])
  description String?
  descriptionEn String?
  descriptionFr String?
  targetDate DateTime?
  startDate  DateTime?
  endDate    DateTime?
  estHours   Int?
  deadline   ReportDeadline? @relation(fields: [deadlineId], references: [id])
  deadlineId Int?
  outcomes   MilestoneOutcome[]
  smartGoals SmartGoal[]
  alerts     MilestoneAlert[]
}

model Activity {
  id          Int       @id @default(autoincrement())
  title       String
  titleEn     String?
  titleFr     String?
  activityType ActivityType @default(LESSON)
  milestoneId Int
  /// Position of the activity within its milestone
  orderIndex  Int       @default(0)
  milestone   Milestone  @relation(fields: [milestoneId], references: [id])
  userId      Int?
  user        User?      @relation(fields: [userId], references: [id])
  durationMins Int?
  privateNote  String?
  privateNoteEn String?
  privateNoteFr String?
  publicNote   String?
  publicNoteEn String?
  publicNoteFr String?
  /// Comma-separated list of needed materials
  materialsText String?
  materialsTextEn String?
  materialsTextFr String?
  /// Optional list of activity tags (e.g. "HandsOn")
  tags         Json     @default("[]")
  /// True if suitable for substitute teachers
  isSubFriendly Boolean  @default(true)
  /// Mark as generic fallback activity for the subject
  isFallback   Boolean   @default(false)
  completedAt  DateTime?
  weeklySchedules WeeklySchedule[]
  resources   Resource[]
  dailyPlanItems DailyPlanItem[]
  notes       Note[]
  outcomes    ActivityOutcome[]
  thematicUnits ThematicUnitActivity[]
  cognatePairs CognateActivity[]
  mediaResources MediaResourceActivity[]
  parentMessages ParentMessageActivity[]
  studentReflections StudentReflection[]
  @@index([milestoneId, orderIndex])
}

model LessonPlan {
  id         Int             @id @default(autoincrement())
  weekStart  DateTime        @unique
  schedule   WeeklySchedule[]
  dailyPlans DailyPlan[]
  createdAt  DateTime        @default(now())
  updatedAt  DateTime        @updatedAt
}

model TimetableSlot {
  id        Int      @id @default(autoincrement())
  day       Int
  startMin  Int
  endMin    Int
  subjectId Int?
  subject   Subject? @relation(fields: [subjectId], references: [id])
  weeklySchedules WeeklySchedule[]
  dailyPlanItems DailyPlanItem[]
}

model WeeklySchedule {
  id          Int        @id @default(autoincrement())
  day         Int
  lessonPlanId Int
  lessonPlan  LessonPlan @relation(fields: [lessonPlanId], references: [id])
  activityId  Int
  activity    Activity   @relation(fields: [activityId], references: [id])
  slotId      Int?
  slot        TimetableSlot? @relation(fields: [slotId], references: [id])
}

model TeacherPreferences {
  id             Int    @id @default(autoincrement())
  teachingStyles String
  pacePreference String
  prepTime       Int
  /**
   * JSON object storing contact info for sub plans
   * e.g. { "principal": "Name", "office": "555-1234" }
   */
  subPlanContacts Json?
  /// Special procedures or notes for substitute teachers
  subPlanProcedures String?
}

model SubstituteInfo {
  id         Int      @id @default(autoincrement())
  teacherId  Int
  teacher    User     @relation(fields: [teacherId], references: [id])
  procedures String?
  allergies  String?
  createdAt  DateTime @default(now())
  updatedAt  DateTime @updatedAt
}

model Resource {
  id         Int      @id @default(autoincrement())
  filename   String
  url        String
  type       String
  size       Int
  activityId Int?
  activity   Activity? @relation(fields: [activityId], references: [id])
  createdAt  DateTime @default(now())
}

model MaterialList {
  id        Int      @id @default(autoincrement())
  weekStart DateTime
  items     String
  prepared  Boolean  @default(false)
}

model Notification {
  id        Int      @id @default(autoincrement())
  message   String
  type      String?
  dueDate   DateTime?
  read      Boolean  @default(false)
  createdAt DateTime @default(now())
}

model Newsletter {
  id        Int      @id @default(autoincrement())
  title     String
  titleEn   String?
  titleFr   String?
  content   String
  contentEn String?
  contentFr String?
  rawDraft  String?
  rawDraftEn String?
  rawDraftFr String?
  polishedDraft String?
  polishedDraftEn String?
  polishedDraftFr String?
  createdAt DateTime @default(now())
  updatedAt DateTime @updatedAt
}

model ParentMessage {
  id           Int      @id @default(autoincrement())
  userId       Int
  user         User     @relation(fields: [userId], references: [id])
  title        String
  timeframe    String
  contentFr    String
  contentEn    String
  linkedOutcomes ParentMessageOutcome[]
  linkedActivities ParentMessageActivity[]
  emailDeliveries EmailDelivery[]
  createdAt    DateTime @default(now())
  updatedAt    DateTime @updatedAt
}

model DailyPlan {
  id           Int            @id @default(autoincrement())
  date         DateTime
  lessonPlanId Int
  lessonPlan   LessonPlan     @relation(fields: [lessonPlanId], references: [id])
  items        DailyPlanItem[]
  notes        Note[]
  createdAt    DateTime       @default(now())
  updatedAt    DateTime       @updatedAt
}

model DailyPlanItem {
  id          Int          @id @default(autoincrement())
  startMin    Int
  endMin      Int
  slotId      Int?
  slot        TimetableSlot? @relation(fields: [slotId], references: [id])
  activityId  Int?
  activity    Activity?    @relation(fields: [activityId], references: [id])
  notes       String?
  dailyPlanId Int
  dailyPlan   DailyPlan    @relation(fields: [dailyPlanId], references: [id])
}

model Note {
  id          Int       @id @default(autoincrement())
  content     String
  public      Boolean   @default(false)
  activityId  Int?
  activity    Activity? @relation(fields: [activityId], references: [id])
  dailyPlanId Int?
  dailyPlan   DailyPlan? @relation(fields: [dailyPlanId], references: [id])
  createdAt   DateTime  @default(now())
}


model ParentContact {
  id          Int    @id @default(autoincrement())
  name        String
  email       String
  studentId   Int
  student     Student @relation(fields: [studentId], references: [id])
  @@unique([email, studentId])
}

model User {
  id       Int      @id @default(autoincrement())
  email    String   @unique
  password String
  name     String
  role     String   @default("teacher")
  preferredLanguage String @default("en")
  subjects Subject[]
  milestones Milestone[]
  activities Activity[]
  events    CalendarEvent[]
  unavailableBlocks UnavailableBlock[]
  reportDeadlines ReportDeadline[]
  yearPlanEntries YearPlanEntry[]
  shareLinks ShareLink[]
  equipmentBookings EquipmentBooking[]
  substituteInfos SubstituteInfo[]
  smartGoals SmartGoal[]
  oralRoutineTemplates OralRoutineTemplate[]
  dailyOralRoutines DailyOralRoutine[]
  thematicUnits ThematicUnit[]
  cognatePairs CognatePair[]
  assessmentTemplates AssessmentTemplate[]
  mediaResources MediaResource[]
  parentMessages ParentMessage[]
  reflectionJournalEntries ReflectionJournalEntry[]
  aiSuggestedActivities AISuggestedActivity[]
  students Student[]
  activityTemplates ActivityTemplate[]
  teacherReflections TeacherReflection[]
  milestoneAlerts MilestoneAlert[]
  curriculumImports CurriculumImport[]
  emailTemplates EmailTemplate[]
<<<<<<< HEAD
  classRoutines ClassRoutine[]
  subPlanRecords SubPlanRecord[]
=======
  aiGeneratedPlans AIGeneratedPlan[]
  planningConversations PlanningConversation[]
  activitySeries ActivitySeries[]
>>>>>>> f55f5db6
}

enum ActivityType {
  LESSON
  ASSESSMENT
}

enum CalendarEventType {
  PD_DAY
  ASSEMBLY
  TRIP
  HOLIDAY
  CUSTOM
}

enum CalendarEventSource {
  MANUAL
  ICAL_FEED
  SYSTEM
}

model CalendarEvent {
  id          Int                 @id @default(autoincrement())
  title       String
  description String?
  start       DateTime
  end         DateTime
  allDay      Boolean             @default(false)
  eventType   CalendarEventType
  source      CalendarEventSource @default(MANUAL)
  teacherId   Int?
  teacher     User?               @relation(fields: [teacherId], references: [id])
  schoolId    Int?
  createdAt   DateTime            @default(now())
  updatedAt   DateTime            @updatedAt
}

enum UnavailableBlockType {
  TEACHER_ABSENCE
  STUDENT_PULL_OUT
}

model UnavailableBlock {
  id                Int                  @id @default(autoincrement())
  teacherId         Int?
  teacher           User?               @relation(fields: [teacherId], references: [id])
  date              DateTime
  startMin          Int
  endMin            Int
  reason            String
  blockType         UnavailableBlockType
  affectedStudentIds String?
  createdAt         DateTime            @default(now())
  updatedAt         DateTime            @updatedAt
}

model ReportDeadline {
  id               Int      @id @default(autoincrement())
  teacherId        Int
  teacher          User     @relation(fields: [teacherId], references: [id])
  name             String
  date             DateTime
  remindDaysBefore Int      @default(14)
  milestones       Milestone[]
}


enum YearPlanEntryType {
  UNIT
  ASSESSMENT
  EVENT
}

model YearPlanEntry {
  id        Int              @id @default(autoincrement())
  teacherId Int
  teacher   User             @relation(fields: [teacherId], references: [id])
  entryType YearPlanEntryType
  title     String
  start     DateTime
  end       DateTime
  colorCode String?
  createdAt DateTime         @default(now())
  updatedAt DateTime         @updatedAt
}

enum ShareLinkType {
  YEAR_PLAN
}

model ShareLink {
  id        Int           @id @default(autoincrement())
  token     String        @unique
  type      ShareLinkType
  teacherId Int
  teacher   User          @relation(fields: [teacherId], references: [id])
  year      Int
  expiresAt DateTime
  createdAt DateTime      @default(now())
}

enum EquipmentBookingStatus {
  REQUESTED
  CONFIRMED
  CANCELLED
}

model EquipmentBooking {
  id            Int                    @id @default(autoincrement())
  teacherId     Int
  teacher       User                   @relation(fields: [teacherId], references: [id])
  resourceName  String
  neededBy      DateTime
  leadTimeDays  Int                    @default(14)
  status        EquipmentBookingStatus @default(REQUESTED)
  createdAt     DateTime               @default(now())
  updatedAt     DateTime               @updatedAt
}

model Holiday {
  id   Int      @id @default(autoincrement())
  date DateTime
  name String
}

model Outcome {
  id          String   @id @default(cuid())
  subject     String
  grade       Int
  code        String   @unique
  description String
  domain      String?
  createdAt   DateTime @default(now())
  updatedAt   DateTime @updatedAt
  
  // Phase 5: Curriculum Intelligence relationships
  importId    String?
  import      CurriculumImport? @relation(fields: [importId], references: [id])
  embedding   OutcomeEmbedding?
  
  milestones  MilestoneOutcome[]
  activities  ActivityOutcome[]
  smartGoals  SmartGoal[]
  oralRoutines OralRoutineOutcome[]
  thematicUnits ThematicUnitOutcome[]
  cognatePairs CognateOutcome[]
  mediaResources MediaResourceOutcome[]
  parentMessages ParentMessageOutcome[]
  reflections ReflectionOutcome[]
  aiSuggestedActivities AISuggestedActivity[]
  studentGoals StudentGoal[]
  studentReflections StudentReflection[]
  teacherReflections TeacherReflection[]
  prompts OutcomePrompt[]
}

model MilestoneOutcome {
  milestone   Milestone @relation(fields: [milestoneId], references: [id])
  milestoneId Int
  outcome     Outcome   @relation(fields: [outcomeId], references: [id])
  outcomeId   String
  @@id([milestoneId, outcomeId])
}

model ActivityOutcome {
  activity    Activity  @relation(fields: [activityId], references: [id])
  activityId  Int
  outcome     Outcome   @relation(fields: [outcomeId], references: [id])
  outcomeId   String
  @@id([activityId, outcomeId])
}

model SmartGoal {
  id            Int        @id @default(autoincrement())
  outcomeId     String
  outcome       Outcome    @relation(fields: [outcomeId], references: [id])
  milestoneId   Int?
  milestone     Milestone? @relation(fields: [milestoneId], references: [id])
  description   String
  targetDate    DateTime
  targetValue   Int
  observedValue Int?
  userId        Int
  user          User       @relation(fields: [userId], references: [id])
  createdAt     DateTime   @default(now())
  updatedAt     DateTime   @updatedAt
}

model OralRoutineTemplate {
  id            Int                      @id @default(autoincrement())
  title         String
  titleEn       String?
  titleFr       String?
  description   String?
  descriptionEn String?
  descriptionFr String?
  userId        Int
  user          User                     @relation(fields: [userId], references: [id])
  outcomes      OralRoutineOutcome[]
  dailyRoutines DailyOralRoutine[]
  createdAt     DateTime                 @default(now())
  updatedAt     DateTime                 @updatedAt
}

model DailyOralRoutine {
  id            Int                 @id @default(autoincrement())
  date          DateTime
  templateId    Int
  template      OralRoutineTemplate @relation(fields: [templateId], references: [id])
  completed     Boolean             @default(false)
  notes         String?
  participation Int?
  userId        Int
  user          User                @relation(fields: [userId], references: [id])
  createdAt     DateTime            @default(now())
  updatedAt     DateTime            @updatedAt
}

model OralRoutineOutcome {
  template   OralRoutineTemplate @relation(fields: [templateId], references: [id])
  templateId Int
  outcome    Outcome             @relation(fields: [outcomeId], references: [id])
  outcomeId  String
  @@id([templateId, outcomeId])
}

model ThematicUnit {
  id           Int        @id @default(autoincrement())
  title        String
  titleEn      String?
  titleFr      String?
  description  String?
  descriptionEn String?
  descriptionFr String?
  startDate    DateTime
  endDate      DateTime
  userId       Int
  user         User       @relation(fields: [userId], references: [id])
  outcomes     ThematicUnitOutcome[]
  activities   ThematicUnitActivity[]
  reflections  ReflectionJournalEntry[]
  studentGoals StudentGoal[]
  studentReflections StudentReflection[]
  activityTemplates ActivityTemplate[]
  createdAt    DateTime   @default(now())
  updatedAt    DateTime   @updatedAt
}

model ThematicUnitOutcome {
  thematicUnit   ThematicUnit @relation(fields: [thematicUnitId], references: [id])
  thematicUnitId Int
  outcome        Outcome      @relation(fields: [outcomeId], references: [id])
  outcomeId      String
  @@id([thematicUnitId, outcomeId])
}

model ThematicUnitActivity {
  thematicUnit   ThematicUnit @relation(fields: [thematicUnitId], references: [id])
  thematicUnitId Int
  activity       Activity     @relation(fields: [activityId], references: [id])
  activityId     Int
  @@id([thematicUnitId, activityId])
}

model CognatePair {
  id               Int                    @id @default(autoincrement())
  wordFr           String
  wordEn           String
  notes            String?
  linkedOutcomes   CognateOutcome[]
  linkedActivities CognateActivity[]
  userId           Int
  user             User                   @relation(fields: [userId], references: [id])
  createdAt        DateTime               @default(now())
  @@unique([wordFr, wordEn, userId])
}

model CognateOutcome {
  cognatePair   CognatePair @relation(fields: [cognatePairId], references: [id])
  cognatePairId Int
  outcome       Outcome     @relation(fields: [outcomeId], references: [id])
  outcomeId     String
  @@id([cognatePairId, outcomeId])
}

model CognateActivity {
  cognatePair   CognatePair @relation(fields: [cognatePairId], references: [id])
  cognatePairId Int
  activity      Activity    @relation(fields: [activityId], references: [id])
  activityId    Int
  @@id([cognatePairId, activityId])
}

model AssessmentTemplate {
  id          Int        @id @default(autoincrement())
  title       String
  type        String     // "oral" | "reading" | "writing" | "mixed"
  description String?
  outcomeIds  String     @default("[]")
  rubricCriteria String? // JSON array of criteria with descriptions
  userId      Int
  user        User       @relation(fields: [userId], references: [id])
  results     AssessmentResult[]
  createdAt   DateTime   @default(now())
  updatedAt   DateTime   @updatedAt
}

model AssessmentResult {
  id         Int        @id @default(autoincrement())
  templateId Int
  template   AssessmentTemplate @relation(fields: [templateId], references: [id])
  date       DateTime
  groupScore Int?       // 0–100
  notes      String?
  reflections ReflectionJournalEntry[]
  studentResults StudentAssessmentResult[]
  createdAt  DateTime   @default(now())
  updatedAt  DateTime   @updatedAt
}

model MediaResource {
  id             Int      @id @default(autoincrement())
  userId         Int
  user           User     @relation(fields: [userId], references: [id])
  title          String
  filePath       String
  fileType       String   // "image", "pdf", "video", "audio"
  fileSize       Int?     // file size in bytes
  mimeType       String?  // MIME type for validation
  tags           String   @default("[]") // JSON array of tags
  linkedOutcomes MediaResourceOutcome[]
  linkedActivities MediaResourceActivity[]
  createdAt      DateTime @default(now())
  updatedAt      DateTime @updatedAt
}

model MediaResourceOutcome {
  mediaResource   MediaResource @relation(fields: [mediaResourceId], references: [id])
  mediaResourceId Int
  outcome         Outcome       @relation(fields: [outcomeId], references: [id])
  outcomeId       String
  @@id([mediaResourceId, outcomeId])
}

model MediaResourceActivity {
  mediaResource   MediaResource @relation(fields: [mediaResourceId], references: [id])
  mediaResourceId Int
  activity        Activity      @relation(fields: [activityId], references: [id])
  activityId      Int
  @@id([mediaResourceId, activityId])
}

model ParentMessageOutcome {
  parentMessage   ParentMessage @relation(fields: [parentMessageId], references: [id])
  parentMessageId Int
  outcome         Outcome       @relation(fields: [outcomeId], references: [id])
  outcomeId       String
  @@id([parentMessageId, outcomeId])
}

model ParentMessageActivity {
  parentMessage   ParentMessage @relation(fields: [parentMessageId], references: [id])
  parentMessageId Int
  activity        Activity      @relation(fields: [activityId], references: [id])
  activityId      Int
  @@id([parentMessageId, activityId])
}

model ReflectionJournalEntry {
  id             Int                       @id @default(autoincrement())
  userId         Int
  user           User                      @relation(fields: [userId], references: [id])
  date           DateTime
  content        String
  themeId        Int?
  theme          ThematicUnit?             @relation(fields: [themeId], references: [id])
  assessmentId   Int?
  assessment     AssessmentResult?         @relation(fields: [assessmentId], references: [id])
  outcomes       ReflectionOutcome[]
  createdAt      DateTime                  @default(now())
  updatedAt      DateTime                  @updatedAt
}

model ReflectionOutcome {
  reflection     ReflectionJournalEntry @relation(fields: [reflectionId], references: [id])
  reflectionId   Int
  outcome        Outcome                @relation(fields: [outcomeId], references: [id])
  outcomeId      String
  @@id([reflectionId, outcomeId])
}

model AISuggestedActivity {
  id           Int       @id @default(autoincrement())
  outcomeId    String
  outcome      Outcome   @relation(fields: [outcomeId], references: [id])
  userId       Int
  user         User      @relation(fields: [userId], references: [id])
  title        String
  descriptionFr String
  descriptionEn String?
  materials    String    @default("[]") // JSON array of materials
  duration     Int       // in minutes
  theme        String?
  qualityScore Float?    // AI-generated quality metric (0-1)
  acceptanceRate Float?  // Percentage of times this activity was accepted
  seriesId     String?   // Group related activities together
  createdAt    DateTime  @default(now())
  updatedAt    DateTime  @updatedAt
}

model AIGeneratedPlan {
  id           Int       @id @default(autoincrement())
  userId       Int
  user         User      @relation(fields: [userId], references: [id])
  weekStart    DateTime
  planData     String    // JSON structure of the generated plan
  parameters   String    // JSON of generation parameters used
  qualityScore Float?    // Overall plan quality score
  accepted     Boolean   @default(false)
  appliedAt    DateTime? // When the plan was applied to the calendar
  createdAt    DateTime  @default(now())
}

model PlanningConversation {
  id           Int       @id @default(autoincrement())
  userId       Int
  user         User      @relation(fields: [userId], references: [id])
  sessionId    String    // Group messages in sessions
  role         String    // "user" or "assistant"
  content      String
  metadata     String?   // JSON for additional context
  createdAt    DateTime  @default(now())
  @@index([userId, sessionId])
}

model ActivitySeries {
  id           String    @id @default(cuid())
  userId       Int
  user         User      @relation(fields: [userId], references: [id])
  title        String
  description  String?
  theme        String?
  outcomeIds   String    // JSON array of outcome IDs
  activityCount Int
  metadata     String?   // JSON for series configuration
  createdAt    DateTime  @default(now())
}

model Student {
  id          Int    @id @default(autoincrement())
  firstName   String
  lastName    String
  grade       Int
  userId      Int
  user        User   @relation(fields: [userId], references: [id])
  parentContacts ParentContact[]
  assessmentResults StudentAssessmentResult[]
  artifacts   StudentArtifact[]
  reflections StudentReflection[]
  parentSummaries ParentSummary[]
  goals       StudentGoal[]
  createdAt   DateTime @default(now())
  updatedAt   DateTime @updatedAt
  @@index([userId, lastName])
}

model StudentGoal {
  id         Int       @id @default(autoincrement())
  studentId  Int
  student    Student   @relation(fields: [studentId], references: [id])
  text       String
  outcomeId  String?
  outcome    Outcome?  @relation(fields: [outcomeId], references: [id])
  themeId    Int?      // For thematic unit goals
  theme      ThematicUnit? @relation(fields: [themeId], references: [id])
  createdAt  DateTime  @default(now())
  status     String    @default("active") // "active" | "completed" | "abandoned"
}

model StudentReflection {
  id          Int      @id @default(autoincrement())
  studentId   Int
  student     Student  @relation(fields: [studentId], references: [id])
  activityId  Int?
  activity    Activity? @relation(fields: [activityId], references: [id])
  content     String?
  text        String?   // Keep both content and text for compatibility
  date        DateTime? // Optional date
  emoji       String?   // e.g. "🙂", "😐", "😕"
  voicePath   String?   // path to optional recording
  outcomeId   String?
  outcome     Outcome? @relation(fields: [outcomeId], references: [id])
  themeId     Int?
  theme       ThematicUnit? @relation(fields: [themeId], references: [id])
  // A3 Enhancement: AI Classification fields
  suggestedOutcomeIds  String?    // JSON array of suggested outcome IDs
  selTags              String?    // JSON array of SEL/competency tags
  classificationConfidence Float? // AI confidence score (0-1)
  classificationRationale  String? // AI rationale for suggestions
  classifiedAt         DateTime?  // When classification was performed
  createdAt   DateTime @default(now())
  updatedAt   DateTime @updatedAt
}

model ActivityTemplate {
  id             Int      @id @default(autoincrement())
  titleFr        String
  titleEn        String
  descriptionFr  String
  descriptionEn  String
  domain         String   // e.g., "oral", "reading", "writing", "math"
  subject        String   // e.g., "francais", "english", "math"
  outcomeIds     String   @default("[]") // JSON array of outcome IDs
  themeId        Int?
  theme          ThematicUnit? @relation(fields: [themeId], references: [id])
  materialsFr    String?
  materialsEn    String?
  prepTimeMin    Int?     // preparation time in minutes
  groupType      String   @default("Whole class") // "Whole class", "Small group", "Individual"
  createdBy      Int
  createdByUser  User     @relation(fields: [createdBy], references: [id])
  createdAt      DateTime @default(now())
  updatedAt      DateTime @updatedAt
}

model StudentAssessmentResult {
  id          Int        @id @default(autoincrement())
  studentId   Int
  student     Student    @relation(fields: [studentId], references: [id])
  assessmentId Int
  assessment  AssessmentResult @relation(fields: [assessmentId], references: [id])
  score       Int?       // 0-100 or null if not scored
  notes       String?
  createdAt   DateTime   @default(now())
  @@unique([studentId, assessmentId])
}

model StudentArtifact {
  id          Int      @id @default(autoincrement())
  studentId   Int
  student     Student  @relation(fields: [studentId], references: [id])
  title       String
  description String?
  fileUrl     String?
  outcomeIds  String   @default("[]") // JSON array of outcome IDs
  createdAt   DateTime @default(now())
}

model ParentSummary {
  id          Int      @id @default(autoincrement())
  studentId   Int
  student     Student  @relation(fields: [studentId], references: [id])
  dateFrom    DateTime
  dateTo      DateTime
  focus       String?  @default("[]") // JSON array of focus areas
  contentFr   String
  contentEn   String
  isDraft     Boolean  @default(true)
  emailDeliveries EmailDelivery[]
  createdAt   DateTime @default(now())
  updatedAt   DateTime @updatedAt
}

model EmailDelivery {
  id                Int      @id @default(autoincrement())
  parentMessageId   Int?
  parentMessage     ParentMessage? @relation(fields: [parentMessageId], references: [id])
  parentSummaryId   Int?
  parentSummary     ParentSummary? @relation(fields: [parentSummaryId], references: [id])
  recipientEmail    String
  recipientName     String
  subject           String
  content           String
  language          String   // "en" or "fr"
  status            String   // "pending", "sent", "delivered", "failed", "bounced"
  providerId        String?  // SendGrid message ID
  sentAt            DateTime?
  deliveredAt       DateTime?
  failureReason     String?
  createdAt         DateTime @default(now())
  updatedAt         DateTime @updatedAt
  @@index([parentMessageId])
  @@index([parentSummaryId])
  @@index([status])
}

model EmailTemplate {
  id          Int      @id @default(autoincrement())
  name        String   @unique
  subject     String
  contentFr   String
  contentEn   String
  variables   String   @default("[]") // JSON array of available variables
  userId      Int
  user        User     @relation(fields: [userId], references: [id])
  createdAt   DateTime @default(now())
  updatedAt   DateTime @updatedAt
}

model TeacherReflection {
  id          Int      @id @default(autoincrement())
  content     String
  outcomeId   String
  outcome     Outcome  @relation(fields: [outcomeId], references: [id])
  userId      Int
  user        User     @relation(fields: [userId], references: [id])
  createdAt   DateTime @default(now())
  updatedAt   DateTime @updatedAt
  @@index([userId, outcomeId])
}

model MilestoneAlert {
  id          Int      @id @default(autoincrement())
  type        String   // "deadline" | "progress" | "coverage"
  severity    String   // "low" | "medium" | "high" | "critical"
  title       String
  description String
  milestoneId Int
  milestone   Milestone @relation(fields: [milestoneId], references: [id])
  userId      Int
  user        User     @relation(fields: [userId], references: [id])
  isRead      Boolean  @default(false)
  createdAt   DateTime @default(now())
  updatedAt   DateTime @updatedAt
  @@index([userId, isRead])
  @@index([userId, milestoneId])
}

// ==================== Phase 5: Curriculum Intelligence Models ====================

enum ImportStatus {
  UPLOADING
  PROCESSING
  READY_FOR_REVIEW
  CONFIRMED
  COMPLETED
  FAILED
  CANCELLED
}

// Stores vector embeddings for curriculum outcomes to enable semantic search and clustering
model OutcomeEmbedding {
  id         String   @id @default(cuid())
  outcomeId  String   @unique
  outcome    Outcome  @relation(fields: [outcomeId], references: [id], onDelete: Cascade)
  embedding  Json     // Array of float values from OpenAI embedding API
  model      String   // e.g., "text-embedding-3-small"
  createdAt  DateTime @default(now())
  updatedAt  DateTime @updatedAt
  
  @@index([outcomeId])
}

// Tracks curriculum import sessions from various file formats (PDF, DOCX, CSV)
model CurriculumImport {
  id                String           @id @default(cuid())
  userId            Int
  user              User             @relation(fields: [userId], references: [id])
  filename          String?          // For planner agent compatibility
  originalName      String?          // Original uploaded filename
  mimeType          String?          // File MIME type
  fileSize          Int?             // File size in bytes
  filePath          String?          // Path to uploaded file
  grade             Int?             // Grade level for import
  subject           String?          // Subject area
  status            ImportStatus     @default(UPLOADING)
  sourceFormat      String?          // "pdf" | "docx" | "csv" | "manual"
  sourceFile        String?          // Path or URL to original file
  rawText           String?          // Extracted text from document
  parsedData        String?          // JSON string of parsed curriculum data
  errorMessage      String?          // Error details if parsing fails
  totalOutcomes     Int              @default(0)
  processedOutcomes Int              @default(0)
  errorLog          Json?            // Array of error objects with details
  metadata          Json?            // Additional import metadata (e.g., parsing settings)
  processedAt       DateTime?        // When processing completed
  createdAt         DateTime         @default(now())
  updatedAt         DateTime         @updatedAt
  completedAt       DateTime?
  
  clusters          OutcomeCluster[]
  outcomes          Outcome[]        // Outcomes created from this import
  
  @@index([userId, status])
  @@index([createdAt])
}

// Stores clustered groups of related outcomes for intelligent curriculum organization
model OutcomeCluster {
  id             String           @id @default(cuid())
  importId       String
  import         CurriculumImport @relation(fields: [importId], references: [id], onDelete: Cascade)
  clusterName    String           // Human-readable cluster name
  clusterType    String           // "theme" | "skill" | "concept"
  outcomeIds     Json             // Array of outcome IDs in this cluster
  centroid       Json?            // Centroid embedding vector for the cluster
  confidence     Float            @default(0.0) // Clustering confidence score (0-1)
  suggestedTheme String?          // AI-suggested theme name
  metadata       Json?            // Additional cluster metadata
  createdAt      DateTime         @default(now())
  
  @@index([importId])
  @@index([clusterType])
}

<<<<<<< HEAD
// Stores classroom routines and procedures for substitute teachers
model ClassRoutine {
  id          Int      @id @default(autoincrement())
  userId      Int
  user        User     @relation(fields: [userId], references: [id])
  title       String
  description String
  category    String   // "morning", "transition", "dismissal", "behavior", "emergency", "other"
  timeOfDay   String?  // Optional time indicator like "9:00 AM" or "After recess"
  priority    Int      @default(0) // Higher priority routines shown first
  isActive    Boolean  @default(true)
  createdAt   DateTime @default(now())
  updatedAt   DateTime @updatedAt
  
  @@index([userId, category])
  @@index([userId, isActive])
}

// Tracks generated substitute plans for reuse and history
model SubPlanRecord {
  id              Int      @id @default(autoincrement())
  userId          Int
  user            User     @relation(fields: [userId], references: [id])
  date            DateTime
  daysCount       Int      @default(1) // Number of days included
  content         Json     // Full generated content
  includeGoals    Boolean  @default(true)
  includeRoutines Boolean  @default(true)
  includePlans    Boolean  @default(true)
  anonymized      Boolean  @default(false)
  emailedTo       String?  // Email address if sent
  notes           String?  // Additional notes from teacher
  createdAt       DateTime @default(now())
  
  @@index([userId, date])
  @@index([userId, createdAt])
=======
// A4 Enhancement: Stores pedagogical prompts linked to curriculum outcomes
model OutcomePrompt {
  id         Int      @id @default(autoincrement())
  outcomeId  String
  outcome    Outcome  @relation(fields: [outcomeId], references: [id], onDelete: Cascade)
  type       String   // "open_question" | "sentence_stem" | "discussion" | "metacognitive"
  language   String   // "en" | "fr"
  text       String   // The actual prompt text
  isSystem   Boolean  @default(true)  // true for seeded prompts, false for user-generated
  createdAt  DateTime @default(now())
  updatedAt  DateTime @updatedAt
  
  @@index([outcomeId, language])
  @@index([type, language])
>>>>>>> f55f5db6
}<|MERGE_RESOLUTION|>--- conflicted
+++ resolved
@@ -282,14 +282,11 @@
   milestoneAlerts MilestoneAlert[]
   curriculumImports CurriculumImport[]
   emailTemplates EmailTemplate[]
-<<<<<<< HEAD
   classRoutines ClassRoutine[]
   subPlanRecords SubPlanRecord[]
-=======
   aiGeneratedPlans AIGeneratedPlan[]
   planningConversations PlanningConversation[]
   activitySeries ActivitySeries[]
->>>>>>> f55f5db6
 }
 
 enum ActivityType {
@@ -995,7 +992,22 @@
   @@index([clusterType])
 }
 
-<<<<<<< HEAD
+// A4 Enhancement: Stores pedagogical prompts linked to curriculum outcomes
+model OutcomePrompt {
+  id         Int      @id @default(autoincrement())
+  outcomeId  String
+  outcome    Outcome  @relation(fields: [outcomeId], references: [id], onDelete: Cascade)
+  type       String   // "open_question" | "sentence_stem" | "discussion" | "metacognitive"
+  language   String   // "en" | "fr"
+  text       String   // The actual prompt text
+  isSystem   Boolean  @default(true)  // true for seeded prompts, false for user-generated
+  createdAt  DateTime @default(now())
+  updatedAt  DateTime @updatedAt
+  
+  @@index([outcomeId, language])
+  @@index([type, language])
+}
+
 // Stores classroom routines and procedures for substitute teachers
 model ClassRoutine {
   id          Int      @id @default(autoincrement())
@@ -1032,20 +1044,4 @@
   
   @@index([userId, date])
   @@index([userId, createdAt])
-=======
-// A4 Enhancement: Stores pedagogical prompts linked to curriculum outcomes
-model OutcomePrompt {
-  id         Int      @id @default(autoincrement())
-  outcomeId  String
-  outcome    Outcome  @relation(fields: [outcomeId], references: [id], onDelete: Cascade)
-  type       String   // "open_question" | "sentence_stem" | "discussion" | "metacognitive"
-  language   String   // "en" | "fr"
-  text       String   // The actual prompt text
-  isSystem   Boolean  @default(true)  // true for seeded prompts, false for user-generated
-  createdAt  DateTime @default(now())
-  updatedAt  DateTime @updatedAt
-  
-  @@index([outcomeId, language])
-  @@index([type, language])
->>>>>>> f55f5db6
 }