datasource db {
  provider = "sqlite"
  url      = env("DATABASE_URL")
}

generator client {
  provider = "prisma-client-js"
  output   = "../src/generated/client"
}



model Subject {
  id         Int        @id @default(autoincrement())
  name       String
  nameEn     String?
  nameFr     String?
  milestones Milestone[]
  timetableSlots TimetableSlot[]
  userId     Int?
  user       User?     @relation(fields: [userId], references: [id])
  createdAt  DateTime   @default(now())
}

model Milestone {
  id         Int       @id @default(autoincrement())
  title      String
  titleEn    String?
  titleFr    String?
  subjectId  Int
  subject    Subject   @relation(fields: [subjectId], references: [id])
  activities Activity[]
  userId     Int?
  user       User?     @relation(fields: [userId], references: [id])
  description String?
  descriptionEn String?
  descriptionFr String?
  targetDate DateTime?
  startDate  DateTime?
  endDate    DateTime?
  estHours   Int?
  deadline   ReportDeadline? @relation(fields: [deadlineId], references: [id])
  deadlineId Int?
  outcomes   MilestoneOutcome[]
  smartGoals SmartGoal[]
  alerts     MilestoneAlert[]
}

model Activity {
  id          Int       @id @default(autoincrement())
  title       String
  titleEn     String?
  titleFr     String?
  activityType ActivityType @default(LESSON)
  milestoneId Int
  /// Position of the activity within its milestone
  orderIndex  Int       @default(0)
  milestone   Milestone  @relation(fields: [milestoneId], references: [id])
  userId      Int?
  user        User?      @relation(fields: [userId], references: [id])
  durationMins Int?
  privateNote  String?
  privateNoteEn String?
  privateNoteFr String?
  publicNote   String?
  publicNoteEn String?
  publicNoteFr String?
  /// Comma-separated list of needed materials
  materialsText String?
  materialsTextEn String?
  materialsTextFr String?
  /// Optional list of activity tags (e.g. "HandsOn")
  tags         Json     @default("[]")
  /// True if suitable for substitute teachers
  isSubFriendly Boolean  @default(true)
  /// Mark as generic fallback activity for the subject
  isFallback   Boolean   @default(false)
  completedAt  DateTime?
  weeklySchedules WeeklySchedule[]
  resources   Resource[]
  dailyPlanItems DailyPlanItem[]
  notes       Note[]
  outcomes    ActivityOutcome[]
  thematicUnits ThematicUnitActivity[]
  cognatePairs CognateActivity[]
  mediaResources MediaResourceActivity[]
  parentMessages ParentMessageActivity[]
  studentReflections StudentReflection[]
  @@index([milestoneId, orderIndex])
}

model LessonPlan {
  id         Int             @id @default(autoincrement())
  weekStart  DateTime        @unique
  schedule   WeeklySchedule[]
  dailyPlans DailyPlan[]
  createdAt  DateTime        @default(now())
  updatedAt  DateTime        @updatedAt
}

model TimetableSlot {
  id        Int      @id @default(autoincrement())
  day       Int
  startMin  Int
  endMin    Int
  subjectId Int?
  subject   Subject? @relation(fields: [subjectId], references: [id])
  weeklySchedules WeeklySchedule[]
  dailyPlanItems DailyPlanItem[]
}

model WeeklySchedule {
  id          Int        @id @default(autoincrement())
  day         Int
  lessonPlanId Int
  lessonPlan  LessonPlan @relation(fields: [lessonPlanId], references: [id])
  activityId  Int
  activity    Activity   @relation(fields: [activityId], references: [id])
  slotId      Int?
  slot        TimetableSlot? @relation(fields: [slotId], references: [id])
}

model TeacherPreferences {
  id             Int    @id @default(autoincrement())
  teachingStyles String
  pacePreference String
  prepTime       Int
  /**
   * JSON object storing contact info for sub plans
   * e.g. { "principal": "Name", "office": "555-1234" }
   */
  subPlanContacts Json?
  /// Special procedures or notes for substitute teachers
  subPlanProcedures String?
}

model SubstituteInfo {
  id         Int      @id @default(autoincrement())
  teacherId  Int
  teacher    User     @relation(fields: [teacherId], references: [id])
  procedures String?
  allergies  String?
  createdAt  DateTime @default(now())
  updatedAt  DateTime @updatedAt
}

model Resource {
  id         Int      @id @default(autoincrement())
  filename   String
  url        String
  type       String
  size       Int
  activityId Int?
  activity   Activity? @relation(fields: [activityId], references: [id])
  createdAt  DateTime @default(now())
}

model MaterialList {
  id        Int      @id @default(autoincrement())
  weekStart DateTime
  items     String
  prepared  Boolean  @default(false)
}

model Notification {
  id        Int      @id @default(autoincrement())
  message   String
  type      String?
  dueDate   DateTime?
  read      Boolean  @default(false)
  createdAt DateTime @default(now())
}

model Newsletter {
  id        Int      @id @default(autoincrement())
  title     String
  titleEn   String?
  titleFr   String?
  content   String
  contentEn String?
  contentFr String?
  rawDraft  String?
  rawDraftEn String?
  rawDraftFr String?
  polishedDraft String?
  polishedDraftEn String?
  polishedDraftFr String?
  createdAt DateTime @default(now())
  updatedAt DateTime @updatedAt
}

model ParentMessage {
  id           Int      @id @default(autoincrement())
  userId       Int
  user         User     @relation(fields: [userId], references: [id])
  title        String
  timeframe    String
  contentFr    String
  contentEn    String
  linkedOutcomes ParentMessageOutcome[]
  linkedActivities ParentMessageActivity[]
  createdAt    DateTime @default(now())
  updatedAt    DateTime @updatedAt
}

model DailyPlan {
  id           Int            @id @default(autoincrement())
  date         DateTime
  lessonPlanId Int
  lessonPlan   LessonPlan     @relation(fields: [lessonPlanId], references: [id])
  items        DailyPlanItem[]
  notes        Note[]
  createdAt    DateTime       @default(now())
  updatedAt    DateTime       @updatedAt
}

model DailyPlanItem {
  id          Int          @id @default(autoincrement())
  startMin    Int
  endMin      Int
  slotId      Int?
  slot        TimetableSlot? @relation(fields: [slotId], references: [id])
  activityId  Int?
  activity    Activity?    @relation(fields: [activityId], references: [id])
  notes       String?
  dailyPlanId Int
  dailyPlan   DailyPlan    @relation(fields: [dailyPlanId], references: [id])
}

model Note {
  id          Int       @id @default(autoincrement())
  content     String
  public      Boolean   @default(false)
  activityId  Int?
  activity    Activity? @relation(fields: [activityId], references: [id])
  dailyPlanId Int?
  dailyPlan   DailyPlan? @relation(fields: [dailyPlanId], references: [id])
  createdAt   DateTime  @default(now())
}


model ParentContact {
  id          Int    @id @default(autoincrement())
  name        String
  email       String
  studentId   Int
  student     Student @relation(fields: [studentId], references: [id])
  @@unique([email, studentId])
}

model User {
  id       Int      @id @default(autoincrement())
  email    String   @unique
  password String
  name     String
  role     String   @default("teacher")
  preferredLanguage String @default("en")
  subjects Subject[]
  milestones Milestone[]
  activities Activity[]
  events    CalendarEvent[]
  unavailableBlocks UnavailableBlock[]
  reportDeadlines ReportDeadline[]
  yearPlanEntries YearPlanEntry[]
  shareLinks ShareLink[]
  equipmentBookings EquipmentBooking[]
  substituteInfos SubstituteInfo[]
  smartGoals SmartGoal[]
  oralRoutineTemplates OralRoutineTemplate[]
  dailyOralRoutines DailyOralRoutine[]
  thematicUnits ThematicUnit[]
  cognatePairs CognatePair[]
  assessmentTemplates AssessmentTemplate[]
  mediaResources MediaResource[]
  parentMessages ParentMessage[]
  reflectionJournalEntries ReflectionJournalEntry[]
  aiSuggestedActivities AISuggestedActivity[]
  students Student[]
<<<<<<< HEAD
  activityTemplates ActivityTemplate[]
=======
  teacherReflections TeacherReflection[]
  milestoneAlerts MilestoneAlert[]
>>>>>>> 0d715efb
}

enum ActivityType {
  LESSON
  ASSESSMENT
}

enum CalendarEventType {
  PD_DAY
  ASSEMBLY
  TRIP
  HOLIDAY
  CUSTOM
}

enum CalendarEventSource {
  MANUAL
  ICAL_FEED
  SYSTEM
}

model CalendarEvent {
  id          Int                 @id @default(autoincrement())
  title       String
  description String?
  start       DateTime
  end         DateTime
  allDay      Boolean             @default(false)
  eventType   CalendarEventType
  source      CalendarEventSource @default(MANUAL)
  teacherId   Int?
  teacher     User?               @relation(fields: [teacherId], references: [id])
  schoolId    Int?
  createdAt   DateTime            @default(now())
  updatedAt   DateTime            @updatedAt
}

enum UnavailableBlockType {
  TEACHER_ABSENCE
  STUDENT_PULL_OUT
}

model UnavailableBlock {
  id                Int                  @id @default(autoincrement())
  teacherId         Int?
  teacher           User?               @relation(fields: [teacherId], references: [id])
  date              DateTime
  startMin          Int
  endMin            Int
  reason            String
  blockType         UnavailableBlockType
  affectedStudentIds String?
  createdAt         DateTime            @default(now())
  updatedAt         DateTime            @updatedAt
}

model ReportDeadline {
  id               Int      @id @default(autoincrement())
  teacherId        Int
  teacher          User     @relation(fields: [teacherId], references: [id])
  name             String
  date             DateTime
  remindDaysBefore Int      @default(14)
  milestones       Milestone[]
}


enum YearPlanEntryType {
  UNIT
  ASSESSMENT
  EVENT
}

model YearPlanEntry {
  id        Int              @id @default(autoincrement())
  teacherId Int
  teacher   User             @relation(fields: [teacherId], references: [id])
  entryType YearPlanEntryType
  title     String
  start     DateTime
  end       DateTime
  colorCode String?
  createdAt DateTime         @default(now())
  updatedAt DateTime         @updatedAt
}

enum ShareLinkType {
  YEAR_PLAN
}

model ShareLink {
  id        Int           @id @default(autoincrement())
  token     String        @unique
  type      ShareLinkType
  teacherId Int
  teacher   User          @relation(fields: [teacherId], references: [id])
  year      Int
  expiresAt DateTime
  createdAt DateTime      @default(now())
}

enum EquipmentBookingStatus {
  REQUESTED
  CONFIRMED
  CANCELLED
}

model EquipmentBooking {
  id            Int                    @id @default(autoincrement())
  teacherId     Int
  teacher       User                   @relation(fields: [teacherId], references: [id])
  resourceName  String
  neededBy      DateTime
  leadTimeDays  Int                    @default(14)
  status        EquipmentBookingStatus @default(REQUESTED)
  createdAt     DateTime               @default(now())
  updatedAt     DateTime               @updatedAt
}

model Holiday {
  id   Int      @id @default(autoincrement())
  date DateTime
  name String
}

model Outcome {
  id          String   @id @default(cuid())
  subject     String
  grade       Int
  code        String   @unique
  description String
  domain      String?
  createdAt   DateTime @default(now())
  updatedAt   DateTime @updatedAt
  milestones  MilestoneOutcome[]
  activities  ActivityOutcome[]
  smartGoals  SmartGoal[]
  oralRoutines OralRoutineOutcome[]
  thematicUnits ThematicUnitOutcome[]
  cognatePairs CognateOutcome[]
  mediaResources MediaResourceOutcome[]
  parentMessages ParentMessageOutcome[]
  reflections ReflectionOutcome[]
  aiSuggestedActivities AISuggestedActivity[]
  studentGoals StudentGoal[]
  studentReflections StudentReflection[]
  teacherReflections TeacherReflection[]
}

model MilestoneOutcome {
  milestone   Milestone @relation(fields: [milestoneId], references: [id])
  milestoneId Int
  outcome     Outcome   @relation(fields: [outcomeId], references: [id])
  outcomeId   String
  @@id([milestoneId, outcomeId])
}

model ActivityOutcome {
  activity    Activity  @relation(fields: [activityId], references: [id])
  activityId  Int
  outcome     Outcome   @relation(fields: [outcomeId], references: [id])
  outcomeId   String
  @@id([activityId, outcomeId])
}

model SmartGoal {
  id            Int        @id @default(autoincrement())
  outcomeId     String
  outcome       Outcome    @relation(fields: [outcomeId], references: [id])
  milestoneId   Int?
  milestone     Milestone? @relation(fields: [milestoneId], references: [id])
  description   String
  targetDate    DateTime
  targetValue   Int
  observedValue Int?
  userId        Int
  user          User       @relation(fields: [userId], references: [id])
  createdAt     DateTime   @default(now())
  updatedAt     DateTime   @updatedAt
}

model OralRoutineTemplate {
  id            Int                      @id @default(autoincrement())
  title         String
  titleEn       String?
  titleFr       String?
  description   String?
  descriptionEn String?
  descriptionFr String?
  userId        Int
  user          User                     @relation(fields: [userId], references: [id])
  outcomes      OralRoutineOutcome[]
  dailyRoutines DailyOralRoutine[]
  createdAt     DateTime                 @default(now())
  updatedAt     DateTime                 @updatedAt
}

model DailyOralRoutine {
  id            Int                 @id @default(autoincrement())
  date          DateTime
  templateId    Int
  template      OralRoutineTemplate @relation(fields: [templateId], references: [id])
  completed     Boolean             @default(false)
  notes         String?
  participation Int?
  userId        Int
  user          User                @relation(fields: [userId], references: [id])
  createdAt     DateTime            @default(now())
  updatedAt     DateTime            @updatedAt
}

model OralRoutineOutcome {
  template   OralRoutineTemplate @relation(fields: [templateId], references: [id])
  templateId Int
  outcome    Outcome             @relation(fields: [outcomeId], references: [id])
  outcomeId  String
  @@id([templateId, outcomeId])
}

model ThematicUnit {
  id           Int        @id @default(autoincrement())
  title        String
  titleEn      String?
  titleFr      String?
  description  String?
  descriptionEn String?
  descriptionFr String?
  startDate    DateTime
  endDate      DateTime
  userId       Int
  user         User       @relation(fields: [userId], references: [id])
  outcomes     ThematicUnitOutcome[]
  activities   ThematicUnitActivity[]
  reflections  ReflectionJournalEntry[]
  studentGoals StudentGoal[]
  studentReflections StudentReflection[]
  activityTemplates ActivityTemplate[]
  createdAt    DateTime   @default(now())
  updatedAt    DateTime   @updatedAt
}

model ThematicUnitOutcome {
  thematicUnit   ThematicUnit @relation(fields: [thematicUnitId], references: [id])
  thematicUnitId Int
  outcome        Outcome      @relation(fields: [outcomeId], references: [id])
  outcomeId      String
  @@id([thematicUnitId, outcomeId])
}

model ThematicUnitActivity {
  thematicUnit   ThematicUnit @relation(fields: [thematicUnitId], references: [id])
  thematicUnitId Int
  activity       Activity     @relation(fields: [activityId], references: [id])
  activityId     Int
  @@id([thematicUnitId, activityId])
}

model CognatePair {
  id               Int                    @id @default(autoincrement())
  wordFr           String
  wordEn           String
  notes            String?
  linkedOutcomes   CognateOutcome[]
  linkedActivities CognateActivity[]
  userId           Int
  user             User                   @relation(fields: [userId], references: [id])
  createdAt        DateTime               @default(now())
  @@unique([wordFr, wordEn, userId])
}

model CognateOutcome {
  cognatePair   CognatePair @relation(fields: [cognatePairId], references: [id])
  cognatePairId Int
  outcome       Outcome     @relation(fields: [outcomeId], references: [id])
  outcomeId     String
  @@id([cognatePairId, outcomeId])
}

model CognateActivity {
  cognatePair   CognatePair @relation(fields: [cognatePairId], references: [id])
  cognatePairId Int
  activity      Activity    @relation(fields: [activityId], references: [id])
  activityId    Int
  @@id([cognatePairId, activityId])
}

model AssessmentTemplate {
  id          Int        @id @default(autoincrement())
  title       String
  type        String     // "oral" | "reading" | "writing" | "mixed"
  description String?
  outcomeIds  String     @default("[]")
  rubricCriteria String? // JSON array of criteria with descriptions
  userId      Int
  user        User       @relation(fields: [userId], references: [id])
  results     AssessmentResult[]
  createdAt   DateTime   @default(now())
  updatedAt   DateTime   @updatedAt
}

model AssessmentResult {
  id         Int        @id @default(autoincrement())
  templateId Int
  template   AssessmentTemplate @relation(fields: [templateId], references: [id])
  date       DateTime
  groupScore Int?       // 0–100
  notes      String?
<<<<<<< HEAD
  reflections ReflectionJournalEntry[]
=======
  studentResults StudentAssessmentResult[]
>>>>>>> 0d715efb
  createdAt  DateTime   @default(now())
  updatedAt  DateTime   @updatedAt
}

model MediaResource {
  id             Int      @id @default(autoincrement())
  userId         Int
  user           User     @relation(fields: [userId], references: [id])
  title          String
  filePath       String
  fileType       String   // "image", "pdf", "video", "audio"
  fileSize       Int?     // file size in bytes
  mimeType       String?  // MIME type for validation
  tags           String   @default("[]") // JSON array of tags
  linkedOutcomes MediaResourceOutcome[]
  linkedActivities MediaResourceActivity[]
  createdAt      DateTime @default(now())
  updatedAt      DateTime @updatedAt
}

model MediaResourceOutcome {
  mediaResource   MediaResource @relation(fields: [mediaResourceId], references: [id])
  mediaResourceId Int
  outcome         Outcome       @relation(fields: [outcomeId], references: [id])
  outcomeId       String
  @@id([mediaResourceId, outcomeId])
}

model MediaResourceActivity {
  mediaResource   MediaResource @relation(fields: [mediaResourceId], references: [id])
  mediaResourceId Int
  activity        Activity      @relation(fields: [activityId], references: [id])
  activityId      Int
  @@id([mediaResourceId, activityId])
}

model ParentMessageOutcome {
  parentMessage   ParentMessage @relation(fields: [parentMessageId], references: [id])
  parentMessageId Int
  outcome         Outcome       @relation(fields: [outcomeId], references: [id])
  outcomeId       String
  @@id([parentMessageId, outcomeId])
}

model ParentMessageActivity {
  parentMessage   ParentMessage @relation(fields: [parentMessageId], references: [id])
  parentMessageId Int
  activity        Activity      @relation(fields: [activityId], references: [id])
  activityId      Int
  @@id([parentMessageId, activityId])
}

model ReflectionJournalEntry {
  id             Int                       @id @default(autoincrement())
  userId         Int
  user           User                      @relation(fields: [userId], references: [id])
  date           DateTime
  content        String
  themeId        Int?
  theme          ThematicUnit?             @relation(fields: [themeId], references: [id])
  assessmentId   Int?
  assessment     AssessmentResult?         @relation(fields: [assessmentId], references: [id])
  outcomes       ReflectionOutcome[]
  createdAt      DateTime                  @default(now())
  updatedAt      DateTime                  @updatedAt
}

model ReflectionOutcome {
  reflection     ReflectionJournalEntry @relation(fields: [reflectionId], references: [id])
  reflectionId   Int
  outcome        Outcome                @relation(fields: [outcomeId], references: [id])
  outcomeId      String
  @@id([reflectionId, outcomeId])
}

model AISuggestedActivity {
  id           Int       @id @default(autoincrement())
  outcomeId    String
  outcome      Outcome   @relation(fields: [outcomeId], references: [id])
  userId       Int
  user         User      @relation(fields: [userId], references: [id])
  title        String
  descriptionFr String
  descriptionEn String?
  materials    String    @default("[]") // JSON array of materials
  duration     Int       // in minutes
  theme        String?
  createdAt    DateTime  @default(now())
  updatedAt    DateTime  @updatedAt
}

model Student {
  id          Int    @id @default(autoincrement())
  firstName   String
  lastName    String
  grade       Int
  userId      Int
  user        User   @relation(fields: [userId], references: [id])
  parentContacts ParentContact[]
  assessmentResults StudentAssessmentResult[]
  artifacts   StudentArtifact[]
  reflections StudentReflection[]
  parentSummaries ParentSummary[]
  goals       StudentGoal[]
  createdAt   DateTime @default(now())
  updatedAt   DateTime @updatedAt
  @@index([userId, lastName])
}

model StudentGoal {
  id         Int       @id @default(autoincrement())
  studentId  Int
  student    Student   @relation(fields: [studentId], references: [id])
  text       String
  outcomeId  String?
  outcome    Outcome?  @relation(fields: [outcomeId], references: [id])
  themeId    Int?      // For thematic unit goals
  theme      ThematicUnit? @relation(fields: [themeId], references: [id])
  createdAt  DateTime  @default(now())
  status     String    @default("active") // "active" | "completed" | "abandoned"
}

model StudentReflection {
<<<<<<< HEAD
  id         Int       @id @default(autoincrement())
  studentId  Int
  student    Student   @relation(fields: [studentId], references: [id])
  date       DateTime
  text       String?
  emoji      String?   // e.g. "🙂", "😐", "😕"
  voicePath  String?   // path to optional recording
  outcomeId  String?
  outcome    Outcome?  @relation(fields: [outcomeId], references: [id])
  themeId    Int?
  theme      ThematicUnit? @relation(fields: [themeId], references: [id])
  createdAt  DateTime  @default(now())
}

model ActivityTemplate {
  id             Int      @id @default(autoincrement())
  titleFr        String
  titleEn        String
  descriptionFr  String
  descriptionEn  String
  domain         String   // e.g., "oral", "reading", "writing", "math"
  subject        String   // e.g., "francais", "english", "math"
  outcomeIds     String   @default("[]") // JSON array of outcome IDs
  themeId        Int?
  theme          ThematicUnit? @relation(fields: [themeId], references: [id])
  materialsFr    String?
  materialsEn    String?
  prepTimeMin    Int?     // preparation time in minutes
  groupType      String   @default("Whole class") // "Whole class", "Small group", "Individual"
  createdBy      Int
  createdByUser  User     @relation(fields: [createdBy], references: [id])
  createdAt      DateTime @default(now())
  updatedAt      DateTime @updatedAt
=======
  id          Int      @id @default(autoincrement())
  studentId   Int
  student     Student  @relation(fields: [studentId], references: [id])
  activityId  Int?
  activity    Activity? @relation(fields: [activityId], references: [id])
  content     String
  outcomeId   String?
  outcome     Outcome? @relation(fields: [outcomeId], references: [id])
  themeId     Int?
  theme       ThematicUnit? @relation(fields: [themeId], references: [id])
  createdAt   DateTime @default(now())
}

model StudentAssessmentResult {
  id          Int        @id @default(autoincrement())
  studentId   Int
  student     Student    @relation(fields: [studentId], references: [id])
  assessmentId Int
  assessment  AssessmentResult @relation(fields: [assessmentId], references: [id])
  score       Int?       // 0-100 or null if not scored
  notes       String?
  createdAt   DateTime   @default(now())
  @@unique([studentId, assessmentId])
}

model StudentArtifact {
  id          Int      @id @default(autoincrement())
  studentId   Int
  student     Student  @relation(fields: [studentId], references: [id])
  title       String
  description String?
  fileUrl     String?
  outcomeIds  String   @default("[]") // JSON array of outcome IDs
  createdAt   DateTime @default(now())
}

model ParentSummary {
  id          Int      @id @default(autoincrement())
  studentId   Int
  student     Student  @relation(fields: [studentId], references: [id])
  dateFrom    DateTime
  dateTo      DateTime
  focus       String?  @default("[]") // JSON array of focus areas
  contentFr   String
  contentEn   String
  isDraft     Boolean  @default(true)
  createdAt   DateTime @default(now())
  updatedAt   DateTime @updatedAt
}

model TeacherReflection {
  id          Int      @id @default(autoincrement())
  content     String
  outcomeId   String
  outcome     Outcome  @relation(fields: [outcomeId], references: [id])
  userId      Int
  user        User     @relation(fields: [userId], references: [id])
  createdAt   DateTime @default(now())
  updatedAt   DateTime @updatedAt
  @@index([userId, outcomeId])
}

model MilestoneAlert {
  id          Int      @id @default(autoincrement())
  type        String   // "deadline" | "progress" | "coverage"
  severity    String   // "low" | "medium" | "high" | "critical"
  title       String
  description String
  milestoneId Int
  milestone   Milestone @relation(fields: [milestoneId], references: [id])
  userId      Int
  user        User     @relation(fields: [userId], references: [id])
  isRead      Boolean  @default(false)
  createdAt   DateTime @default(now())
  updatedAt   DateTime @updatedAt
  @@index([userId, isRead])
  @@index([userId, milestoneId])
>>>>>>> 0d715efb
}<|MERGE_RESOLUTION|>--- conflicted
+++ resolved
@@ -276,12 +276,9 @@
   reflectionJournalEntries ReflectionJournalEntry[]
   aiSuggestedActivities AISuggestedActivity[]
   students Student[]
-<<<<<<< HEAD
   activityTemplates ActivityTemplate[]
-=======
   teacherReflections TeacherReflection[]
   milestoneAlerts MilestoneAlert[]
->>>>>>> 0d715efb
 }
 
 enum ActivityType {
@@ -589,11 +586,8 @@
   date       DateTime
   groupScore Int?       // 0–100
   notes      String?
-<<<<<<< HEAD
   reflections ReflectionJournalEntry[]
-=======
   studentResults StudentAssessmentResult[]
->>>>>>> 0d715efb
   createdAt  DateTime   @default(now())
   updatedAt  DateTime   @updatedAt
 }
@@ -717,19 +711,21 @@
 }
 
 model StudentReflection {
-<<<<<<< HEAD
-  id         Int       @id @default(autoincrement())
-  studentId  Int
-  student    Student   @relation(fields: [studentId], references: [id])
-  date       DateTime
-  text       String?
-  emoji      String?   // e.g. "🙂", "😐", "😕"
-  voicePath  String?   // path to optional recording
-  outcomeId  String?
-  outcome    Outcome?  @relation(fields: [outcomeId], references: [id])
-  themeId    Int?
-  theme      ThematicUnit? @relation(fields: [themeId], references: [id])
-  createdAt  DateTime  @default(now())
+  id          Int      @id @default(autoincrement())
+  studentId   Int
+  student     Student  @relation(fields: [studentId], references: [id])
+  activityId  Int?
+  activity    Activity? @relation(fields: [activityId], references: [id])
+  content     String?
+  text        String?   // Keep both content and text for compatibility
+  date        DateTime? // Optional date
+  emoji       String?   // e.g. "🙂", "😐", "😕"
+  voicePath   String?   // path to optional recording
+  outcomeId   String?
+  outcome     Outcome? @relation(fields: [outcomeId], references: [id])
+  themeId     Int?
+  theme       ThematicUnit? @relation(fields: [themeId], references: [id])
+  createdAt   DateTime @default(now())
 }
 
 model ActivityTemplate {
@@ -751,18 +747,6 @@
   createdByUser  User     @relation(fields: [createdBy], references: [id])
   createdAt      DateTime @default(now())
   updatedAt      DateTime @updatedAt
-=======
-  id          Int      @id @default(autoincrement())
-  studentId   Int
-  student     Student  @relation(fields: [studentId], references: [id])
-  activityId  Int?
-  activity    Activity? @relation(fields: [activityId], references: [id])
-  content     String
-  outcomeId   String?
-  outcome     Outcome? @relation(fields: [outcomeId], references: [id])
-  themeId     Int?
-  theme       ThematicUnit? @relation(fields: [themeId], references: [id])
-  createdAt   DateTime @default(now())
 }
 
 model StudentAssessmentResult {
@@ -829,5 +813,4 @@
   updatedAt   DateTime @updatedAt
   @@index([userId, isRead])
   @@index([userId, milestoneId])
->>>>>>> 0d715efb
 }