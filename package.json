--- conflicted
+++ resolved
@@ -7,21 +7,12 @@
     "server"
   ],
   "scripts": {
-<<<<<<< HEAD
     "dev": "concurrently -k \"pnpm --filter server run start\" \"pnpm --filter client run dev\"",
     "build": "pnpm --filter server run build && pnpm --filter client run build",
     "test": "pnpm --filter server run test && pnpm --filter client run test",
     "lint": "eslint \"**/*.{ts,tsx,js,jsx}\" --max-warnings 0 || true",
     "prepare": "husky install",
     "seed": "pnpm --filter server run seed"
-=======
-    "dev": "pnpm --filter server run dev & pnpm --filter client run dev",
-    "build": "pnpm --filter server run build && pnpm --filter client run build",
-    "test": "pnpm --filter ... test",
-    "lint": "eslint \"**/*.{ts,tsx,js,jsx}\" --max-warnings 0 || true",
-    "prepare": "husky install",
-    "seed": "pnpm --filter scripts run seed"
->>>>>>> 502ad5ba
   },
   "devDependencies": {
     "@typescript-eslint/eslint-plugin": "^6.0.0",
