lockfileVersion: '9.0'

settings:
  autoInstallPeers: true
  excludeLinksFromLockfile: false

importers:

  .:
    dependencies:
      '@modelcontextprotocol/server-puppeteer':
        specifier: ^2025.5.12
        version: 2025.5.12(typescript@5.8.3)
      '@types/bcryptjs':
        specifier: ^3.0.0
        version: 3.0.0
      '@types/multer':
        specifier: ^1.4.13
        version: 1.4.13
      '@upstash/context7-mcp':
        specifier: ^1.0.14
        version: 1.0.14
      bcryptjs:
        specifier: ^3.0.2
        version: 3.0.2
      date-fns:
        specifier: ^2.30.0
        version: 2.30.0
      franc:
        specifier: ^6.2.0
        version: 6.2.0
      luxon:
        specifier: ^3.6.1
        version: 3.6.1
      multer:
        specifier: ^2.0.1
        version: 2.0.1
    devDependencies:
      '@commitlint/config-conventional':
        specifier: ^19.8.1
        version: 19.8.1
      '@playwright/test':
        specifier: ^1.43.1
        version: 1.52.0
      '@typescript-eslint/eslint-plugin':
        specifier: ^6.0.0
        version: 6.21.0(@typescript-eslint/parser@6.21.0(eslint@8.57.1)(typescript@5.8.3))(eslint@8.57.1)(typescript@5.8.3)
      '@typescript-eslint/parser':
        specifier: ^6.0.0
        version: 6.21.0(eslint@8.57.1)(typescript@5.8.3)
      concurrently:
        specifier: ^8.0.0
        version: 8.2.2
      dotenv:
        specifier: ^16.5.0
        version: 16.5.0
      eslint:
        specifier: ^8.0.0
        version: 8.57.1
      eslint-config-prettier:
        specifier: ^9.0.0
        version: 9.1.0(eslint@8.57.1)
      husky:
        specifier: ^8.0.0
        version: 8.0.3
      lint-staged:
        specifier: ^15.0.0
        version: 15.5.2
      pdf-parse:
        specifier: ^1.1.1
        version: 1.1.1
      prettier:
        specifier: ^3.0.0
        version: 3.5.3
      source-map-explorer:
        specifier: ^2.5.3
        version: 2.5.3
      ts-node:
        specifier: ^10.9.1
        version: 10.9.2(@types/node@20.19.0)(typescript@5.8.3)
      tsconfig-paths:
        specifier: ^4.2.0
        version: 4.2.0
      tsx:
        specifier: ^4.20.3
        version: 4.20.3

  client:
    dependencies:
      '@dnd-kit/core':
        specifier: ^6.3.1
        version: 6.3.1(react-dom@18.3.1(react@18.3.1))(react@18.3.1)
      '@dnd-kit/sortable':
        specifier: ^10.0.0
        version: 10.0.0(@dnd-kit/core@6.3.1(react-dom@18.3.1(react@18.3.1))(react@18.3.1))(react@18.3.1)
      '@dnd-kit/utilities':
        specifier: ^3.2.2
        version: 3.2.2(react@18.3.1)
      '@radix-ui/react-dialog':
        specifier: ^1.1.14
        version: 1.1.14(@types/react-dom@18.3.7(@types/react@18.3.23))(@types/react@18.3.23)(react-dom@18.3.1(react@18.3.1))(react@18.3.1)
      '@tanstack/react-query':
        specifier: ^5.37.0
        version: 5.80.6(react@18.3.1)
      axios:
        specifier: ^1.6.8
        version: 1.9.0(debug@4.4.1)
      chart.js:
        specifier: ^4.4.1
        version: 4.5.0
      clsx:
        specifier: ^2.1.1
        version: 2.1.1
      date-fns:
        specifier: ^2.30.0
        version: 2.30.0
      lucide-react:
        specifier: ^0.517.0
        version: 0.517.0(react@18.3.1)
      react:
        specifier: ^18.2.0
        version: 18.3.1
      react-chartjs-2:
        specifier: ^5.2.0
        version: 5.3.0(chart.js@4.5.0)(react@18.3.1)
      react-dom:
        specifier: ^18.2.0
        version: 18.3.1(react@18.3.1)
      react-router-dom:
        specifier: ^6.22.3
        version: 6.30.1(react-dom@18.3.1(react@18.3.1))(react@18.3.1)
      sonner:
        specifier: ^2.0.5
        version: 2.0.5(react-dom@18.3.1(react@18.3.1))(react@18.3.1)
      tailwind-merge:
        specifier: ^3.3.1
        version: 3.3.1
      zod:
        specifier: 3.25.58
        version: 3.25.58
    devDependencies:
      '@testing-library/jest-dom':
        specifier: ^6.1.3
        version: 6.6.3
      '@testing-library/react':
        specifier: ^14.2.1
        version: 14.3.1(@types/react@18.3.23)(react-dom@18.3.1(react@18.3.1))(react@18.3.1)
      '@testing-library/user-event':
        specifier: ^14.5.2
        version: 14.6.1(@testing-library/dom@9.3.4)
      '@types/node':
        specifier: ^20.0.0
        version: 20.19.0
      '@types/react':
        specifier: ^18.2.24
        version: 18.3.23
      '@types/react-dom':
        specifier: ^18.2.10
        version: 18.3.7(@types/react@18.3.23)
      '@vitejs/plugin-react':
        specifier: ^4.2.0
        version: 4.5.1(vite@5.4.19(@types/node@20.19.0))
      '@vitest/coverage-v8':
        specifier: ^1.6.1
        version: 1.6.1(vitest@1.6.1(@types/node@20.19.0)(jsdom@24.1.3))
      autoprefixer:
        specifier: ^10.4.17
        version: 10.4.21(postcss@8.5.4)
      jsdom:
        specifier: ^24.0.0
        version: 24.1.3
      postcss:
        specifier: ^8.4.38
        version: 8.5.4
      tailwindcss:
        specifier: ^3.4.4
        version: 3.4.17(ts-node@10.9.2(@types/node@20.19.0)(typescript@5.8.3))
      typescript:
        specifier: ^5.0.0
        version: 5.8.3
      vite:
        specifier: ^5.2.8
        version: 5.4.19(@types/node@20.19.0)
      vite-tsconfig-paths:
        specifier: ^4.3.2
        version: 4.3.2(typescript@5.8.3)(vite@5.4.19(@types/node@20.19.0))
      vitest:
        specifier: ^1.6.1
        version: 1.6.1(@types/node@20.19.0)(jsdom@24.1.3)

  packages/database:
    dependencies:
      '@prisma/client':
        specifier: ^6.9.0
        version: 6.9.0(prisma@6.9.0(typescript@5.8.3))(typescript@5.8.3)
      bcryptjs:
        specifier: ^3.0.2
        version: 3.0.2
    devDependencies:
      '@types/bcryptjs':
        specifier: ^3.0.0
        version: 3.0.0
      prisma:
        specifier: ^6.9.0
        version: 6.9.0(typescript@5.8.3)
      tsx:
        specifier: ^4.19.4
        version: 4.19.4
      typescript:
        specifier: ^5.8.3
        version: 5.8.3

  scripts:
    dependencies:
      '@teaching-engine/database':
        specifier: workspace:*
        version: link:../packages/database
    devDependencies:
      ts-node:
        specifier: ^10.9.1
        version: 10.9.2(@types/node@20.19.0)(typescript@5.8.3)
      typescript:
        specifier: ^5.2.2
        version: 5.8.3

  server:
    dependencies:
      '@aws-sdk/client-s3':
        specifier: ^3.826.0
        version: 3.826.0
      '@teaching-engine/database':
        specifier: workspace:*
        version: link:../packages/database
      archiver:
        specifier: ^7.0.1
        version: 7.0.1
      bcryptjs:
        specifier: ^3.0.2
        version: 3.0.2
      cookie-parser:
        specifier: ^1.4.7
        version: 1.4.7
      cors:
        specifier: 2.8.5
        version: 2.8.5
      debug:
        specifier: ^4.4.1
        version: 4.4.1
      express:
        specifier: 4.21.2
        version: 4.21.2
      express-rate-limit:
        specifier: ^7.1.5
        version: 7.5.0(express@4.21.2)
      express-validator:
        specifier: ^7.0.1
        version: 7.2.1
      handlebars:
        specifier: ^4.7.8
        version: 4.7.8
      html-to-docx:
        specifier: ^1.8.0
        version: 1.8.0
      isomorphic-dompurify:
        specifier: ^2.9.0
        version: 2.25.0
      jsonwebtoken:
        specifier: ^9.0.2
        version: 9.0.2
      mammoth:
        specifier: ^1.9.1
        version: 1.9.1
      multer:
        specifier: ^2.0.1
        version: 2.0.1
      nanoid:
        specifier: ^3.3.4
        version: 3.3.11
      node-cron:
        specifier: ^3.0.3
        version: 3.0.3
      node-ical:
        specifier: ^0.20.1
        version: 0.20.1(debug@4.4.1)
      nodemailer:
        specifier: ^6.9.11
        version: 6.10.1
      openai:
        specifier: ^5.3.0
        version: 5.3.0(ws@8.18.2)(zod@3.25.58)
      pdf-parse:
        specifier: ^1.1.1
        version: 1.1.1
      pdfkit:
        specifier: ^0.17.1
        version: 0.17.1
      pino:
        specifier: 8.21.0
        version: 8.21.0
      unzipper:
        specifier: ^0.12.3
        version: 0.12.3
<<<<<<< HEAD
      uuid:
        specifier: ^11.1.0
        version: 11.1.0
=======
      validator:
        specifier: ^13.11.0
        version: 13.15.15
>>>>>>> 455a75e1
      zod:
        specifier: 3.25.58
        version: 3.25.58
    devDependencies:
      '@jest/globals':
        specifier: ^30.0.0
        version: 30.0.0
      '@types/archiver':
        specifier: ^6.0.3
        version: 6.0.3
      '@types/cors':
        specifier: ^2.8.17
        version: 2.8.19
      '@types/express':
        specifier: ^4.17.21
        version: 4.17.23
      '@types/express-serve-static-core':
        specifier: ^5.0.6
        version: 5.0.6
      '@types/html-to-docx':
        specifier: ^1.8.0
        version: 1.8.0
      '@types/jest':
        specifier: ^29.5.14
        version: 29.5.14
      '@types/jsonwebtoken':
        specifier: ^9.0.5
        version: 9.0.9
      '@types/multer':
        specifier: ^1.4.13
        version: 1.4.13
      '@types/node':
        specifier: ^20.19.0
        version: 20.19.0
      '@types/node-cron':
        specifier: ^3.0.9
        version: 3.0.11
      '@types/node-fetch':
        specifier: ^2.6.12
        version: 2.6.12
      '@types/nodemailer':
        specifier: ^6.4.14
        version: 6.4.17
      '@types/pdfkit':
        specifier: ^0.13.9
        version: 0.13.9
      '@types/supertest':
        specifier: ^6.0.3
        version: 6.0.3
      '@types/unzipper':
        specifier: ^0.10.7
        version: 0.10.11
<<<<<<< HEAD
      '@types/uuid':
        specifier: ^10.0.0
        version: 10.0.0
=======
      '@types/validator':
        specifier: ^13.11.7
        version: 13.15.2
>>>>>>> 455a75e1
      dotenv:
        specifier: ^16.4.5
        version: 16.5.0
      jest:
        specifier: ^29.7.0
        version: 29.7.0(@types/node@20.19.0)(ts-node@10.9.2(@types/node@20.19.0)(typescript@5.8.3))
      node-fetch:
        specifier: ^3.3.2
        version: 3.3.2
      supertest:
        specifier: ^6.3.3
        version: 6.3.4
      ts-jest:
        specifier: ^29.3.4
        version: 29.3.4(@babel/core@7.27.4)(@jest/transform@29.7.0)(@jest/types@29.6.3)(babel-jest@29.7.0(@babel/core@7.27.4))(jest@29.7.0(@types/node@20.19.0)(ts-node@10.9.2(@types/node@20.19.0)(typescript@5.8.3)))(typescript@5.8.3)
      ts-node:
        specifier: ^10.9.2
        version: 10.9.2(@types/node@20.19.0)(typescript@5.8.3)
      tsx:
        specifier: ^4.20.0
        version: 4.20.0
      typescript:
        specifier: ^5.8.3
        version: 5.8.3

packages:

  '@adobe/css-tools@4.4.3':
    resolution: {integrity: sha512-VQKMkwriZbaOgVCby1UDY/LDk5fIjhQicCvVPFqfe+69fWaPWydbWJ3wRt59/YzIwda1I81loas3oCoHxnqvdA==}

  '@alloc/quick-lru@5.2.0':
    resolution: {integrity: sha512-UrcABB+4bUrFABwbluTIBErXwvbsU/V7TZWfmbgJfbkwiBuziS9gxdODUyuiecfdGQ85jglMW6juS3+z5TsKLw==}
    engines: {node: '>=10'}

  '@ampproject/remapping@2.3.0':
    resolution: {integrity: sha512-30iZtAPgz+LTIYoeivqYo853f02jBYSd5uGnGpkFV0M3xOt9aN73erkgYAmZU43x4VfqcnLxW9Kpg3R5LC4YYw==}
    engines: {node: '>=6.0.0'}

  '@asamuzakjp/css-color@3.2.0':
    resolution: {integrity: sha512-K1A6z8tS3XsmCMM86xoWdn7Fkdn9m6RSVtocUrJYIwZnFVkng/PvkEoWtOWmP+Scc6saYWHWZYbndEEXxl24jw==}

  '@aws-crypto/crc32@5.2.0':
    resolution: {integrity: sha512-nLbCWqQNgUiwwtFsen1AdzAtvuLRsQS8rYgMuxCrdKf9kOssamGLuPwyTY9wyYblNr9+1XM8v6zoDTPPSIeANg==}
    engines: {node: '>=16.0.0'}

  '@aws-crypto/crc32c@5.2.0':
    resolution: {integrity: sha512-+iWb8qaHLYKrNvGRbiYRHSdKRWhto5XlZUEBwDjYNf+ly5SVYG6zEoYIdxvf5R3zyeP16w4PLBn3rH1xc74Rag==}

  '@aws-crypto/sha1-browser@5.2.0':
    resolution: {integrity: sha512-OH6lveCFfcDjX4dbAvCFSYUjJZjDr/3XJ3xHtjn3Oj5b9RjojQo8npoLeA/bNwkOkrSQ0wgrHzXk4tDRxGKJeg==}

  '@aws-crypto/sha256-browser@5.2.0':
    resolution: {integrity: sha512-AXfN/lGotSQwu6HNcEsIASo7kWXZ5HYWvfOmSNKDsEqC4OashTp8alTmaz+F7TC2L083SFv5RdB+qU3Vs1kZqw==}

  '@aws-crypto/sha256-js@5.2.0':
    resolution: {integrity: sha512-FFQQyu7edu4ufvIZ+OadFpHHOt+eSTBaYaki44c+akjg7qZg9oOQeLlk77F6tSYqjDAFClrHJk9tMf0HdVyOvA==}
    engines: {node: '>=16.0.0'}

  '@aws-crypto/supports-web-crypto@5.2.0':
    resolution: {integrity: sha512-iAvUotm021kM33eCdNfwIN//F77/IADDSs58i+MDaOqFrVjZo9bAal0NK7HurRuWLLpF1iLX7gbWrjHjeo+YFg==}

  '@aws-crypto/util@5.2.0':
    resolution: {integrity: sha512-4RkU9EsI6ZpBve5fseQlGNUWKMa1RLPQ1dnjnQoe07ldfIzcsGb5hC5W0Dm7u423KWzawlrpbjXBrXCEv9zazQ==}

  '@aws-sdk/client-s3@3.826.0':
    resolution: {integrity: sha512-odX3C3CEbcBoxB06vgBjJ9jQheFsIFwHmvCIMXn8duuVyIL/klgp14+ICzbEwIgPv7xVjSlycaiURcKS876QHA==}
    engines: {node: '>=18.0.0'}

  '@aws-sdk/client-sso@3.826.0':
    resolution: {integrity: sha512-/FEKnUC3xPkLL4RuRydwzx+y4b55HIX6qLPbGnyIs+sNmCUyc/62ijtV1Ml+b++YzEF6jWNBsJOxeyZdgrJ3Ig==}
    engines: {node: '>=18.0.0'}

  '@aws-sdk/core@3.826.0':
    resolution: {integrity: sha512-BGbQYzWj3ps+dblq33FY5tz/SsgJCcXX0zjQlSC07tYvU1jHTUvsefphyig+fY38xZ4wdKjbTop+KUmXUYrOXw==}
    engines: {node: '>=18.0.0'}

  '@aws-sdk/credential-provider-env@3.826.0':
    resolution: {integrity: sha512-DK3pQY8+iKK3MGDdC3uOZQ2psU01obaKlTYhEwNu4VWzgwQL4Vi3sWj4xSWGEK41vqZxiRLq6fOq7ysRI+qEZA==}
    engines: {node: '>=18.0.0'}

  '@aws-sdk/credential-provider-http@3.826.0':
    resolution: {integrity: sha512-N+IVZBh+yx/9GbMZTKO/gErBi/FYZQtcFRItoLbY+6WU+0cSWyZYfkoeOxHmQV3iX9k65oljERIWUmL9x6OSQg==}
    engines: {node: '>=18.0.0'}

  '@aws-sdk/credential-provider-ini@3.826.0':
    resolution: {integrity: sha512-g7n+qSklq/Lzjxe2Ke5QFNCgYn26a3ydZnbFIk8QqYin4pzG+qiunaqJjpV3c/EeHMlfK8bBc7MXAylKzGRccQ==}
    engines: {node: '>=18.0.0'}

  '@aws-sdk/credential-provider-node@3.826.0':
    resolution: {integrity: sha512-UfIJXxHjmSxH6bea00HBPLkjNI2D04enQA/xNLZvB+4xtzt1/gYdCis1P4/73f5aGVVVB4/zQMobBbnjkrmbQw==}
    engines: {node: '>=18.0.0'}

  '@aws-sdk/credential-provider-process@3.826.0':
    resolution: {integrity: sha512-kURrc4amu3NLtw1yZw7EoLNEVhmOMRUTs+chaNcmS+ERm3yK0nKjaJzmKahmwlTQTSl3wJ8jjK7x962VPo+zWw==}
    engines: {node: '>=18.0.0'}

  '@aws-sdk/credential-provider-sso@3.826.0':
    resolution: {integrity: sha512-F19J3zcfoom6OnQ0MyAtvduVKQXPgkz9i5ExSO01J2CzjbyMhCDA99qAjHYe+LwhW+W7P/jzBPd0+uOQ2Nhh9Q==}
    engines: {node: '>=18.0.0'}

  '@aws-sdk/credential-provider-web-identity@3.826.0':
    resolution: {integrity: sha512-o27GZ6Hy7qhuvMFVUL2eFEpBzf33Jaa/x3u3SHwU0nL7ko7jmbpeF0x4+wmagpI9X2IvVlUxIs0VaQ3YayPLEA==}
    engines: {node: '>=18.0.0'}

  '@aws-sdk/middleware-bucket-endpoint@3.821.0':
    resolution: {integrity: sha512-cebgeytKlWOgGczLo3BPvNY9XlzAzGZQANSysgJ2/8PSldmUpXRIF+GKPXDVhXeInWYHIfB8zZi3RqrPoXcNYQ==}
    engines: {node: '>=18.0.0'}

  '@aws-sdk/middleware-expect-continue@3.821.0':
    resolution: {integrity: sha512-zAOoSZKe1njOrtynvK6ZORU57YGv5I7KP4+rwOvUN3ZhJbQ7QPf8gKtFUCYAPRMegaXCKF/ADPtDZBAmM+zZ9g==}
    engines: {node: '>=18.0.0'}

  '@aws-sdk/middleware-flexible-checksums@3.826.0':
    resolution: {integrity: sha512-Fz9w8CFYPfSlHEB6feSsi06hdS+s+FB8k5pO4L7IV0tUa78mlhxF/VNlAJaVWYyOkZXl4HPH2K48aapACSQOXw==}
    engines: {node: '>=18.0.0'}

  '@aws-sdk/middleware-host-header@3.821.0':
    resolution: {integrity: sha512-xSMR+sopSeWGx5/4pAGhhfMvGBHioVBbqGvDs6pG64xfNwM5vq5s5v6D04e2i+uSTj4qGa71dLUs5I0UzAK3sw==}
    engines: {node: '>=18.0.0'}

  '@aws-sdk/middleware-location-constraint@3.821.0':
    resolution: {integrity: sha512-sKrm80k0t3R0on8aA/WhWFoMaAl4yvdk+riotmMElLUpcMcRXAd1+600uFVrxJqZdbrKQ0mjX0PjT68DlkYXLg==}
    engines: {node: '>=18.0.0'}

  '@aws-sdk/middleware-logger@3.821.0':
    resolution: {integrity: sha512-0cvI0ipf2tGx7fXYEEN5fBeZDz2RnHyb9xftSgUsEq7NBxjV0yTZfLJw6Za5rjE6snC80dRN8+bTNR1tuG89zA==}
    engines: {node: '>=18.0.0'}

  '@aws-sdk/middleware-recursion-detection@3.821.0':
    resolution: {integrity: sha512-efmaifbhBoqKG3bAoEfDdcM8hn1psF+4qa7ykWuYmfmah59JBeqHLfz5W9m9JoTwoKPkFcVLWZxnyZzAnVBOIg==}
    engines: {node: '>=18.0.0'}

  '@aws-sdk/middleware-sdk-s3@3.826.0':
    resolution: {integrity: sha512-8F0qWaYKfvD/de1AKccXuigM+gb/IZSncCqxdnFWqd+TFzo9qI9Hh+TpUhWOMYSgxsMsYQ8ipmLzlD/lDhjrmA==}
    engines: {node: '>=18.0.0'}

  '@aws-sdk/middleware-ssec@3.821.0':
    resolution: {integrity: sha512-YYi1Hhr2AYiU/24cQc8HIB+SWbQo6FBkMYojVuz/zgrtkFmALxENGF/21OPg7f/QWd+eadZJRxCjmRwh5F2Cxg==}
    engines: {node: '>=18.0.0'}

  '@aws-sdk/middleware-user-agent@3.826.0':
    resolution: {integrity: sha512-j404+EcfBbtTlAhyObjXbdKwwDXO1pCxHvR5Fw8FXNvp/H330j6YnXgs3SJ6d3bZUwUJ/ztPx2S5AlBbLVLDFw==}
    engines: {node: '>=18.0.0'}

  '@aws-sdk/nested-clients@3.826.0':
    resolution: {integrity: sha512-p7olPq0uTtHqGuXI1GSc/gzKDvV55PMbLtnmupEDfnY9SoRu+QatbWQ6da9sI1lhOcNmRMgiNQBXFzaUFrG+SQ==}
    engines: {node: '>=18.0.0'}

  '@aws-sdk/region-config-resolver@3.821.0':
    resolution: {integrity: sha512-t8og+lRCIIy5nlId0bScNpCkif8sc0LhmtaKsbm0ZPm3sCa/WhCbSZibjbZ28FNjVCV+p0D9RYZx0VDDbtWyjw==}
    engines: {node: '>=18.0.0'}

  '@aws-sdk/signature-v4-multi-region@3.826.0':
    resolution: {integrity: sha512-3fEi/zy6tpMzomYosksGtu7jZqGFcdBXoL7YRsG7OEeQzBbOW9B+fVaQZ4jnsViSjzA/yKydLahMrfPnt+iaxg==}
    engines: {node: '>=18.0.0'}

  '@aws-sdk/token-providers@3.826.0':
    resolution: {integrity: sha512-iCOcVAqGPSHtQL8ZBXifZMEcHyUl9wJ8HvLZ5l1ohA/3ZNP+dqEPGi7jfhR5jZKs+xyp2jxByFqfil9PjI9c5A==}
    engines: {node: '>=18.0.0'}

  '@aws-sdk/types@3.821.0':
    resolution: {integrity: sha512-Znroqdai1a90TlxGaJ+FK1lwC0fHpo97Xjsp5UKGR5JODYm7f9+/fF17ebO1KdoBr/Rm0UIFiF5VmI8ts9F1eA==}
    engines: {node: '>=18.0.0'}

  '@aws-sdk/util-arn-parser@3.804.0':
    resolution: {integrity: sha512-wmBJqn1DRXnZu3b4EkE6CWnoWMo1ZMvlfkqU5zPz67xx1GMaXlDCchFvKAXMjk4jn/L1O3tKnoFDNsoLV1kgNQ==}
    engines: {node: '>=18.0.0'}

  '@aws-sdk/util-endpoints@3.821.0':
    resolution: {integrity: sha512-Uknt/zUZnLE76zaAAPEayOeF5/4IZ2puTFXvcSCWHsi9m3tqbb9UozlnlVqvCZLCRWfQryZQoG2W4XSS3qgk5A==}
    engines: {node: '>=18.0.0'}

  '@aws-sdk/util-locate-window@3.804.0':
    resolution: {integrity: sha512-zVoRfpmBVPodYlnMjgVjfGoEZagyRF5IPn3Uo6ZvOZp24chnW/FRstH7ESDHDDRga4z3V+ElUQHKpFDXWyBW5A==}
    engines: {node: '>=18.0.0'}

  '@aws-sdk/util-user-agent-browser@3.821.0':
    resolution: {integrity: sha512-irWZHyM0Jr1xhC+38OuZ7JB6OXMLPZlj48thElpsO1ZSLRkLZx5+I7VV6k3sp2yZ7BYbKz/G2ojSv4wdm7XTLw==}

  '@aws-sdk/util-user-agent-node@3.826.0':
    resolution: {integrity: sha512-wHw6bZQWIMcFF/8r03aY9Itp6JLBYY4absGGhCDK1dc3tPEfi8NVSdb05a/Oz+g4TVaDdxLo0OQ/OKMS1DFRHQ==}
    engines: {node: '>=18.0.0'}
    peerDependencies:
      aws-crt: '>=1.0.0'
    peerDependenciesMeta:
      aws-crt:
        optional: true

  '@aws-sdk/xml-builder@3.821.0':
    resolution: {integrity: sha512-DIIotRnefVL6DiaHtO6/21DhJ4JZnnIwdNbpwiAhdt/AVbttcE4yw925gsjur0OGv5BTYXQXU3YnANBYnZjuQA==}
    engines: {node: '>=18.0.0'}

  '@babel/code-frame@7.27.1':
    resolution: {integrity: sha512-cjQ7ZlQ0Mv3b47hABuTevyTuYN4i+loJKGeV9flcCgIK37cCXRh+L1bd3iBHlynerhQ7BhCkn2BPbQUL+rGqFg==}
    engines: {node: '>=6.9.0'}

  '@babel/compat-data@7.27.5':
    resolution: {integrity: sha512-KiRAp/VoJaWkkte84TvUd9qjdbZAdiqyvMxrGl1N6vzFogKmaLgoM3L1kgtLicp2HP5fBJS8JrZKLVIZGVJAVg==}
    engines: {node: '>=6.9.0'}

  '@babel/core@7.27.4':
    resolution: {integrity: sha512-bXYxrXFubeYdvB0NhD/NBB3Qi6aZeV20GOWVI47t2dkecCEoneR4NPVcb7abpXDEvejgrUfFtG6vG/zxAKmg+g==}
    engines: {node: '>=6.9.0'}

  '@babel/generator@7.27.5':
    resolution: {integrity: sha512-ZGhA37l0e/g2s1Cnzdix0O3aLYm66eF8aufiVteOgnwxgnRP8GoyMj7VWsgWnQbVKXyge7hqrFh2K2TQM6t1Hw==}
    engines: {node: '>=6.9.0'}

  '@babel/helper-compilation-targets@7.27.2':
    resolution: {integrity: sha512-2+1thGUUWWjLTYTHZWK1n8Yga0ijBz1XAhUXcKy81rd5g6yh7hGqMp45v7cadSbEHc9G3OTv45SyneRN3ps4DQ==}
    engines: {node: '>=6.9.0'}

  '@babel/helper-module-imports@7.27.1':
    resolution: {integrity: sha512-0gSFWUPNXNopqtIPQvlD5WgXYI5GY2kP2cCvoT8kczjbfcfuIljTbcWrulD1CIPIX2gt1wghbDy08yE1p+/r3w==}
    engines: {node: '>=6.9.0'}

  '@babel/helper-module-transforms@7.27.3':
    resolution: {integrity: sha512-dSOvYwvyLsWBeIRyOeHXp5vPj5l1I011r52FM1+r1jCERv+aFXYk4whgQccYEGYxK2H3ZAIA8nuPkQ0HaUo3qg==}
    engines: {node: '>=6.9.0'}
    peerDependencies:
      '@babel/core': ^7.0.0

  '@babel/helper-plugin-utils@7.27.1':
    resolution: {integrity: sha512-1gn1Up5YXka3YYAHGKpbideQ5Yjf1tDa9qYcgysz+cNCXukyLl6DjPXhD3VRwSb8c0J9tA4b2+rHEZtc6R0tlw==}
    engines: {node: '>=6.9.0'}

  '@babel/helper-string-parser@7.27.1':
    resolution: {integrity: sha512-qMlSxKbpRlAridDExk92nSobyDdpPijUq2DW6oDnUqd0iOGxmQjyqhMIihI9+zv4LPyZdRje2cavWPbCbWm3eA==}
    engines: {node: '>=6.9.0'}

  '@babel/helper-validator-identifier@7.27.1':
    resolution: {integrity: sha512-D2hP9eA+Sqx1kBZgzxZh0y1trbuU+JoDkiEwqhQ36nodYqJwyEIhPSdMNd7lOm/4io72luTPWH20Yda0xOuUow==}
    engines: {node: '>=6.9.0'}

  '@babel/helper-validator-option@7.27.1':
    resolution: {integrity: sha512-YvjJow9FxbhFFKDSuFnVCe2WxXk1zWc22fFePVNEaWJEu8IrZVlda6N0uHwzZrUM1il7NC9Mlp4MaJYbYd9JSg==}
    engines: {node: '>=6.9.0'}

  '@babel/helpers@7.27.6':
    resolution: {integrity: sha512-muE8Tt8M22638HU31A3CgfSUciwz1fhATfoVai05aPXGor//CdWDCbnlY1yvBPo07njuVOCNGCSp/GTt12lIug==}
    engines: {node: '>=6.9.0'}

  '@babel/parser@7.27.5':
    resolution: {integrity: sha512-OsQd175SxWkGlzbny8J3K8TnnDD0N3lrIUtB92xwyRpzaenGZhxDvxN/JgU00U3CDZNj9tPuDJ5H0WS4Nt3vKg==}
    engines: {node: '>=6.0.0'}
    hasBin: true

  '@babel/plugin-syntax-async-generators@7.8.4':
    resolution: {integrity: sha512-tycmZxkGfZaxhMRbXlPXuVFpdWlXpir2W4AMhSJgRKzk/eDlIXOhb2LHWoLpDF7TEHylV5zNhykX6KAgHJmTNw==}
    peerDependencies:
      '@babel/core': ^7.0.0-0

  '@babel/plugin-syntax-bigint@7.8.3':
    resolution: {integrity: sha512-wnTnFlG+YxQm3vDxpGE57Pj0srRU4sHE/mDkt1qv2YJJSeUAec2ma4WLUnUPeKjyrfntVwe/N6dCXpU+zL3Npg==}
    peerDependencies:
      '@babel/core': ^7.0.0-0

  '@babel/plugin-syntax-class-properties@7.12.13':
    resolution: {integrity: sha512-fm4idjKla0YahUNgFNLCB0qySdsoPiZP3iQE3rky0mBUtMZ23yDJ9SJdg6dXTSDnulOVqiF3Hgr9nbXvXTQZYA==}
    peerDependencies:
      '@babel/core': ^7.0.0-0

  '@babel/plugin-syntax-class-static-block@7.14.5':
    resolution: {integrity: sha512-b+YyPmr6ldyNnM6sqYeMWE+bgJcJpO6yS4QD7ymxgH34GBPNDM/THBh8iunyvKIZztiwLH4CJZ0RxTk9emgpjw==}
    engines: {node: '>=6.9.0'}
    peerDependencies:
      '@babel/core': ^7.0.0-0

  '@babel/plugin-syntax-import-attributes@7.27.1':
    resolution: {integrity: sha512-oFT0FrKHgF53f4vOsZGi2Hh3I35PfSmVs4IBFLFj4dnafP+hIWDLg3VyKmUHfLoLHlyxY4C7DGtmHuJgn+IGww==}
    engines: {node: '>=6.9.0'}
    peerDependencies:
      '@babel/core': ^7.0.0-0

  '@babel/plugin-syntax-import-meta@7.10.4':
    resolution: {integrity: sha512-Yqfm+XDx0+Prh3VSeEQCPU81yC+JWZ2pDPFSS4ZdpfZhp4MkFMaDC1UqseovEKwSUpnIL7+vK+Clp7bfh0iD7g==}
    peerDependencies:
      '@babel/core': ^7.0.0-0

  '@babel/plugin-syntax-json-strings@7.8.3':
    resolution: {integrity: sha512-lY6kdGpWHvjoe2vk4WrAapEuBR69EMxZl+RoGRhrFGNYVK8mOPAW8VfbT/ZgrFbXlDNiiaxQnAtgVCZ6jv30EA==}
    peerDependencies:
      '@babel/core': ^7.0.0-0

  '@babel/plugin-syntax-jsx@7.27.1':
    resolution: {integrity: sha512-y8YTNIeKoyhGd9O0Jiyzyyqk8gdjnumGTQPsz0xOZOQ2RmkVJeZ1vmmfIvFEKqucBG6axJGBZDE/7iI5suUI/w==}
    engines: {node: '>=6.9.0'}
    peerDependencies:
      '@babel/core': ^7.0.0-0

  '@babel/plugin-syntax-logical-assignment-operators@7.10.4':
    resolution: {integrity: sha512-d8waShlpFDinQ5MtvGU9xDAOzKH47+FFoney2baFIoMr952hKOLp1HR7VszoZvOsV/4+RRszNY7D17ba0te0ig==}
    peerDependencies:
      '@babel/core': ^7.0.0-0

  '@babel/plugin-syntax-nullish-coalescing-operator@7.8.3':
    resolution: {integrity: sha512-aSff4zPII1u2QD7y+F8oDsz19ew4IGEJg9SVW+bqwpwtfFleiQDMdzA/R+UlWDzfnHFCxxleFT0PMIrR36XLNQ==}
    peerDependencies:
      '@babel/core': ^7.0.0-0

  '@babel/plugin-syntax-numeric-separator@7.10.4':
    resolution: {integrity: sha512-9H6YdfkcK/uOnY/K7/aA2xpzaAgkQn37yzWUMRK7OaPOqOpGS1+n0H5hxT9AUw9EsSjPW8SVyMJwYRtWs3X3ug==}
    peerDependencies:
      '@babel/core': ^7.0.0-0

  '@babel/plugin-syntax-object-rest-spread@7.8.3':
    resolution: {integrity: sha512-XoqMijGZb9y3y2XskN+P1wUGiVwWZ5JmoDRwx5+3GmEplNyVM2s2Dg8ILFQm8rWM48orGy5YpI5Bl8U1y7ydlA==}
    peerDependencies:
      '@babel/core': ^7.0.0-0

  '@babel/plugin-syntax-optional-catch-binding@7.8.3':
    resolution: {integrity: sha512-6VPD0Pc1lpTqw0aKoeRTMiB+kWhAoT24PA+ksWSBrFtl5SIRVpZlwN3NNPQjehA2E/91FV3RjLWoVTglWcSV3Q==}
    peerDependencies:
      '@babel/core': ^7.0.0-0

  '@babel/plugin-syntax-optional-chaining@7.8.3':
    resolution: {integrity: sha512-KoK9ErH1MBlCPxV0VANkXW2/dw4vlbGDrFgz8bmUsBGYkFRcbRwMh6cIJubdPrkxRwuGdtCk0v/wPTKbQgBjkg==}
    peerDependencies:
      '@babel/core': ^7.0.0-0

  '@babel/plugin-syntax-private-property-in-object@7.14.5':
    resolution: {integrity: sha512-0wVnp9dxJ72ZUJDV27ZfbSj6iHLoytYZmh3rFcxNnvsJF3ktkzLDZPy/mA17HGsaQT3/DQsWYX1f1QGWkCoVUg==}
    engines: {node: '>=6.9.0'}
    peerDependencies:
      '@babel/core': ^7.0.0-0

  '@babel/plugin-syntax-top-level-await@7.14.5':
    resolution: {integrity: sha512-hx++upLv5U1rgYfwe1xBQUhRmU41NEvpUvrp8jkrSCdvGSnM5/qdRMtylJ6PG5OFkBaHkbTAKTnd3/YyESRHFw==}
    engines: {node: '>=6.9.0'}
    peerDependencies:
      '@babel/core': ^7.0.0-0

  '@babel/plugin-syntax-typescript@7.27.1':
    resolution: {integrity: sha512-xfYCBMxveHrRMnAWl1ZlPXOZjzkN82THFvLhQhFXFt81Z5HnN+EtUkZhv/zcKpmT3fzmWZB0ywiBrbC3vogbwQ==}
    engines: {node: '>=6.9.0'}
    peerDependencies:
      '@babel/core': ^7.0.0-0

  '@babel/plugin-transform-react-jsx-self@7.27.1':
    resolution: {integrity: sha512-6UzkCs+ejGdZ5mFFC/OCUrv028ab2fp1znZmCZjAOBKiBK2jXD1O+BPSfX8X2qjJ75fZBMSnQn3Rq2mrBJK2mw==}
    engines: {node: '>=6.9.0'}
    peerDependencies:
      '@babel/core': ^7.0.0-0

  '@babel/plugin-transform-react-jsx-source@7.27.1':
    resolution: {integrity: sha512-zbwoTsBruTeKB9hSq73ha66iFeJHuaFkUbwvqElnygoNbj/jHRsSeokowZFN3CZ64IvEqcmmkVe89OPXc7ldAw==}
    engines: {node: '>=6.9.0'}
    peerDependencies:
      '@babel/core': ^7.0.0-0

  '@babel/runtime@7.27.6':
    resolution: {integrity: sha512-vbavdySgbTTrmFE+EsiqUTzlOr5bzlnJtUv9PynGCAKvfQqjIXbvFdumPM/GxMDfyuGMJaJAU6TO4zc1Jf1i8Q==}
    engines: {node: '>=6.9.0'}

  '@babel/template@7.27.2':
    resolution: {integrity: sha512-LPDZ85aEJyYSd18/DkjNh4/y1ntkE5KwUHWTiqgRxruuZL2F1yuHligVHLvcHY2vMHXttKFpJn6LwfI7cw7ODw==}
    engines: {node: '>=6.9.0'}

  '@babel/traverse@7.27.4':
    resolution: {integrity: sha512-oNcu2QbHqts9BtOWJosOVJapWjBDSxGCpFvikNR5TGDYDQf3JwpIoMzIKrvfoti93cLfPJEG4tH9SPVeyCGgdA==}
    engines: {node: '>=6.9.0'}

  '@babel/types@7.27.6':
    resolution: {integrity: sha512-ETyHEk2VHHvl9b9jZP5IHPavHYk57EhanlRRuae9XCpb/j5bDCbPPMOBfCWhnl/7EDJz0jEMCi/RhccCE8r1+Q==}
    engines: {node: '>=6.9.0'}

  '@bcoe/v8-coverage@0.2.3':
    resolution: {integrity: sha512-0hYQ8SB4Db5zvZB4axdMHGwEaQjkZzFjQiN9LVYvIFB2nSUHW9tYpxWriPrWDASIxiaXax83REcLxuSdnGPZtw==}

  '@commitlint/config-conventional@19.8.1':
    resolution: {integrity: sha512-/AZHJL6F6B/G959CsMAzrPKKZjeEiAVifRyEwXxcT6qtqbPwGw+iQxmNS+Bu+i09OCtdNRW6pNpBvgPrtMr9EQ==}
    engines: {node: '>=v18'}

  '@commitlint/types@19.8.1':
    resolution: {integrity: sha512-/yCrWGCoA1SVKOks25EGadP9Pnj0oAIHGpl2wH2M2Y46dPM2ueb8wyCVOD7O3WCTkaJ0IkKvzhl1JY7+uCT2Dw==}
    engines: {node: '>=v18'}

  '@cspotcode/source-map-support@0.8.1':
    resolution: {integrity: sha512-IchNf6dN4tHoMFIn/7OE8LWZ19Y6q/67Bmf6vnGREv8RSbBVb9LPJxEcnwrcwX6ixSvaiGoomAUvu4YSxXrVgw==}
    engines: {node: '>=12'}

  '@csstools/color-helpers@5.0.2':
    resolution: {integrity: sha512-JqWH1vsgdGcw2RR6VliXXdA0/59LttzlU8UlRT/iUUsEeWfYq8I+K0yhihEUTTHLRm1EXvpsCx3083EU15ecsA==}
    engines: {node: '>=18'}

  '@csstools/css-calc@2.1.4':
    resolution: {integrity: sha512-3N8oaj+0juUw/1H3YwmDDJXCgTB1gKU6Hc/bB502u9zR0q2vd786XJH9QfrKIEgFlZmhZiq6epXl4rHqhzsIgQ==}
    engines: {node: '>=18'}
    peerDependencies:
      '@csstools/css-parser-algorithms': ^3.0.5
      '@csstools/css-tokenizer': ^3.0.4

  '@csstools/css-color-parser@3.0.10':
    resolution: {integrity: sha512-TiJ5Ajr6WRd1r8HSiwJvZBiJOqtH86aHpUjq5aEKWHiII2Qfjqd/HCWKPOW8EP4vcspXbHnXrwIDlu5savQipg==}
    engines: {node: '>=18'}
    peerDependencies:
      '@csstools/css-parser-algorithms': ^3.0.5
      '@csstools/css-tokenizer': ^3.0.4

  '@csstools/css-parser-algorithms@3.0.5':
    resolution: {integrity: sha512-DaDeUkXZKjdGhgYaHNJTV9pV7Y9B3b644jCLs9Upc3VeNGg6LWARAT6O+Q+/COo+2gg/bM5rhpMAtf70WqfBdQ==}
    engines: {node: '>=18'}
    peerDependencies:
      '@csstools/css-tokenizer': ^3.0.4

  '@csstools/css-tokenizer@3.0.4':
    resolution: {integrity: sha512-Vd/9EVDiu6PPJt9yAh6roZP6El1xHrdvIVGjyBsHR0RYwNHgL7FJPyIIW4fANJNG6FtyZfvlRPpFI4ZM/lubvw==}
    engines: {node: '>=18'}

  '@dnd-kit/accessibility@3.1.1':
    resolution: {integrity: sha512-2P+YgaXF+gRsIihwwY1gCsQSYnu9Zyj2py8kY5fFvUM1qm2WA2u639R6YNVfU4GWr+ZM5mqEsfHZZLoRONbemw==}
    peerDependencies:
      react: '>=16.8.0'

  '@dnd-kit/core@6.3.1':
    resolution: {integrity: sha512-xkGBRQQab4RLwgXxoqETICr6S5JlogafbhNsidmrkVv2YRs5MLwpjoF2qpiGjQt8S9AoxtIV603s0GIUpY5eYQ==}
    peerDependencies:
      react: '>=16.8.0'
      react-dom: '>=16.8.0'

  '@dnd-kit/sortable@10.0.0':
    resolution: {integrity: sha512-+xqhmIIzvAYMGfBYYnbKuNicfSsk4RksY2XdmJhT+HAC01nix6fHCztU68jooFiMUB01Ky3F0FyOvhG/BZrWkg==}
    peerDependencies:
      '@dnd-kit/core': ^6.3.0
      react: '>=16.8.0'

  '@dnd-kit/utilities@3.2.2':
    resolution: {integrity: sha512-+MKAJEOfaBe5SmV6t34p80MMKhjvUz0vRrvVJbPT0WElzaOJ/1xs+D+KDv+tD/NE5ujfrChEcshd4fLn0wpiqg==}
    peerDependencies:
      react: '>=16.8.0'

  '@esbuild/aix-ppc64@0.21.5':
    resolution: {integrity: sha512-1SDgH6ZSPTlggy1yI6+Dbkiz8xzpHJEVAlF/AM1tHPLsf5STom9rwtjE4hKAF20FfXXNTFqEYXyJNWh1GiZedQ==}
    engines: {node: '>=12'}
    cpu: [ppc64]
    os: [aix]

  '@esbuild/aix-ppc64@0.25.5':
    resolution: {integrity: sha512-9o3TMmpmftaCMepOdA5k/yDw8SfInyzWWTjYTFCX3kPSDJMROQTb8jg+h9Cnwnmm1vOzvxN7gIfB5V2ewpjtGA==}
    engines: {node: '>=18'}
    cpu: [ppc64]
    os: [aix]

  '@esbuild/android-arm64@0.21.5':
    resolution: {integrity: sha512-c0uX9VAUBQ7dTDCjq+wdyGLowMdtR/GoC2U5IYk/7D1H1JYC0qseD7+11iMP2mRLN9RcCMRcjC4YMclCzGwS/A==}
    engines: {node: '>=12'}
    cpu: [arm64]
    os: [android]

  '@esbuild/android-arm64@0.25.5':
    resolution: {integrity: sha512-VGzGhj4lJO+TVGV1v8ntCZWJktV7SGCs3Pn1GRWI1SBFtRALoomm8k5E9Pmwg3HOAal2VDc2F9+PM/rEY6oIDg==}
    engines: {node: '>=18'}
    cpu: [arm64]
    os: [android]

  '@esbuild/android-arm@0.21.5':
    resolution: {integrity: sha512-vCPvzSjpPHEi1siZdlvAlsPxXl7WbOVUBBAowWug4rJHb68Ox8KualB+1ocNvT5fjv6wpkX6o/iEpbDrf68zcg==}
    engines: {node: '>=12'}
    cpu: [arm]
    os: [android]

  '@esbuild/android-arm@0.25.5':
    resolution: {integrity: sha512-AdJKSPeEHgi7/ZhuIPtcQKr5RQdo6OO2IL87JkianiMYMPbCtot9fxPbrMiBADOWWm3T2si9stAiVsGbTQFkbA==}
    engines: {node: '>=18'}
    cpu: [arm]
    os: [android]

  '@esbuild/android-x64@0.21.5':
    resolution: {integrity: sha512-D7aPRUUNHRBwHxzxRvp856rjUHRFW1SdQATKXH2hqA0kAZb1hKmi02OpYRacl0TxIGz/ZmXWlbZgjwWYaCakTA==}
    engines: {node: '>=12'}
    cpu: [x64]
    os: [android]

  '@esbuild/android-x64@0.25.5':
    resolution: {integrity: sha512-D2GyJT1kjvO//drbRT3Hib9XPwQeWd9vZoBJn+bu/lVsOZ13cqNdDeqIF/xQ5/VmWvMduP6AmXvylO/PIc2isw==}
    engines: {node: '>=18'}
    cpu: [x64]
    os: [android]

  '@esbuild/darwin-arm64@0.21.5':
    resolution: {integrity: sha512-DwqXqZyuk5AiWWf3UfLiRDJ5EDd49zg6O9wclZ7kUMv2WRFr4HKjXp/5t8JZ11QbQfUS6/cRCKGwYhtNAY88kQ==}
    engines: {node: '>=12'}
    cpu: [arm64]
    os: [darwin]

  '@esbuild/darwin-arm64@0.25.5':
    resolution: {integrity: sha512-GtaBgammVvdF7aPIgH2jxMDdivezgFu6iKpmT+48+F8Hhg5J/sfnDieg0aeG/jfSvkYQU2/pceFPDKlqZzwnfQ==}
    engines: {node: '>=18'}
    cpu: [arm64]
    os: [darwin]

  '@esbuild/darwin-x64@0.21.5':
    resolution: {integrity: sha512-se/JjF8NlmKVG4kNIuyWMV/22ZaerB+qaSi5MdrXtd6R08kvs2qCN4C09miupktDitvh8jRFflwGFBQcxZRjbw==}
    engines: {node: '>=12'}
    cpu: [x64]
    os: [darwin]

  '@esbuild/darwin-x64@0.25.5':
    resolution: {integrity: sha512-1iT4FVL0dJ76/q1wd7XDsXrSW+oLoquptvh4CLR4kITDtqi2e/xwXwdCVH8hVHU43wgJdsq7Gxuzcs6Iq/7bxQ==}
    engines: {node: '>=18'}
    cpu: [x64]
    os: [darwin]

  '@esbuild/freebsd-arm64@0.21.5':
    resolution: {integrity: sha512-5JcRxxRDUJLX8JXp/wcBCy3pENnCgBR9bN6JsY4OmhfUtIHe3ZW0mawA7+RDAcMLrMIZaf03NlQiX9DGyB8h4g==}
    engines: {node: '>=12'}
    cpu: [arm64]
    os: [freebsd]

  '@esbuild/freebsd-arm64@0.25.5':
    resolution: {integrity: sha512-nk4tGP3JThz4La38Uy/gzyXtpkPW8zSAmoUhK9xKKXdBCzKODMc2adkB2+8om9BDYugz+uGV7sLmpTYzvmz6Sw==}
    engines: {node: '>=18'}
    cpu: [arm64]
    os: [freebsd]

  '@esbuild/freebsd-x64@0.21.5':
    resolution: {integrity: sha512-J95kNBj1zkbMXtHVH29bBriQygMXqoVQOQYA+ISs0/2l3T9/kj42ow2mpqerRBxDJnmkUDCaQT/dfNXWX/ZZCQ==}
    engines: {node: '>=12'}
    cpu: [x64]
    os: [freebsd]

  '@esbuild/freebsd-x64@0.25.5':
    resolution: {integrity: sha512-PrikaNjiXdR2laW6OIjlbeuCPrPaAl0IwPIaRv+SMV8CiM8i2LqVUHFC1+8eORgWyY7yhQY+2U2fA55mBzReaw==}
    engines: {node: '>=18'}
    cpu: [x64]
    os: [freebsd]

  '@esbuild/linux-arm64@0.21.5':
    resolution: {integrity: sha512-ibKvmyYzKsBeX8d8I7MH/TMfWDXBF3db4qM6sy+7re0YXya+K1cem3on9XgdT2EQGMu4hQyZhan7TeQ8XkGp4Q==}
    engines: {node: '>=12'}
    cpu: [arm64]
    os: [linux]

  '@esbuild/linux-arm64@0.25.5':
    resolution: {integrity: sha512-Z9kfb1v6ZlGbWj8EJk9T6czVEjjq2ntSYLY2cw6pAZl4oKtfgQuS4HOq41M/BcoLPzrUbNd+R4BXFyH//nHxVg==}
    engines: {node: '>=18'}
    cpu: [arm64]
    os: [linux]

  '@esbuild/linux-arm@0.21.5':
    resolution: {integrity: sha512-bPb5AHZtbeNGjCKVZ9UGqGwo8EUu4cLq68E95A53KlxAPRmUyYv2D6F0uUI65XisGOL1hBP5mTronbgo+0bFcA==}
    engines: {node: '>=12'}
    cpu: [arm]
    os: [linux]

  '@esbuild/linux-arm@0.25.5':
    resolution: {integrity: sha512-cPzojwW2okgh7ZlRpcBEtsX7WBuqbLrNXqLU89GxWbNt6uIg78ET82qifUy3W6OVww6ZWobWub5oqZOVtwolfw==}
    engines: {node: '>=18'}
    cpu: [arm]
    os: [linux]

  '@esbuild/linux-ia32@0.21.5':
    resolution: {integrity: sha512-YvjXDqLRqPDl2dvRODYmmhz4rPeVKYvppfGYKSNGdyZkA01046pLWyRKKI3ax8fbJoK5QbxblURkwK/MWY18Tg==}
    engines: {node: '>=12'}
    cpu: [ia32]
    os: [linux]

  '@esbuild/linux-ia32@0.25.5':
    resolution: {integrity: sha512-sQ7l00M8bSv36GLV95BVAdhJ2QsIbCuCjh/uYrWiMQSUuV+LpXwIqhgJDcvMTj+VsQmqAHL2yYaasENvJ7CDKA==}
    engines: {node: '>=18'}
    cpu: [ia32]
    os: [linux]

  '@esbuild/linux-loong64@0.21.5':
    resolution: {integrity: sha512-uHf1BmMG8qEvzdrzAqg2SIG/02+4/DHB6a9Kbya0XDvwDEKCoC8ZRWI5JJvNdUjtciBGFQ5PuBlpEOXQj+JQSg==}
    engines: {node: '>=12'}
    cpu: [loong64]
    os: [linux]

  '@esbuild/linux-loong64@0.25.5':
    resolution: {integrity: sha512-0ur7ae16hDUC4OL5iEnDb0tZHDxYmuQyhKhsPBV8f99f6Z9KQM02g33f93rNH5A30agMS46u2HP6qTdEt6Q1kg==}
    engines: {node: '>=18'}
    cpu: [loong64]
    os: [linux]

  '@esbuild/linux-mips64el@0.21.5':
    resolution: {integrity: sha512-IajOmO+KJK23bj52dFSNCMsz1QP1DqM6cwLUv3W1QwyxkyIWecfafnI555fvSGqEKwjMXVLokcV5ygHW5b3Jbg==}
    engines: {node: '>=12'}
    cpu: [mips64el]
    os: [linux]

  '@esbuild/linux-mips64el@0.25.5':
    resolution: {integrity: sha512-kB/66P1OsHO5zLz0i6X0RxlQ+3cu0mkxS3TKFvkb5lin6uwZ/ttOkP3Z8lfR9mJOBk14ZwZ9182SIIWFGNmqmg==}
    engines: {node: '>=18'}
    cpu: [mips64el]
    os: [linux]

  '@esbuild/linux-ppc64@0.21.5':
    resolution: {integrity: sha512-1hHV/Z4OEfMwpLO8rp7CvlhBDnjsC3CttJXIhBi+5Aj5r+MBvy4egg7wCbe//hSsT+RvDAG7s81tAvpL2XAE4w==}
    engines: {node: '>=12'}
    cpu: [ppc64]
    os: [linux]

  '@esbuild/linux-ppc64@0.25.5':
    resolution: {integrity: sha512-UZCmJ7r9X2fe2D6jBmkLBMQetXPXIsZjQJCjgwpVDz+YMcS6oFR27alkgGv3Oqkv07bxdvw7fyB71/olceJhkQ==}
    engines: {node: '>=18'}
    cpu: [ppc64]
    os: [linux]

  '@esbuild/linux-riscv64@0.21.5':
    resolution: {integrity: sha512-2HdXDMd9GMgTGrPWnJzP2ALSokE/0O5HhTUvWIbD3YdjME8JwvSCnNGBnTThKGEB91OZhzrJ4qIIxk/SBmyDDA==}
    engines: {node: '>=12'}
    cpu: [riscv64]
    os: [linux]

  '@esbuild/linux-riscv64@0.25.5':
    resolution: {integrity: sha512-kTxwu4mLyeOlsVIFPfQo+fQJAV9mh24xL+y+Bm6ej067sYANjyEw1dNHmvoqxJUCMnkBdKpvOn0Ahql6+4VyeA==}
    engines: {node: '>=18'}
    cpu: [riscv64]
    os: [linux]

  '@esbuild/linux-s390x@0.21.5':
    resolution: {integrity: sha512-zus5sxzqBJD3eXxwvjN1yQkRepANgxE9lgOW2qLnmr8ikMTphkjgXu1HR01K4FJg8h1kEEDAqDcZQtbrRnB41A==}
    engines: {node: '>=12'}
    cpu: [s390x]
    os: [linux]

  '@esbuild/linux-s390x@0.25.5':
    resolution: {integrity: sha512-K2dSKTKfmdh78uJ3NcWFiqyRrimfdinS5ErLSn3vluHNeHVnBAFWC8a4X5N+7FgVE1EjXS1QDZbpqZBjfrqMTQ==}
    engines: {node: '>=18'}
    cpu: [s390x]
    os: [linux]

  '@esbuild/linux-x64@0.21.5':
    resolution: {integrity: sha512-1rYdTpyv03iycF1+BhzrzQJCdOuAOtaqHTWJZCWvijKD2N5Xu0TtVC8/+1faWqcP9iBCWOmjmhoH94dH82BxPQ==}
    engines: {node: '>=12'}
    cpu: [x64]
    os: [linux]

  '@esbuild/linux-x64@0.25.5':
    resolution: {integrity: sha512-uhj8N2obKTE6pSZ+aMUbqq+1nXxNjZIIjCjGLfsWvVpy7gKCOL6rsY1MhRh9zLtUtAI7vpgLMK6DxjO8Qm9lJw==}
    engines: {node: '>=18'}
    cpu: [x64]
    os: [linux]

  '@esbuild/netbsd-arm64@0.25.5':
    resolution: {integrity: sha512-pwHtMP9viAy1oHPvgxtOv+OkduK5ugofNTVDilIzBLpoWAM16r7b/mxBvfpuQDpRQFMfuVr5aLcn4yveGvBZvw==}
    engines: {node: '>=18'}
    cpu: [arm64]
    os: [netbsd]

  '@esbuild/netbsd-x64@0.21.5':
    resolution: {integrity: sha512-Woi2MXzXjMULccIwMnLciyZH4nCIMpWQAs049KEeMvOcNADVxo0UBIQPfSmxB3CWKedngg7sWZdLvLczpe0tLg==}
    engines: {node: '>=12'}
    cpu: [x64]
    os: [netbsd]

  '@esbuild/netbsd-x64@0.25.5':
    resolution: {integrity: sha512-WOb5fKrvVTRMfWFNCroYWWklbnXH0Q5rZppjq0vQIdlsQKuw6mdSihwSo4RV/YdQ5UCKKvBy7/0ZZYLBZKIbwQ==}
    engines: {node: '>=18'}
    cpu: [x64]
    os: [netbsd]

  '@esbuild/openbsd-arm64@0.25.5':
    resolution: {integrity: sha512-7A208+uQKgTxHd0G0uqZO8UjK2R0DDb4fDmERtARjSHWxqMTye4Erz4zZafx7Di9Cv+lNHYuncAkiGFySoD+Mw==}
    engines: {node: '>=18'}
    cpu: [arm64]
    os: [openbsd]

  '@esbuild/openbsd-x64@0.21.5':
    resolution: {integrity: sha512-HLNNw99xsvx12lFBUwoT8EVCsSvRNDVxNpjZ7bPn947b8gJPzeHWyNVhFsaerc0n3TsbOINvRP2byTZ5LKezow==}
    engines: {node: '>=12'}
    cpu: [x64]
    os: [openbsd]

  '@esbuild/openbsd-x64@0.25.5':
    resolution: {integrity: sha512-G4hE405ErTWraiZ8UiSoesH8DaCsMm0Cay4fsFWOOUcz8b8rC6uCvnagr+gnioEjWn0wC+o1/TAHt+It+MpIMg==}
    engines: {node: '>=18'}
    cpu: [x64]
    os: [openbsd]

  '@esbuild/sunos-x64@0.21.5':
    resolution: {integrity: sha512-6+gjmFpfy0BHU5Tpptkuh8+uw3mnrvgs+dSPQXQOv3ekbordwnzTVEb4qnIvQcYXq6gzkyTnoZ9dZG+D4garKg==}
    engines: {node: '>=12'}
    cpu: [x64]
    os: [sunos]

  '@esbuild/sunos-x64@0.25.5':
    resolution: {integrity: sha512-l+azKShMy7FxzY0Rj4RCt5VD/q8mG/e+mDivgspo+yL8zW7qEwctQ6YqKX34DTEleFAvCIUviCFX1SDZRSyMQA==}
    engines: {node: '>=18'}
    cpu: [x64]
    os: [sunos]

  '@esbuild/win32-arm64@0.21.5':
    resolution: {integrity: sha512-Z0gOTd75VvXqyq7nsl93zwahcTROgqvuAcYDUr+vOv8uHhNSKROyU961kgtCD1e95IqPKSQKH7tBTslnS3tA8A==}
    engines: {node: '>=12'}
    cpu: [arm64]
    os: [win32]

  '@esbuild/win32-arm64@0.25.5':
    resolution: {integrity: sha512-O2S7SNZzdcFG7eFKgvwUEZ2VG9D/sn/eIiz8XRZ1Q/DO5a3s76Xv0mdBzVM5j5R639lXQmPmSo0iRpHqUUrsxw==}
    engines: {node: '>=18'}
    cpu: [arm64]
    os: [win32]

  '@esbuild/win32-ia32@0.21.5':
    resolution: {integrity: sha512-SWXFF1CL2RVNMaVs+BBClwtfZSvDgtL//G/smwAc5oVK/UPu2Gu9tIaRgFmYFFKrmg3SyAjSrElf0TiJ1v8fYA==}
    engines: {node: '>=12'}
    cpu: [ia32]
    os: [win32]

  '@esbuild/win32-ia32@0.25.5':
    resolution: {integrity: sha512-onOJ02pqs9h1iMJ1PQphR+VZv8qBMQ77Klcsqv9CNW2w6yLqoURLcgERAIurY6QE63bbLuqgP9ATqajFLK5AMQ==}
    engines: {node: '>=18'}
    cpu: [ia32]
    os: [win32]

  '@esbuild/win32-x64@0.21.5':
    resolution: {integrity: sha512-tQd/1efJuzPC6rCFwEvLtci/xNFcTZknmXs98FYDfGE4wP9ClFV98nyKrzJKVPMhdDnjzLhdUyMX4PsQAPjwIw==}
    engines: {node: '>=12'}
    cpu: [x64]
    os: [win32]

  '@esbuild/win32-x64@0.25.5':
    resolution: {integrity: sha512-TXv6YnJ8ZMVdX+SXWVBo/0p8LTcrUYngpWjvm91TMjjBQii7Oz11Lw5lbDV5Y0TzuhSJHwiH4hEtC1I42mMS0g==}
    engines: {node: '>=18'}
    cpu: [x64]
    os: [win32]

  '@eslint-community/eslint-utils@4.7.0':
    resolution: {integrity: sha512-dyybb3AcajC7uha6CvhdVRJqaKyn7w2YKqKyAN37NKYgZT36w+iRb0Dymmc5qEJ549c/S31cMMSFd75bteCpCw==}
    engines: {node: ^12.22.0 || ^14.17.0 || >=16.0.0}
    peerDependencies:
      eslint: ^6.0.0 || ^7.0.0 || >=8.0.0

  '@eslint-community/regexpp@4.12.1':
    resolution: {integrity: sha512-CCZCDJuduB9OUkFkY2IgppNZMi2lBQgD2qzwXkEia16cge2pijY/aXi96CJMquDMn3nJdlPV1A5KrJEXwfLNzQ==}
    engines: {node: ^12.0.0 || ^14.0.0 || >=16.0.0}

  '@eslint/eslintrc@2.1.4':
    resolution: {integrity: sha512-269Z39MS6wVJtsoUl10L60WdkhJVdPG24Q4eZTH3nnF6lpvSShEK3wQjDX9JRWAUPvPh7COouPpU9IrqaZFvtQ==}
    engines: {node: ^12.22.0 || ^14.17.0 || >=16.0.0}

  '@eslint/js@8.57.1':
    resolution: {integrity: sha512-d9zaMRSTIKDLhctzH12MtXvJKSSUhaHcjV+2Z+GK+EEY7XKpP5yR4x+N3TAcHTcu963nIr+TMcCb4DBCYX1z6Q==}
    engines: {node: ^12.22.0 || ^14.17.0 || >=16.0.0}

  '@humanwhocodes/config-array@0.13.0':
    resolution: {integrity: sha512-DZLEEqFWQFiyK6h5YIeynKx7JlvCYWL0cImfSRXZ9l4Sg2efkFGTuFf6vzXjK1cq6IYkU+Eg/JizXw+TD2vRNw==}
    engines: {node: '>=10.10.0'}
    deprecated: Use @eslint/config-array instead

  '@humanwhocodes/module-importer@1.0.1':
    resolution: {integrity: sha512-bxveV4V8v5Yb4ncFTT3rPSgZBOpCkjfK0y4oVVVJwIuDVBRMDXrPyXRL988i5ap9m9bnyEEjWfm5WkBmtffLfA==}
    engines: {node: '>=12.22'}

  '@humanwhocodes/object-schema@2.0.3':
    resolution: {integrity: sha512-93zYdMES/c1D69yZiKDBj0V24vqNzB/koF26KPaagAfd3P/4gUlh3Dys5ogAK+Exi9QyzlD8x/08Zt7wIKcDcA==}
    deprecated: Use @eslint/object-schema instead

  '@isaacs/cliui@8.0.2':
    resolution: {integrity: sha512-O8jcjabXaleOG9DQ0+ARXWZBTfnP4WNAqzuiJK7ll44AmxGKv/J2M4TPjxjY3znBCfvBXFzucm1twdyFybFqEA==}
    engines: {node: '>=12'}

  '@istanbuljs/load-nyc-config@1.1.0':
    resolution: {integrity: sha512-VjeHSlIzpv/NyD3N0YuHfXOPDIixcA1q2ZV98wsMqcYlPmv2n3Yb2lYP9XMElnaFVXg5A7YLTeLu6V84uQDjmQ==}
    engines: {node: '>=8'}

  '@istanbuljs/schema@0.1.3':
    resolution: {integrity: sha512-ZXRY4jNvVgSVQ8DL3LTcakaAtXwTVUxE81hslsyD2AtoXW/wVob10HkOJ1X/pAlcI7D+2YoZKg5do8G/w6RYgA==}
    engines: {node: '>=8'}

  '@jest/console@29.7.0':
    resolution: {integrity: sha512-5Ni4CU7XHQi32IJ398EEP4RrB8eV09sXP2ROqD4bksHrnTree52PsxvX8tpL8LvTZ3pFzXyPbNQReSN41CAhOg==}
    engines: {node: ^14.15.0 || ^16.10.0 || >=18.0.0}

  '@jest/core@29.7.0':
    resolution: {integrity: sha512-n7aeXWKMnGtDA48y8TLWJPJmLmmZ642Ceo78cYWEpiD7FzDgmNDV/GCVRorPABdXLJZ/9wzzgZAlHjXjxDHGsg==}
    engines: {node: ^14.15.0 || ^16.10.0 || >=18.0.0}
    peerDependencies:
      node-notifier: ^8.0.1 || ^9.0.0 || ^10.0.0
    peerDependenciesMeta:
      node-notifier:
        optional: true

  '@jest/diff-sequences@30.0.0':
    resolution: {integrity: sha512-xMbtoCeKJDto86GW6AiwVv7M4QAuI56R7dVBr1RNGYbOT44M2TIzOiske2RxopBqkumDY+A1H55pGvuribRY9A==}
    engines: {node: ^18.14.0 || ^20.0.0 || ^22.0.0 || >=24.0.0}

  '@jest/environment@29.7.0':
    resolution: {integrity: sha512-aQIfHDq33ExsN4jP1NWGXhxgQ/wixs60gDiKO+XVMd8Mn0NWPWgc34ZQDTb2jKaUWQ7MuwoitXAsN2XVXNMpAw==}
    engines: {node: ^14.15.0 || ^16.10.0 || >=18.0.0}

  '@jest/environment@30.0.0':
    resolution: {integrity: sha512-09sFbMMgS5JxYnvgmmtwIHhvoyzvR5fUPrVl8nOCrC5KdzmmErTcAxfWyAhJ2bv3rvHNQaKiS+COSG+O7oNbXw==}
    engines: {node: ^18.14.0 || ^20.0.0 || ^22.0.0 || >=24.0.0}

  '@jest/expect-utils@29.7.0':
    resolution: {integrity: sha512-GlsNBWiFQFCVi9QVSx7f5AgMeLxe9YCCs5PuP2O2LdjDAA8Jh9eX7lA1Jq/xdXw3Wb3hyvlFNfZIfcRetSzYcA==}
    engines: {node: ^14.15.0 || ^16.10.0 || >=18.0.0}

  '@jest/expect-utils@30.0.0':
    resolution: {integrity: sha512-UiWfsqNi/+d7xepfOv8KDcbbzcYtkWBe3a3kVDtg6M1kuN6CJ7b4HzIp5e1YHrSaQaVS8sdCoyCMCZClTLNKFQ==}
    engines: {node: ^18.14.0 || ^20.0.0 || ^22.0.0 || >=24.0.0}

  '@jest/expect@29.7.0':
    resolution: {integrity: sha512-8uMeAMycttpva3P1lBHB8VciS9V0XAr3GymPpipdyQXbBcuhkLQOSe8E/p92RyAdToS6ZD1tFkX+CkhoECE0dQ==}
    engines: {node: ^14.15.0 || ^16.10.0 || >=18.0.0}

  '@jest/expect@30.0.0':
    resolution: {integrity: sha512-XZ3j6syhMeKiBknmmc8V3mNIb44kxLTbOQtaXA4IFdHy+vEN0cnXRzbRjdGBtrp4k1PWyMWNU3Fjz3iejrhpQg==}
    engines: {node: ^18.14.0 || ^20.0.0 || ^22.0.0 || >=24.0.0}

  '@jest/fake-timers@29.7.0':
    resolution: {integrity: sha512-q4DH1Ha4TTFPdxLsqDXK1d3+ioSL7yL5oCMJZgDYm6i+6CygW5E5xVr/D1HdsGxjt1ZWSfUAs9OxSB/BNelWrQ==}
    engines: {node: ^14.15.0 || ^16.10.0 || >=18.0.0}

  '@jest/fake-timers@30.0.0':
    resolution: {integrity: sha512-yzBmJcrMHAMcAEbV2w1kbxmx8WFpEz8Cth3wjLMSkq+LO8VeGKRhpr5+BUp7PPK+x4njq/b6mVnDR8e/tPL5ng==}
    engines: {node: ^18.14.0 || ^20.0.0 || ^22.0.0 || >=24.0.0}

  '@jest/get-type@30.0.0':
    resolution: {integrity: sha512-VZWMjrBzqfDKngQ7sUctKeLxanAbsBFoZnPxNIG6CmxK7Gv6K44yqd0nzveNIBfuhGZMmk1n5PGbvdSTOu0yTg==}
    engines: {node: ^18.14.0 || ^20.0.0 || ^22.0.0 || >=24.0.0}

  '@jest/globals@29.7.0':
    resolution: {integrity: sha512-mpiz3dutLbkW2MNFubUGUEVLkTGiqW6yLVTA+JbP6fI6J5iL9Y0Nlg8k95pcF8ctKwCS7WVxteBs29hhfAotzQ==}
    engines: {node: ^14.15.0 || ^16.10.0 || >=18.0.0}

  '@jest/globals@30.0.0':
    resolution: {integrity: sha512-OEzYes5A1xwBJVMPqFRa8NCao8Vr42nsUZuf/SpaJWoLE+4kyl6nCQZ1zqfipmCrIXQVALC5qJwKy/7NQQLPhw==}
    engines: {node: ^18.14.0 || ^20.0.0 || ^22.0.0 || >=24.0.0}

  '@jest/pattern@30.0.0':
    resolution: {integrity: sha512-k+TpEThzLVXMkbdxf8KHjZ83Wl+G54ytVJoDIGWwS96Ql4xyASRjc6SU1hs5jHVql+hpyK9G8N7WuFhLpGHRpQ==}
    engines: {node: ^18.14.0 || ^20.0.0 || ^22.0.0 || >=24.0.0}

  '@jest/reporters@29.7.0':
    resolution: {integrity: sha512-DApq0KJbJOEzAFYjHADNNxAE3KbhxQB1y5Kplb5Waqw6zVbuWatSnMjE5gs8FUgEPmNsnZA3NCWl9NG0ia04Pg==}
    engines: {node: ^14.15.0 || ^16.10.0 || >=18.0.0}
    peerDependencies:
      node-notifier: ^8.0.1 || ^9.0.0 || ^10.0.0
    peerDependenciesMeta:
      node-notifier:
        optional: true

  '@jest/schemas@29.6.3':
    resolution: {integrity: sha512-mo5j5X+jIZmJQveBKeS/clAueipV7KgiX1vMgCxam1RNYiqE1w62n0/tJJnHtjW8ZHcQco5gY85jA3mi0L+nSA==}
    engines: {node: ^14.15.0 || ^16.10.0 || >=18.0.0}

  '@jest/schemas@30.0.0':
    resolution: {integrity: sha512-NID2VRyaEkevCRz6badhfqYwri/RvMbiHY81rk3AkK/LaiB0LSxi1RdVZ7MpZdTjNugtZeGfpL0mLs9Kp3MrQw==}
    engines: {node: ^18.14.0 || ^20.0.0 || ^22.0.0 || >=24.0.0}

  '@jest/snapshot-utils@30.0.0':
    resolution: {integrity: sha512-C/QSFUmvZEYptg2Vin84FggAphwHvj6la39vkw1CNOZQORWZ7O/H0BXmdeeeGnvlXDYY8TlFM5jgFnxLAxpFjA==}
    engines: {node: ^18.14.0 || ^20.0.0 || ^22.0.0 || >=24.0.0}

  '@jest/source-map@29.6.3':
    resolution: {integrity: sha512-MHjT95QuipcPrpLM+8JMSzFx6eHp5Bm+4XeFDJlwsvVBjmKNiIAvasGK2fxz2WbGRlnvqehFbh07MMa7n3YJnw==}
    engines: {node: ^14.15.0 || ^16.10.0 || >=18.0.0}

  '@jest/test-result@29.7.0':
    resolution: {integrity: sha512-Fdx+tv6x1zlkJPcWXmMDAG2HBnaR9XPSd5aDWQVsfrZmLVT3lU1cwyxLgRmXR9yrq4NBoEm9BMsfgFzTQAbJYA==}
    engines: {node: ^14.15.0 || ^16.10.0 || >=18.0.0}

  '@jest/test-sequencer@29.7.0':
    resolution: {integrity: sha512-GQwJ5WZVrKnOJuiYiAF52UNUJXgTZx1NHjFSEB0qEMmSZKAkdMoIzw/Cj6x6NF4AvV23AUqDpFzQkN/eYCYTxw==}
    engines: {node: ^14.15.0 || ^16.10.0 || >=18.0.0}

  '@jest/transform@29.7.0':
    resolution: {integrity: sha512-ok/BTPFzFKVMwO5eOHRrvnBVHdRy9IrsrW1GpMaQ9MCnilNLXQKmAX8s1YXDFaai9xJpac2ySzV0YeRRECr2Vw==}
    engines: {node: ^14.15.0 || ^16.10.0 || >=18.0.0}

  '@jest/transform@30.0.0':
    resolution: {integrity: sha512-8xhpsCGYJsUjqpJOgLyMkeOSSlhqggFZEWAnZquBsvATtueoEs7CkMRxOUmJliF3E5x+mXmZ7gEEsHank029Og==}
    engines: {node: ^18.14.0 || ^20.0.0 || ^22.0.0 || >=24.0.0}

  '@jest/types@29.6.3':
    resolution: {integrity: sha512-u3UPsIilWKOM3F9CXtrG8LEJmNxwoCQC/XVj4IKYXvvpx7QIi/Kg1LI5uDmDpKlac62NUtX7eLjRh+jVZcLOzw==}
    engines: {node: ^14.15.0 || ^16.10.0 || >=18.0.0}

  '@jest/types@30.0.0':
    resolution: {integrity: sha512-1Nox8mAL52PKPfEnUQWBvKU/bp8FTT6AiDu76bFDEJj/qsRFSAVSldfCH3XYMqialti2zHXKvD5gN0AaHc0yKA==}
    engines: {node: ^18.14.0 || ^20.0.0 || ^22.0.0 || >=24.0.0}

  '@jridgewell/gen-mapping@0.3.8':
    resolution: {integrity: sha512-imAbBGkb+ebQyxKgzv5Hu2nmROxoDOXHh80evxdoXNOrvAnVx7zimzc1Oo5h9RlfV4vPXaE2iM5pOFbvOCClWA==}
    engines: {node: '>=6.0.0'}

  '@jridgewell/resolve-uri@3.1.2':
    resolution: {integrity: sha512-bRISgCIjP20/tbWSPWMEi54QVPRZExkuD9lJL+UIxUKtwVJA8wW1Trb1jMs1RFXo1CBTNZ/5hpC9QvmKWdopKw==}
    engines: {node: '>=6.0.0'}

  '@jridgewell/set-array@1.2.1':
    resolution: {integrity: sha512-R8gLRTZeyp03ymzP/6Lil/28tGeGEzhx1q2k703KGWRAI1VdvPIXdG70VJc2pAMw3NA6JKL5hhFu1sJX0Mnn/A==}
    engines: {node: '>=6.0.0'}

  '@jridgewell/sourcemap-codec@1.5.0':
    resolution: {integrity: sha512-gv3ZRaISU3fjPAgNsriBRqGWQL6quFx04YMPW/zD8XMLsU32mhCCbfbO6KZFLjvYpCZ8zyDEgqsgf+PwPaM7GQ==}

  '@jridgewell/trace-mapping@0.3.25':
    resolution: {integrity: sha512-vNk6aEwybGtawWmy/PzwnGDOjCkLWSD2wqvjGGAgOAwCGWySYXfYoxt00IJkTF+8Lb57DwOb3Aa0o9CApepiYQ==}

  '@jridgewell/trace-mapping@0.3.9':
    resolution: {integrity: sha512-3Belt6tdc8bPgAtbcmdtNJlirVoTmEb5e2gC94PnkwEW9jI6CAHUeoG85tjWP5WquqfavoMtMwiG4P926ZKKuQ==}
<<<<<<< HEAD

  '@kurkle/color@0.3.4':
    resolution: {integrity: sha512-M5UknZPHRu3DEDWoipU6sE8PdkZ6Z/S+v4dD+Ke8IaNlpdSQah50lz1KtcFBa2vsdOnwbbnxJwVM4wty6udA5w==}
=======
>>>>>>> 455a75e1

  '@modelcontextprotocol/sdk@1.0.1':
    resolution: {integrity: sha512-slLdFaxQJ9AlRg+hw28iiTtGvShAOgOKXcD0F91nUcRYiOMuS9ZBYjcdNZRXW9G5JQ511GRTdUy1zQVZDpJ+4w==}

  '@modelcontextprotocol/sdk@1.12.3':
    resolution: {integrity: sha512-DyVYSOafBvk3/j1Oka4z5BWT8o4AFmoNyZY9pALOm7Lh3GZglR71Co4r4dEUoqDWdDazIZQHBe7J2Nwkg6gHgQ==}
    engines: {node: '>=18'}

  '@modelcontextprotocol/server-puppeteer@2025.5.12':
    resolution: {integrity: sha512-uG5QIxnnAkL6m7snXcsgC3k8ZnkYlikYZN016re6TEwtXwKUoJjRMzsqbwqw45IqP+7pXvN9vuPJ/OuHu70jow==}
    hasBin: true

  '@noble/hashes@1.8.0':
    resolution: {integrity: sha512-jCs9ldd7NwzpgXDIf6P3+NrHh9/sD6CQdxHyjQI+h/6rDNo88ypBxxz45UDuZHz9r3tNz7N/VInSVoVdtXEI4A==}
    engines: {node: ^14.21.3 || >=16}

  '@nodelib/fs.scandir@2.1.5':
    resolution: {integrity: sha512-vq24Bq3ym5HEQm2NKCr3yXDwjc7vTsEThRDnkp2DK9p1uqLR+DHurm/NOTo0KG7HYHU7eppKZj3MyqYuMBf62g==}
    engines: {node: '>= 8'}

  '@nodelib/fs.stat@2.0.5':
    resolution: {integrity: sha512-RkhPPp2zrqDAQA/2jNhnztcPAlv64XdhIp7a7454A5ovI7Bukxgt7MX7udwAu3zg1DcpPU0rz3VV1SeaqvY4+A==}
    engines: {node: '>= 8'}

  '@nodelib/fs.walk@1.2.8':
    resolution: {integrity: sha512-oGB+UxlgWcgQkgwo8GcEGwemoTFt3FIO9ababBmaGwXIoBKZ+GTy0pP185beGg7Llih/NSHSV2XAs1lnznocSg==}
    engines: {node: '>= 8'}

  '@oozcitak/dom@1.15.5':
    resolution: {integrity: sha512-L6v3Mwb0TaYBYgeYlIeBaHnc+2ZEaDSbFiRm5KmqZQSoBlbPlf+l6aIH/sD5GUf2MYwULw00LT7+dOnEuAEC0A==}
    engines: {node: '>=8.0'}

  '@oozcitak/dom@1.15.6':
    resolution: {integrity: sha512-k4uEIa6DI3FCrFJMGq/05U/59WnS9DjME0kaPqBRCJAqBTkmopbYV1Xs4qFKbDJ/9wOg8W97p+1E0heng/LH7g==}
    engines: {node: '>=8.0'}

  '@oozcitak/infra@1.0.3':
    resolution: {integrity: sha512-9O2wxXGnRzy76O1XUxESxDGsXT5kzETJPvYbreO4mv6bqe1+YSuux2cZTagjJ/T4UfEwFJz5ixanOqB0QgYAag==}
    engines: {node: '>=6.0'}

  '@oozcitak/infra@1.0.5':
    resolution: {integrity: sha512-o+zZH7M6l5e3FaAWy3ojaPIVN5eusaYPrKm6MZQt0DKNdgXa2wDYExjpP0t/zx+GoQgQKzLu7cfD8rHCLt8JrQ==}
    engines: {node: '>=6.0'}

  '@oozcitak/url@1.0.0':
    resolution: {integrity: sha512-LGrMeSxeLzsdaitxq3ZmBRVOrlRRQIgNNci6L0VRnOKlJFuRIkNm4B+BObXPCJA6JT5bEJtrrwjn30jueHJYZQ==}
    engines: {node: '>=8.0'}

  '@oozcitak/util@1.0.1':
    resolution: {integrity: sha512-dFwFqcKrQnJ2SapOmRD1nQWEZUtbtIy9Y6TyJquzsalWNJsKIPxmTI0KG6Ypyl8j7v89L2wixH9fQDNrF78hKg==}
    engines: {node: '>=6.0'}

  '@oozcitak/util@1.0.2':
    resolution: {integrity: sha512-4n8B1cWlJleSOSba5gxsMcN4tO8KkkcvXhNWW+ADqvq9Xj+Lrl9uCa90GRpjekqQJyt84aUX015DG81LFpZYXA==}
    engines: {node: '>=6.0'}

  '@oozcitak/util@8.0.0':
    resolution: {integrity: sha512-+9Hq6yuoq/3TRV/n/xcpydGBq2qN2/DEDMqNTG7rm95K6ZE2/YY/sPyx62+1n8QsE9O26e5M1URlXsk+AnN9Jw==}
    engines: {node: '>=6.0'}

  '@oozcitak/util@8.3.3':
    resolution: {integrity: sha512-Ufpab7G5PfnEhQyy5kDg9C8ltWJjsVT1P/IYqacjstaqydG4Q21HAT2HUZQYBrC/a1ZLKCz87pfydlDvv8y97w==}
    engines: {node: '>=6.0'}

  '@oozcitak/util@8.3.4':
    resolution: {integrity: sha512-6gH/bLQJSJEg7OEpkH4wGQdA8KXHRbzL1YkGyUO12YNAgV3jxKy4K9kvfXj4+9T0OLug5k58cnPCKSSIKzp7pg==}
    engines: {node: '>=8.0'}

  '@paralleldrive/cuid2@2.2.2':
    resolution: {integrity: sha512-ZOBkgDwEdoYVlSeRbYYXs0S9MejQofiVYoTbKzy/6GQa39/q5tQU2IX46+shYnUkpEl3wc+J6wRlar7r2EK2xA==}

  '@pkgjs/parseargs@0.11.0':
    resolution: {integrity: sha512-+1VkjdD0QBLPodGrJUeqarH8VAIvQODIbwh9XpP5Syisf7YoQgsJKPNFoqqLQlu+VQ/tVSshMR6loPMn8U+dPg==}
    engines: {node: '>=14'}

  '@pkgr/core@0.2.7':
    resolution: {integrity: sha512-YLT9Zo3oNPJoBjBc4q8G2mjU4tqIbf5CEOORbUUr48dCD9q3umJ3IPlVqOqDakPfd2HuwccBaqlGhN4Gmr5OWg==}
    engines: {node: ^12.20.0 || ^14.18.0 || >=16.0.0}

  '@playwright/test@1.52.0':
    resolution: {integrity: sha512-uh6W7sb55hl7D6vsAeA+V2p5JnlAqzhqFyF0VcJkKZXkgnFcVG9PziERRHQfPLfNGx1C292a4JqbWzhR8L4R1g==}
    engines: {node: '>=18'}
    hasBin: true

  '@prisma/client@6.9.0':
    resolution: {integrity: sha512-Gg7j1hwy3SgF1KHrh0PZsYvAaykeR0PaxusnLXydehS96voYCGt1U5zVR31NIouYc63hWzidcrir1a7AIyCsNQ==}
    engines: {node: '>=18.18'}
    peerDependencies:
      prisma: '*'
      typescript: '>=5.1.0'
    peerDependenciesMeta:
      prisma:
        optional: true
      typescript:
        optional: true

  '@prisma/config@6.9.0':
    resolution: {integrity: sha512-Wcfk8/lN3WRJd5w4jmNQkUwhUw0eksaU/+BlAJwPQKW10k0h0LC9PD/6TQFmqKVbHQL0vG2z266r0S1MPzzhbA==}

  '@prisma/debug@6.9.0':
    resolution: {integrity: sha512-bFeur/qi/Q+Mqk4JdQ3R38upSYPebv5aOyD1RKywVD+rAMLtRkmTFn28ZuTtVOnZHEdtxnNOCH+bPIeSGz1+Fg==}

  '@prisma/engines-version@6.9.0-10.81e4af48011447c3cc503a190e86995b66d2a28e':
    resolution: {integrity: sha512-Qp9gMoBHgqhKlrvumZWujmuD7q4DV/gooEyPCLtbkc13EZdSz2RsGUJ5mHb3RJgAbk+dm6XenqG7obJEhXcJ6Q==}

  '@prisma/engines@6.9.0':
    resolution: {integrity: sha512-im0X0bwDLA0244CDf8fuvnLuCQcBBdAGgr+ByvGfQY9wWl6EA+kRGwVk8ZIpG65rnlOwtaWIr/ZcEU5pNVvq9g==}

  '@prisma/fetch-engine@6.9.0':
    resolution: {integrity: sha512-PMKhJdl4fOdeE3J3NkcWZ+tf3W6rx3ht/rLU8w4SXFRcLhd5+3VcqY4Kslpdm8osca4ej3gTfB3+cSk5pGxgFg==}

  '@prisma/get-platform@6.9.0':
    resolution: {integrity: sha512-/B4n+5V1LI/1JQcHp+sUpyRT1bBgZVPHbsC4lt4/19Xp4jvNIVcq5KYNtQDk5e/ukTSjo9PZVAxxy9ieFtlpTQ==}

  '@puppeteer/browsers@2.6.1':
    resolution: {integrity: sha512-aBSREisdsGH890S2rQqK82qmQYU3uFpSH8wcZWHgHzl3LfzsxAKbLNiAG9mO8v1Y0UICBeClICxPJvyr0rcuxg==}
    engines: {node: '>=18'}
    hasBin: true

  '@radix-ui/primitive@1.1.2':
    resolution: {integrity: sha512-XnbHrrprsNqZKQhStrSwgRUQzoCI1glLzdw79xiZPoofhGICeZRSQ3dIxAKH1gb3OHfNf4d6f+vAv3kil2eggA==}

  '@radix-ui/react-compose-refs@1.1.2':
    resolution: {integrity: sha512-z4eqJvfiNnFMHIIvXP3CY57y2WJs5g2v3X0zm9mEJkrkNv4rDxu+sg9Jh8EkXyeqBkB7SOcboo9dMVqhyrACIg==}
    peerDependencies:
      '@types/react': '*'
      react: ^16.8 || ^17.0 || ^18.0 || ^19.0 || ^19.0.0-rc
    peerDependenciesMeta:
      '@types/react':
        optional: true

  '@radix-ui/react-context@1.1.2':
    resolution: {integrity: sha512-jCi/QKUM2r1Ju5a3J64TH2A5SpKAgh0LpknyqdQ4m6DCV0xJ2HG1xARRwNGPQfi1SLdLWZ1OJz6F4OMBBNiGJA==}
    peerDependencies:
      '@types/react': '*'
      react: ^16.8 || ^17.0 || ^18.0 || ^19.0 || ^19.0.0-rc
    peerDependenciesMeta:
      '@types/react':
        optional: true

  '@radix-ui/react-dialog@1.1.14':
    resolution: {integrity: sha512-+CpweKjqpzTmwRwcYECQcNYbI8V9VSQt0SNFKeEBLgfucbsLssU6Ppq7wUdNXEGb573bMjFhVjKVll8rmV6zMw==}
    peerDependencies:
      '@types/react': '*'
      '@types/react-dom': '*'
      react: ^16.8 || ^17.0 || ^18.0 || ^19.0 || ^19.0.0-rc
      react-dom: ^16.8 || ^17.0 || ^18.0 || ^19.0 || ^19.0.0-rc
    peerDependenciesMeta:
      '@types/react':
        optional: true
      '@types/react-dom':
        optional: true

  '@radix-ui/react-dismissable-layer@1.1.10':
    resolution: {integrity: sha512-IM1zzRV4W3HtVgftdQiiOmA0AdJlCtMLe00FXaHwgt3rAnNsIyDqshvkIW3hj/iu5hu8ERP7KIYki6NkqDxAwQ==}
    peerDependencies:
      '@types/react': '*'
      '@types/react-dom': '*'
      react: ^16.8 || ^17.0 || ^18.0 || ^19.0 || ^19.0.0-rc
      react-dom: ^16.8 || ^17.0 || ^18.0 || ^19.0 || ^19.0.0-rc
    peerDependenciesMeta:
      '@types/react':
        optional: true
      '@types/react-dom':
        optional: true

  '@radix-ui/react-focus-guards@1.1.2':
    resolution: {integrity: sha512-fyjAACV62oPV925xFCrH8DR5xWhg9KYtJT4s3u54jxp+L/hbpTY2kIeEFFbFe+a/HCE94zGQMZLIpVTPVZDhaA==}
    peerDependencies:
      '@types/react': '*'
      react: ^16.8 || ^17.0 || ^18.0 || ^19.0 || ^19.0.0-rc
    peerDependenciesMeta:
      '@types/react':
        optional: true

  '@radix-ui/react-focus-scope@1.1.7':
    resolution: {integrity: sha512-t2ODlkXBQyn7jkl6TNaw/MtVEVvIGelJDCG41Okq/KwUsJBwQ4XVZsHAVUkK4mBv3ewiAS3PGuUWuY2BoK4ZUw==}
    peerDependencies:
      '@types/react': '*'
      '@types/react-dom': '*'
      react: ^16.8 || ^17.0 || ^18.0 || ^19.0 || ^19.0.0-rc
      react-dom: ^16.8 || ^17.0 || ^18.0 || ^19.0 || ^19.0.0-rc
    peerDependenciesMeta:
      '@types/react':
        optional: true
      '@types/react-dom':
        optional: true

  '@radix-ui/react-id@1.1.1':
    resolution: {integrity: sha512-kGkGegYIdQsOb4XjsfM97rXsiHaBwco+hFI66oO4s9LU+PLAC5oJ7khdOVFxkhsmlbpUqDAvXw11CluXP+jkHg==}
    peerDependencies:
      '@types/react': '*'
      react: ^16.8 || ^17.0 || ^18.0 || ^19.0 || ^19.0.0-rc
    peerDependenciesMeta:
      '@types/react':
        optional: true

  '@radix-ui/react-portal@1.1.9':
    resolution: {integrity: sha512-bpIxvq03if6UNwXZ+HTK71JLh4APvnXntDc6XOX8UVq4XQOVl7lwok0AvIl+b8zgCw3fSaVTZMpAPPagXbKmHQ==}
    peerDependencies:
      '@types/react': '*'
      '@types/react-dom': '*'
      react: ^16.8 || ^17.0 || ^18.0 || ^19.0 || ^19.0.0-rc
      react-dom: ^16.8 || ^17.0 || ^18.0 || ^19.0 || ^19.0.0-rc
    peerDependenciesMeta:
      '@types/react':
        optional: true
      '@types/react-dom':
        optional: true

  '@radix-ui/react-presence@1.1.4':
    resolution: {integrity: sha512-ueDqRbdc4/bkaQT3GIpLQssRlFgWaL/U2z/S31qRwwLWoxHLgry3SIfCwhxeQNbirEUXFa+lq3RL3oBYXtcmIA==}
    peerDependencies:
      '@types/react': '*'
      '@types/react-dom': '*'
      react: ^16.8 || ^17.0 || ^18.0 || ^19.0 || ^19.0.0-rc
      react-dom: ^16.8 || ^17.0 || ^18.0 || ^19.0 || ^19.0.0-rc
    peerDependenciesMeta:
      '@types/react':
        optional: true
      '@types/react-dom':
        optional: true

  '@radix-ui/react-primitive@2.1.3':
    resolution: {integrity: sha512-m9gTwRkhy2lvCPe6QJp4d3G1TYEUHn/FzJUtq9MjH46an1wJU+GdoGC5VLof8RX8Ft/DlpshApkhswDLZzHIcQ==}
    peerDependencies:
      '@types/react': '*'
      '@types/react-dom': '*'
      react: ^16.8 || ^17.0 || ^18.0 || ^19.0 || ^19.0.0-rc
      react-dom: ^16.8 || ^17.0 || ^18.0 || ^19.0 || ^19.0.0-rc
    peerDependenciesMeta:
      '@types/react':
        optional: true
      '@types/react-dom':
        optional: true

  '@radix-ui/react-slot@1.2.3':
    resolution: {integrity: sha512-aeNmHnBxbi2St0au6VBVC7JXFlhLlOnvIIlePNniyUNAClzmtAUEY8/pBiK3iHjufOlwA+c20/8jngo7xcrg8A==}
    peerDependencies:
      '@types/react': '*'
      react: ^16.8 || ^17.0 || ^18.0 || ^19.0 || ^19.0.0-rc
    peerDependenciesMeta:
      '@types/react':
        optional: true

  '@radix-ui/react-use-callback-ref@1.1.1':
    resolution: {integrity: sha512-FkBMwD+qbGQeMu1cOHnuGB6x4yzPjho8ap5WtbEJ26umhgqVXbhekKUQO+hZEL1vU92a3wHwdp0HAcqAUF5iDg==}
    peerDependencies:
      '@types/react': '*'
      react: ^16.8 || ^17.0 || ^18.0 || ^19.0 || ^19.0.0-rc
    peerDependenciesMeta:
      '@types/react':
        optional: true

  '@radix-ui/react-use-controllable-state@1.2.2':
    resolution: {integrity: sha512-BjasUjixPFdS+NKkypcyyN5Pmg83Olst0+c6vGov0diwTEo6mgdqVR6hxcEgFuh4QrAs7Rc+9KuGJ9TVCj0Zzg==}
    peerDependencies:
      '@types/react': '*'
      react: ^16.8 || ^17.0 || ^18.0 || ^19.0 || ^19.0.0-rc
    peerDependenciesMeta:
      '@types/react':
        optional: true

  '@radix-ui/react-use-effect-event@0.0.2':
    resolution: {integrity: sha512-Qp8WbZOBe+blgpuUT+lw2xheLP8q0oatc9UpmiemEICxGvFLYmHm9QowVZGHtJlGbS6A6yJ3iViad/2cVjnOiA==}
    peerDependencies:
      '@types/react': '*'
      react: ^16.8 || ^17.0 || ^18.0 || ^19.0 || ^19.0.0-rc
    peerDependenciesMeta:
      '@types/react':
        optional: true

  '@radix-ui/react-use-escape-keydown@1.1.1':
    resolution: {integrity: sha512-Il0+boE7w/XebUHyBjroE+DbByORGR9KKmITzbR7MyQ4akpORYP/ZmbhAr0DG7RmmBqoOnZdy2QlvajJ2QA59g==}
    peerDependencies:
      '@types/react': '*'
      react: ^16.8 || ^17.0 || ^18.0 || ^19.0 || ^19.0.0-rc
    peerDependenciesMeta:
      '@types/react':
        optional: true

  '@radix-ui/react-use-layout-effect@1.1.1':
    resolution: {integrity: sha512-RbJRS4UWQFkzHTTwVymMTUv8EqYhOp8dOOviLj2ugtTiXRaRQS7GLGxZTLL1jWhMeoSCf5zmcZkqTl9IiYfXcQ==}
    peerDependencies:
      '@types/react': '*'
      react: ^16.8 || ^17.0 || ^18.0 || ^19.0 || ^19.0.0-rc
    peerDependenciesMeta:
      '@types/react':
        optional: true

  '@remix-run/router@1.23.0':
    resolution: {integrity: sha512-O3rHJzAQKamUz1fvE0Qaw0xSFqsA/yafi2iqeE0pvdFtCO1viYx8QL6f3Ln/aCCTLxs68SLf0KPM9eSeM8yBnA==}
    engines: {node: '>=14.0.0'}

  '@rolldown/pluginutils@1.0.0-beta.9':
    resolution: {integrity: sha512-e9MeMtVWo186sgvFFJOPGy7/d2j2mZhLJIdVW0C/xDluuOvymEATqz6zKsP0ZmXGzQtqlyjz5sC1sYQUoJG98w==}

  '@rollup/rollup-android-arm-eabi@4.42.0':
    resolution: {integrity: sha512-gldmAyS9hpj+H6LpRNlcjQWbuKUtb94lodB9uCz71Jm+7BxK1VIOo7y62tZZwxhA7j1ylv/yQz080L5WkS+LoQ==}
    cpu: [arm]
    os: [android]

  '@rollup/rollup-android-arm64@4.42.0':
    resolution: {integrity: sha512-bpRipfTgmGFdCZDFLRvIkSNO1/3RGS74aWkJJTFJBH7h3MRV4UijkaEUeOMbi9wxtxYmtAbVcnMtHTPBhLEkaw==}
    cpu: [arm64]
    os: [android]

  '@rollup/rollup-darwin-arm64@4.42.0':
    resolution: {integrity: sha512-JxHtA081izPBVCHLKnl6GEA0w3920mlJPLh89NojpU2GsBSB6ypu4erFg/Wx1qbpUbepn0jY4dVWMGZM8gplgA==}
    cpu: [arm64]
    os: [darwin]

  '@rollup/rollup-darwin-x64@4.42.0':
    resolution: {integrity: sha512-rv5UZaWVIJTDMyQ3dCEK+m0SAn6G7H3PRc2AZmExvbDvtaDc+qXkei0knQWcI3+c9tEs7iL/4I4pTQoPbNL2SA==}
    cpu: [x64]
    os: [darwin]

  '@rollup/rollup-freebsd-arm64@4.42.0':
    resolution: {integrity: sha512-fJcN4uSGPWdpVmvLuMtALUFwCHgb2XiQjuECkHT3lWLZhSQ3MBQ9pq+WoWeJq2PrNxr9rPM1Qx+IjyGj8/c6zQ==}
    cpu: [arm64]
    os: [freebsd]

  '@rollup/rollup-freebsd-x64@4.42.0':
    resolution: {integrity: sha512-CziHfyzpp8hJpCVE/ZdTizw58gr+m7Y2Xq5VOuCSrZR++th2xWAz4Nqk52MoIIrV3JHtVBhbBsJcAxs6NammOQ==}
    cpu: [x64]
    os: [freebsd]

  '@rollup/rollup-linux-arm-gnueabihf@4.42.0':
    resolution: {integrity: sha512-UsQD5fyLWm2Fe5CDM7VPYAo+UC7+2Px4Y+N3AcPh/LdZu23YcuGPegQly++XEVaC8XUTFVPscl5y5Cl1twEI4A==}
    cpu: [arm]
    os: [linux]

  '@rollup/rollup-linux-arm-musleabihf@4.42.0':
    resolution: {integrity: sha512-/i8NIrlgc/+4n1lnoWl1zgH7Uo0XK5xK3EDqVTf38KvyYgCU/Rm04+o1VvvzJZnVS5/cWSd07owkzcVasgfIkQ==}
    cpu: [arm]
    os: [linux]

  '@rollup/rollup-linux-arm64-gnu@4.42.0':
    resolution: {integrity: sha512-eoujJFOvoIBjZEi9hJnXAbWg+Vo1Ov8n/0IKZZcPZ7JhBzxh2A+2NFyeMZIRkY9iwBvSjloKgcvnjTbGKHE44Q==}
    cpu: [arm64]
    os: [linux]

  '@rollup/rollup-linux-arm64-musl@4.42.0':
    resolution: {integrity: sha512-/3NrcOWFSR7RQUQIuZQChLND36aTU9IYE4j+TB40VU78S+RA0IiqHR30oSh6P1S9f9/wVOenHQnacs/Byb824g==}
    cpu: [arm64]
    os: [linux]

  '@rollup/rollup-linux-loongarch64-gnu@4.42.0':
    resolution: {integrity: sha512-O8AplvIeavK5ABmZlKBq9/STdZlnQo7Sle0LLhVA7QT+CiGpNVe197/t8Aph9bhJqbDVGCHpY2i7QyfEDDStDg==}
    cpu: [loong64]
    os: [linux]

  '@rollup/rollup-linux-powerpc64le-gnu@4.42.0':
    resolution: {integrity: sha512-6Qb66tbKVN7VyQrekhEzbHRxXXFFD8QKiFAwX5v9Xt6FiJ3BnCVBuyBxa2fkFGqxOCSGGYNejxd8ht+q5SnmtA==}
    cpu: [ppc64]
    os: [linux]

  '@rollup/rollup-linux-riscv64-gnu@4.42.0':
    resolution: {integrity: sha512-KQETDSEBamQFvg/d8jajtRwLNBlGc3aKpaGiP/LvEbnmVUKlFta1vqJqTrvPtsYsfbE/DLg5CC9zyXRX3fnBiA==}
    cpu: [riscv64]
    os: [linux]

  '@rollup/rollup-linux-riscv64-musl@4.42.0':
    resolution: {integrity: sha512-qMvnyjcU37sCo/tuC+JqeDKSuukGAd+pVlRl/oyDbkvPJ3awk6G6ua7tyum02O3lI+fio+eM5wsVd66X0jQtxw==}
    cpu: [riscv64]
    os: [linux]

  '@rollup/rollup-linux-s390x-gnu@4.42.0':
    resolution: {integrity: sha512-I2Y1ZUgTgU2RLddUHXTIgyrdOwljjkmcZ/VilvaEumtS3Fkuhbw4p4hgHc39Ypwvo2o7sBFNl2MquNvGCa55Iw==}
    cpu: [s390x]
    os: [linux]

  '@rollup/rollup-linux-x64-gnu@4.42.0':
    resolution: {integrity: sha512-Gfm6cV6mj3hCUY8TqWa63DB8Mx3NADoFwiJrMpoZ1uESbK8FQV3LXkhfry+8bOniq9pqY1OdsjFWNsSbfjPugw==}
    cpu: [x64]
    os: [linux]

  '@rollup/rollup-linux-x64-musl@4.42.0':
    resolution: {integrity: sha512-g86PF8YZ9GRqkdi0VoGlcDUb4rYtQKyTD1IVtxxN4Hpe7YqLBShA7oHMKU6oKTCi3uxwW4VkIGnOaH/El8de3w==}
    cpu: [x64]
    os: [linux]

  '@rollup/rollup-win32-arm64-msvc@4.42.0':
    resolution: {integrity: sha512-+axkdyDGSp6hjyzQ5m1pgcvQScfHnMCcsXkx8pTgy/6qBmWVhtRVlgxjWwDp67wEXXUr0x+vD6tp5W4x6V7u1A==}
    cpu: [arm64]
    os: [win32]

  '@rollup/rollup-win32-ia32-msvc@4.42.0':
    resolution: {integrity: sha512-F+5J9pelstXKwRSDq92J0TEBXn2nfUrQGg+HK1+Tk7VOL09e0gBqUHugZv7SW4MGrYj41oNCUe3IKCDGVlis2g==}
    cpu: [ia32]
    os: [win32]

  '@rollup/rollup-win32-x64-msvc@4.42.0':
    resolution: {integrity: sha512-LpHiJRwkaVz/LqjHjK8LCi8osq7elmpwujwbXKNW88bM8eeGxavJIKKjkjpMHAh/2xfnrt1ZSnhTv41WYUHYmA==}
    cpu: [x64]
    os: [win32]

  '@sinclair/typebox@0.27.8':
    resolution: {integrity: sha512-+Fj43pSMwJs4KRrH/938Uf+uAELIgVBmQzg/q1YG10djyfA3TnrU8N8XzqCh/okZdszqBQTZf96idMfE5lnwTA==}

  '@sinclair/typebox@0.34.35':
    resolution: {integrity: sha512-C6ypdODf2VZkgRT6sFM8E1F8vR+HcffniX0Kp8MsU8PIfrlXbNCBz0jzj17GjdmjTx1OtZzdH8+iALL21UjF5A==}

  '@sinonjs/commons@3.0.1':
    resolution: {integrity: sha512-K3mCHKQ9sVh8o1C9cxkwxaOmXoAMlDxC1mYyHrjqOWEcBjYr76t96zL2zlj5dUGZ3HSw240X1qgH3Mjf1yJWpQ==}

  '@sinonjs/fake-timers@10.3.0':
    resolution: {integrity: sha512-V4BG07kuYSUkTCSBHG8G8TNhM+F19jXFWnQtzj+we8DrkpSBCee9Z3Ms8yiGer/dlmhe35/Xdgyo3/0rQKg7YA==}

  '@sinonjs/fake-timers@13.0.5':
    resolution: {integrity: sha512-36/hTbH2uaWuGVERyC6da9YwGWnzUZXuPro/F2LfsdOsLnCojz/iSH8MxUt/FD2S5XBSVPhmArFUXcpCQ2Hkiw==}

  '@smithy/abort-controller@4.0.4':
    resolution: {integrity: sha512-gJnEjZMvigPDQWHrW3oPrFhQtkrgqBkyjj3pCIdF3A5M6vsZODG93KNlfJprv6bp4245bdT32fsHK4kkH3KYDA==}
    engines: {node: '>=18.0.0'}

  '@smithy/chunked-blob-reader-native@4.0.0':
    resolution: {integrity: sha512-R9wM2yPmfEMsUmlMlIgSzOyICs0x9uu7UTHoccMyt7BWw8shcGM8HqB355+BZCPBcySvbTYMs62EgEQkNxz2ig==}
    engines: {node: '>=18.0.0'}

  '@smithy/chunked-blob-reader@5.0.0':
    resolution: {integrity: sha512-+sKqDBQqb036hh4NPaUiEkYFkTUGYzRsn3EuFhyfQfMy6oGHEUJDurLP9Ufb5dasr/XiAmPNMr6wa9afjQB+Gw==}
    engines: {node: '>=18.0.0'}

  '@smithy/config-resolver@4.1.4':
    resolution: {integrity: sha512-prmU+rDddxHOH0oNcwemL+SwnzcG65sBF2yXRO7aeXIn/xTlq2pX7JLVbkBnVLowHLg4/OL4+jBmv9hVrVGS+w==}
    engines: {node: '>=18.0.0'}

  '@smithy/core@3.5.3':
    resolution: {integrity: sha512-xa5byV9fEguZNofCclv6v9ra0FYh5FATQW/da7FQUVTic94DfrN/NvmKZjrMyzbpqfot9ZjBaO8U1UeTbmSLuA==}
    engines: {node: '>=18.0.0'}

  '@smithy/credential-provider-imds@4.0.6':
    resolution: {integrity: sha512-hKMWcANhUiNbCJouYkZ9V3+/Qf9pteR1dnwgdyzR09R4ODEYx8BbUysHwRSyex4rZ9zapddZhLFTnT4ZijR4pw==}
    engines: {node: '>=18.0.0'}

  '@smithy/eventstream-codec@4.0.4':
    resolution: {integrity: sha512-7XoWfZqWb/QoR/rAU4VSi0mWnO2vu9/ltS6JZ5ZSZv0eovLVfDfu0/AX4ub33RsJTOth3TiFWSHS5YdztvFnig==}
    engines: {node: '>=18.0.0'}

  '@smithy/eventstream-serde-browser@4.0.4':
    resolution: {integrity: sha512-3fb/9SYaYqbpy/z/H3yIi0bYKyAa89y6xPmIqwr2vQiUT2St+avRt8UKwsWt9fEdEasc5d/V+QjrviRaX1JRFA==}
    engines: {node: '>=18.0.0'}

  '@smithy/eventstream-serde-config-resolver@4.1.2':
    resolution: {integrity: sha512-JGtambizrWP50xHgbzZI04IWU7LdI0nh/wGbqH3sJesYToMi2j/DcoElqyOcqEIG/D4tNyxgRuaqBXWE3zOFhQ==}
    engines: {node: '>=18.0.0'}

  '@smithy/eventstream-serde-node@4.0.4':
    resolution: {integrity: sha512-RD6UwNZ5zISpOWPuhVgRz60GkSIp0dy1fuZmj4RYmqLVRtejFqQ16WmfYDdoSoAjlp1LX+FnZo+/hkdmyyGZ1w==}
    engines: {node: '>=18.0.0'}

  '@smithy/eventstream-serde-universal@4.0.4':
    resolution: {integrity: sha512-UeJpOmLGhq1SLox79QWw/0n2PFX+oPRE1ZyRMxPIaFEfCqWaqpB7BU9C8kpPOGEhLF7AwEqfFbtwNxGy4ReENA==}
    engines: {node: '>=18.0.0'}

  '@smithy/fetch-http-handler@5.0.4':
    resolution: {integrity: sha512-AMtBR5pHppYMVD7z7G+OlHHAcgAN7v0kVKEpHuTO4Gb199Gowh0taYi9oDStFeUhetkeP55JLSVlTW1n9rFtUw==}
    engines: {node: '>=18.0.0'}

  '@smithy/hash-blob-browser@4.0.4':
    resolution: {integrity: sha512-WszRiACJiQV3QG6XMV44i5YWlkrlsM5Yxgz4jvsksuu7LDXA6wAtypfPajtNTadzpJy3KyJPoWehYpmZGKUFIQ==}
    engines: {node: '>=18.0.0'}

  '@smithy/hash-node@4.0.4':
    resolution: {integrity: sha512-qnbTPUhCVnCgBp4z4BUJUhOEkVwxiEi1cyFM+Zj6o+aY8OFGxUQleKWq8ltgp3dujuhXojIvJWdoqpm6dVO3lQ==}
    engines: {node: '>=18.0.0'}

  '@smithy/hash-stream-node@4.0.4':
    resolution: {integrity: sha512-wHo0d8GXyVmpmMh/qOR0R7Y46/G1y6OR8U+bSTB4ppEzRxd1xVAQ9xOE9hOc0bSjhz0ujCPAbfNLkLrpa6cevg==}
    engines: {node: '>=18.0.0'}

  '@smithy/invalid-dependency@4.0.4':
    resolution: {integrity: sha512-bNYMi7WKTJHu0gn26wg8OscncTt1t2b8KcsZxvOv56XA6cyXtOAAAaNP7+m45xfppXfOatXF3Sb1MNsLUgVLTw==}
    engines: {node: '>=18.0.0'}

  '@smithy/is-array-buffer@2.2.0':
    resolution: {integrity: sha512-GGP3O9QFD24uGeAXYUjwSTXARoqpZykHadOmA8G5vfJPK0/DC67qa//0qvqrJzL1xc8WQWX7/yc7fwudjPHPhA==}
    engines: {node: '>=14.0.0'}

  '@smithy/is-array-buffer@4.0.0':
    resolution: {integrity: sha512-saYhF8ZZNoJDTvJBEWgeBccCg+yvp1CX+ed12yORU3NilJScfc6gfch2oVb4QgxZrGUx3/ZJlb+c/dJbyupxlw==}
    engines: {node: '>=18.0.0'}

  '@smithy/md5-js@4.0.4':
    resolution: {integrity: sha512-uGLBVqcOwrLvGh/v/jw423yWHq/ofUGK1W31M2TNspLQbUV1Va0F5kTxtirkoHawODAZcjXTSGi7JwbnPcDPJg==}
    engines: {node: '>=18.0.0'}

  '@smithy/middleware-content-length@4.0.4':
    resolution: {integrity: sha512-F7gDyfI2BB1Kc+4M6rpuOLne5LOcEknH1n6UQB69qv+HucXBR1rkzXBnQTB2q46sFy1PM/zuSJOB532yc8bg3w==}
    engines: {node: '>=18.0.0'}

  '@smithy/middleware-endpoint@4.1.11':
    resolution: {integrity: sha512-zDogwtRLzKl58lVS8wPcARevFZNBOOqnmzWWxVe9XiaXU2CADFjvJ9XfNibgkOWs08sxLuSr81NrpY4mgp9OwQ==}
    engines: {node: '>=18.0.0'}

  '@smithy/middleware-retry@4.1.12':
    resolution: {integrity: sha512-wvIH70c4e91NtRxdaLZF+mbLZ/HcC6yg7ySKUiufL6ESp6zJUSnJucZ309AvG9nqCFHSRB5I6T3Ez1Q9wCh0Ww==}
    engines: {node: '>=18.0.0'}

  '@smithy/middleware-serde@4.0.8':
    resolution: {integrity: sha512-iSSl7HJoJaGyMIoNn2B7czghOVwJ9nD7TMvLhMWeSB5vt0TnEYyRRqPJu/TqW76WScaNvYYB8nRoiBHR9S1Ddw==}
    engines: {node: '>=18.0.0'}

  '@smithy/middleware-stack@4.0.4':
    resolution: {integrity: sha512-kagK5ggDrBUCCzI93ft6DjteNSfY8Ulr83UtySog/h09lTIOAJ/xUSObutanlPT0nhoHAkpmW9V5K8oPyLh+QA==}
    engines: {node: '>=18.0.0'}

  '@smithy/node-config-provider@4.1.3':
    resolution: {integrity: sha512-HGHQr2s59qaU1lrVH6MbLlmOBxadtzTsoO4c+bF5asdgVik3I8o7JIOzoeqWc5MjVa+vD36/LWE0iXKpNqooRw==}
    engines: {node: '>=18.0.0'}

  '@smithy/node-http-handler@4.0.6':
    resolution: {integrity: sha512-NqbmSz7AW2rvw4kXhKGrYTiJVDHnMsFnX4i+/FzcZAfbOBauPYs2ekuECkSbtqaxETLLTu9Rl/ex6+I2BKErPA==}
    engines: {node: '>=18.0.0'}

  '@smithy/property-provider@4.0.4':
    resolution: {integrity: sha512-qHJ2sSgu4FqF4U/5UUp4DhXNmdTrgmoAai6oQiM+c5RZ/sbDwJ12qxB1M6FnP+Tn/ggkPZf9ccn4jqKSINaquw==}
    engines: {node: '>=18.0.0'}

  '@smithy/protocol-http@5.1.2':
    resolution: {integrity: sha512-rOG5cNLBXovxIrICSBm95dLqzfvxjEmuZx4KK3hWwPFHGdW3lxY0fZNXfv2zebfRO7sJZ5pKJYHScsqopeIWtQ==}
    engines: {node: '>=18.0.0'}

  '@smithy/querystring-builder@4.0.4':
    resolution: {integrity: sha512-SwREZcDnEYoh9tLNgMbpop+UTGq44Hl9tdj3rf+yeLcfH7+J8OXEBaMc2kDxtyRHu8BhSg9ADEx0gFHvpJgU8w==}
    engines: {node: '>=18.0.0'}

  '@smithy/querystring-parser@4.0.4':
    resolution: {integrity: sha512-6yZf53i/qB8gRHH/l2ZwUG5xgkPgQF15/KxH0DdXMDHjesA9MeZje/853ifkSY0x4m5S+dfDZ+c4x439PF0M2w==}
    engines: {node: '>=18.0.0'}

  '@smithy/service-error-classification@4.0.5':
    resolution: {integrity: sha512-LvcfhrnCBvCmTee81pRlh1F39yTS/+kYleVeLCwNtkY8wtGg8V/ca9rbZZvYIl8OjlMtL6KIjaiL/lgVqHD2nA==}
    engines: {node: '>=18.0.0'}

  '@smithy/shared-ini-file-loader@4.0.4':
    resolution: {integrity: sha512-63X0260LoFBjrHifPDs+nM9tV0VMkOTl4JRMYNuKh/f5PauSjowTfvF3LogfkWdcPoxsA9UjqEOgjeYIbhb7Nw==}
    engines: {node: '>=18.0.0'}

  '@smithy/signature-v4@5.1.2':
    resolution: {integrity: sha512-d3+U/VpX7a60seHziWnVZOHuEgJlclufjkS6zhXvxcJgkJq4UWdH5eOBLzHRMx6gXjsdT9h6lfpmLzbrdupHgQ==}
    engines: {node: '>=18.0.0'}

  '@smithy/smithy-client@4.4.3':
    resolution: {integrity: sha512-xxzNYgA0HD6ETCe5QJubsxP0hQH3QK3kbpJz3QrosBCuIWyEXLR/CO5hFb2OeawEKUxMNhz3a1nuJNN2np2RMA==}
    engines: {node: '>=18.0.0'}

  '@smithy/types@4.3.1':
    resolution: {integrity: sha512-UqKOQBL2x6+HWl3P+3QqFD4ncKq0I8Nuz9QItGv5WuKuMHuuwlhvqcZCoXGfc+P1QmfJE7VieykoYYmrOoFJxA==}
    engines: {node: '>=18.0.0'}

  '@smithy/url-parser@4.0.4':
    resolution: {integrity: sha512-eMkc144MuN7B0TDA4U2fKs+BqczVbk3W+qIvcoCY6D1JY3hnAdCuhCZODC+GAeaxj0p6Jroz4+XMUn3PCxQQeQ==}
    engines: {node: '>=18.0.0'}

  '@smithy/util-base64@4.0.0':
    resolution: {integrity: sha512-CvHfCmO2mchox9kjrtzoHkWHxjHZzaFojLc8quxXY7WAAMAg43nuxwv95tATVgQFNDwd4M9S1qFzj40Ul41Kmg==}
    engines: {node: '>=18.0.0'}

  '@smithy/util-body-length-browser@4.0.0':
    resolution: {integrity: sha512-sNi3DL0/k64/LO3A256M+m3CDdG6V7WKWHdAiBBMUN8S3hK3aMPhwnPik2A/a2ONN+9doY9UxaLfgqsIRg69QA==}
    engines: {node: '>=18.0.0'}

  '@smithy/util-body-length-node@4.0.0':
    resolution: {integrity: sha512-q0iDP3VsZzqJyje8xJWEJCNIu3lktUGVoSy1KB0UWym2CL1siV3artm+u1DFYTLejpsrdGyCSWBdGNjJzfDPjg==}
    engines: {node: '>=18.0.0'}

  '@smithy/util-buffer-from@2.2.0':
    resolution: {integrity: sha512-IJdWBbTcMQ6DA0gdNhh/BwrLkDR+ADW5Kr1aZmd4k3DIF6ezMV4R2NIAmT08wQJ3yUK82thHWmC/TnK/wpMMIA==}
    engines: {node: '>=14.0.0'}

  '@smithy/util-buffer-from@4.0.0':
    resolution: {integrity: sha512-9TOQ7781sZvddgO8nxueKi3+yGvkY35kotA0Y6BWRajAv8jjmigQ1sBwz0UX47pQMYXJPahSKEKYFgt+rXdcug==}
    engines: {node: '>=18.0.0'}

  '@smithy/util-config-provider@4.0.0':
    resolution: {integrity: sha512-L1RBVzLyfE8OXH+1hsJ8p+acNUSirQnWQ6/EgpchV88G6zGBTDPdXiiExei6Z1wR2RxYvxY/XLw6AMNCCt8H3w==}
    engines: {node: '>=18.0.0'}

  '@smithy/util-defaults-mode-browser@4.0.19':
    resolution: {integrity: sha512-mvLMh87xSmQrV5XqnUYEPoiFFeEGYeAKIDDKdhE2ahqitm8OHM3aSvhqL6rrK6wm1brIk90JhxDf5lf2hbrLbQ==}
    engines: {node: '>=18.0.0'}

  '@smithy/util-defaults-mode-node@4.0.19':
    resolution: {integrity: sha512-8tYnx+LUfj6m+zkUUIrIQJxPM1xVxfRBvoGHua7R/i6qAxOMjqR6CpEpDwKoIs1o0+hOjGvkKE23CafKL0vJ9w==}
    engines: {node: '>=18.0.0'}

  '@smithy/util-endpoints@3.0.6':
    resolution: {integrity: sha512-YARl3tFL3WgPuLzljRUnrS2ngLiUtkwhQtj8PAL13XZSyUiNLQxwG3fBBq3QXFqGFUXepIN73pINp3y8c2nBmA==}
    engines: {node: '>=18.0.0'}

  '@smithy/util-hex-encoding@4.0.0':
    resolution: {integrity: sha512-Yk5mLhHtfIgW2W2WQZWSg5kuMZCVbvhFmC7rV4IO2QqnZdbEFPmQnCcGMAX2z/8Qj3B9hYYNjZOhWym+RwhePw==}
    engines: {node: '>=18.0.0'}

  '@smithy/util-middleware@4.0.4':
    resolution: {integrity: sha512-9MLKmkBmf4PRb0ONJikCbCwORACcil6gUWojwARCClT7RmLzF04hUR4WdRprIXal7XVyrddadYNfp2eF3nrvtQ==}
    engines: {node: '>=18.0.0'}

  '@smithy/util-retry@4.0.5':
    resolution: {integrity: sha512-V7MSjVDTlEt/plmOFBn1762Dyu5uqMrV2Pl2X0dYk4XvWfdWJNe9Bs5Bzb56wkCuiWjSfClVMGcsuKrGj7S/yg==}
    engines: {node: '>=18.0.0'}

  '@smithy/util-stream@4.2.2':
    resolution: {integrity: sha512-aI+GLi7MJoVxg24/3J1ipwLoYzgkB4kUfogZfnslcYlynj3xsQ0e7vk4TnTro9hhsS5PvX1mwmkRqqHQjwcU7w==}
    engines: {node: '>=18.0.0'}

  '@smithy/util-uri-escape@4.0.0':
    resolution: {integrity: sha512-77yfbCbQMtgtTylO9itEAdpPXSog3ZxMe09AEhm0dU0NLTalV70ghDZFR+Nfi1C60jnJoh/Re4090/DuZh2Omg==}
    engines: {node: '>=18.0.0'}

  '@smithy/util-utf8@2.3.0':
    resolution: {integrity: sha512-R8Rdn8Hy72KKcebgLiv8jQcQkXoLMOGGv5uI1/k0l+snqkOzQ1R0ChUBCxWMlBsFMekWjq0wRudIweFs7sKT5A==}
    engines: {node: '>=14.0.0'}

  '@smithy/util-utf8@4.0.0':
    resolution: {integrity: sha512-b+zebfKCfRdgNJDknHCob3O7FpeYQN6ZG6YLExMcasDHsCXlsXCEuiPZeLnJLpwa5dvPetGlnGCiMHuLwGvFow==}
    engines: {node: '>=18.0.0'}

  '@smithy/util-waiter@4.0.5':
    resolution: {integrity: sha512-4QvC49HTteI1gfemu0I1syWovJgPvGn7CVUoN9ZFkdvr/cCFkrEL7qNCdx/2eICqDWEGnnr68oMdSIPCLAriSQ==}
    engines: {node: '>=18.0.0'}

  '@swc/helpers@0.5.17':
    resolution: {integrity: sha512-5IKx/Y13RsYd+sauPb2x+U/xZikHjolzfuDgTAl/Tdf3Q8rslRvC19NKDLgAJQ6wsqADk10ntlv08nPFw/gO/A==}

  '@tanstack/query-core@5.80.6':
    resolution: {integrity: sha512-nl7YxT/TAU+VTf+e2zTkObGTyY8YZBMnbgeA1ee66lIVqzKlYursAII6z5t0e6rXgwUMJSV4dshBTNacNpZHbQ==}

  '@tanstack/react-query@5.80.6':
    resolution: {integrity: sha512-izX+5CnkpON3NQGcEm3/d7LfFQNo9ZpFtX2QsINgCYK9LT2VCIdi8D3bMaMSNhrAJCznRoAkFic76uvLroALBw==}
    peerDependencies:
      react: ^18 || ^19

  '@testing-library/dom@9.3.4':
    resolution: {integrity: sha512-FlS4ZWlp97iiNWig0Muq8p+3rVDjRiYE+YKGbAqXOu9nwJFFOdL00kFpz42M+4huzYi86vAK1sOOfyOG45muIQ==}
    engines: {node: '>=14'}

  '@testing-library/jest-dom@6.6.3':
    resolution: {integrity: sha512-IteBhl4XqYNkM54f4ejhLRJiZNqcSCoXUOG2CPK7qbD322KjQozM4kHQOfkG2oln9b9HTYqs+Sae8vBATubxxA==}
    engines: {node: '>=14', npm: '>=6', yarn: '>=1'}

  '@testing-library/react@14.3.1':
    resolution: {integrity: sha512-H99XjUhWQw0lTgyMN05W3xQG1Nh4lq574D8keFf1dDoNTJgp66VbJozRaczoF+wsiaPJNt/TcnfpLGufGxSrZQ==}
    engines: {node: '>=14'}
    peerDependencies:
      react: ^18.0.0
      react-dom: ^18.0.0

  '@testing-library/user-event@14.6.1':
    resolution: {integrity: sha512-vq7fv0rnt+QTXgPxr5Hjc210p6YKq2kmdziLgnsZGgLJ9e6VAShx1pACLuRjd/AS/sr7phAR58OIIpf0LlmQNw==}
    engines: {node: '>=12', npm: '>=6'}
    peerDependencies:
      '@testing-library/dom': '>=7.21.4'

  '@tootallnate/quickjs-emscripten@0.23.0':
    resolution: {integrity: sha512-C5Mc6rdnsaJDjO3UpGW/CQTHtCKaYlScZTly4JIu97Jxo/odCiH0ITnDXSJPTOrEKk/ycSZ0AOgTmkDtkOsvIA==}

  '@tsconfig/node10@1.0.11':
    resolution: {integrity: sha512-DcRjDCujK/kCk/cUe8Xz8ZSpm8mS3mNNpta+jGCA6USEDfktlNvm1+IuZ9eTcDbNk41BHwpHHeW+N1lKCz4zOw==}

  '@tsconfig/node12@1.0.11':
    resolution: {integrity: sha512-cqefuRsh12pWyGsIoBKJA9luFu3mRxCA+ORZvA4ktLSzIuCUtWVxGIuXigEwO5/ywWFMZ2QEGKWvkZG1zDMTag==}

  '@tsconfig/node14@1.0.3':
    resolution: {integrity: sha512-ysT8mhdixWK6Hw3i1V2AeRqZ5WfXg1G43mqoYlM2nc6388Fq5jcXyr5mRsqViLx/GJYdoL0bfXD8nmF+Zn/Iow==}

  '@tsconfig/node16@1.0.4':
    resolution: {integrity: sha512-vxhUy4J8lyeyinH7Azl1pdd43GJhZH/tP2weN8TntQblOY+A0XbT8DJk1/oCPuOOyg/Ja757rG0CgHcWC8OfMA==}

  '@types/archiver@6.0.3':
    resolution: {integrity: sha512-a6wUll6k3zX6qs5KlxIggs1P1JcYJaTCx2gnlr+f0S1yd2DoaEwoIK10HmBaLnZwWneBz+JBm0dwcZu0zECBcQ==}

  '@types/aria-query@5.0.4':
    resolution: {integrity: sha512-rfT93uj5s0PRL7EzccGMs3brplhcrghnDoV26NqKhCAS1hVo+WdNsPvE/yb6ilfr5hi2MEk6d5EWJTKdxg8jVw==}

  '@types/babel__core@7.20.5':
    resolution: {integrity: sha512-qoQprZvz5wQFJwMDqeseRXWv3rqMvhgpbXFfVyWhbx9X47POIA6i/+dXefEmZKoAgOaTdaIgNSMqMIU61yRyzA==}

  '@types/babel__generator@7.27.0':
    resolution: {integrity: sha512-ufFd2Xi92OAVPYsy+P4n7/U7e68fex0+Ee8gSG9KX7eo084CWiQ4sdxktvdl0bOPupXtVJPY19zk6EwWqUQ8lg==}

  '@types/babel__template@7.4.4':
    resolution: {integrity: sha512-h/NUaSyG5EyxBIp8YRxo4RMe2/qQgvyowRwVMzhYhBCONbW8PUsg4lkFMrhgZhUe5z3L3MiLDuvyJ/CaPa2A8A==}

  '@types/babel__traverse@7.20.7':
    resolution: {integrity: sha512-dkO5fhS7+/oos4ciWxyEyjWe48zmG6wbCheo/G2ZnHx4fs3EU6YC6UM8rk56gAjNJ9P3MTH2jo5jb92/K6wbng==}

  '@types/bcryptjs@3.0.0':
    resolution: {integrity: sha512-WRZOuCuaz8UcZZE4R5HXTco2goQSI2XxjGY3hbM/xDvwmqFWd4ivooImsMx65OKM6CtNKbnZ5YL+YwAwK7c1dg==}
    deprecated: This is a stub types definition. bcryptjs provides its own type definitions, so you do not need this installed.

  '@types/body-parser@1.19.6':
    resolution: {integrity: sha512-HLFeCYgz89uk22N5Qg3dvGvsv46B8GLvKKo1zKG4NybA8U2DiEO3w9lqGg29t/tfLRJpJ6iQxnVw4OnB7MoM9g==}

  '@types/connect@3.4.38':
    resolution: {integrity: sha512-K6uROf1LD88uDQqJCktA4yzL1YYAK6NgfsI0v/mTgyPKWsX1CnJ0XPSDhViejru1GcRkLWb8RlzFYJRqGUbaug==}

  '@types/conventional-commits-parser@5.0.1':
    resolution: {integrity: sha512-7uz5EHdzz2TqoMfV7ee61Egf5y6NkcO4FB/1iCCQnbeiI1F3xzv3vK5dBCXUCLQgGYS+mUeigK1iKQzvED+QnQ==}

  '@types/cookiejar@2.1.5':
    resolution: {integrity: sha512-he+DHOWReW0nghN24E1WUqM0efK4kI9oTqDm6XmK8ZPe2djZ90BSNdGnIyCLzCPw7/pogPlGbzI2wHGGmi4O/Q==}

  '@types/cors@2.8.19':
    resolution: {integrity: sha512-mFNylyeyqN93lfe/9CSxOGREz8cpzAhH+E93xJ4xWQf62V8sQ/24reV2nyzUWM6H6Xji+GGHpkbLe7pVoUEskg==}

  '@types/estree@1.0.7':
    resolution: {integrity: sha512-w28IoSUCJpidD/TGviZwwMJckNESJZXFu7NBZ5YJ4mEUnNraUn9Pm8HSZm/jDF1pDWYKspWE7oVphigUPRakIQ==}

  '@types/estree@1.0.8':
    resolution: {integrity: sha512-dWHzHa2WqEXI/O1E9OjrocMTKJl2mSrEolh1Iomrv6U+JuNwaHXsXx9bLu5gG7BUWFIN0skIQJQ/L1rIex4X6w==}

  '@types/express-serve-static-core@4.19.6':
    resolution: {integrity: sha512-N4LZ2xG7DatVqhCZzOGb1Yi5lMbXSZcmdLDe9EzSndPV2HpWYWzRbaerl2n27irrm94EPpprqa8KpskPT085+A==}

  '@types/express-serve-static-core@5.0.6':
    resolution: {integrity: sha512-3xhRnjJPkULekpSzgtoNYYcTWgEZkp4myc+Saevii5JPnHNvHMRlBSHDbs7Bh1iPPoVTERHEZXyhyLbMEsExsA==}

  '@types/express@4.17.23':
    resolution: {integrity: sha512-Crp6WY9aTYP3qPi2wGDo9iUe/rceX01UMhnF1jmwDcKCFM6cx7YhGP/Mpr3y9AASpfHixIG0E6azCcL5OcDHsQ==}

  '@types/graceful-fs@4.1.9':
    resolution: {integrity: sha512-olP3sd1qOEe5dXTSaFvQG+02VdRXcdytWLAZsAq1PecU8uqQAhkrnbli7DagjtXKW/Bl7YJbUsa8MPcuc8LHEQ==}

  '@types/html-to-docx@1.8.0':
    resolution: {integrity: sha512-z1sP0XmOGfxChBP5s4bzhaAjaOqlQ3hRKol8diGQG3vYvJF231t/xYT43Mo3q/MzKYzhfCEkN8l40dn4qHdjYg==}

  '@types/http-errors@2.0.5':
    resolution: {integrity: sha512-r8Tayk8HJnX0FztbZN7oVqGccWgw98T/0neJphO91KkmOzug1KkofZURD4UaD5uH8AqcFLfdPErnBod0u71/qg==}

  '@types/istanbul-lib-coverage@2.0.6':
    resolution: {integrity: sha512-2QF/t/auWm0lsy8XtKVPG19v3sSOQlJe/YHZgfjb/KBBHOGSV+J2q/S671rcq9uTBrLAXmZpqJiaQbMT+zNU1w==}

  '@types/istanbul-lib-report@3.0.3':
    resolution: {integrity: sha512-NQn7AHQnk/RSLOxrBbGyJM/aVQ+pjj5HCgasFxc0K/KhoATfQ/47AyUl15I2yBUpihjmas+a+VJBOqecrFH+uA==}

  '@types/istanbul-reports@3.0.4':
    resolution: {integrity: sha512-pk2B1NWalF9toCRu6gjBzR69syFjP4Od8WRAX+0mmf9lAjCRicLOWc+ZrxZHx/0XRjotgkF9t6iaMJ+aXcOdZQ==}

  '@types/jest@29.5.14':
    resolution: {integrity: sha512-ZN+4sdnLUbo8EVvVc2ao0GFW6oVrQRPn4K2lglySj7APvSrgzxHiNNK99us4WDMi57xxA2yggblIAMNhXOotLQ==}

  '@types/json-schema@7.0.15':
    resolution: {integrity: sha512-5+fP8P8MFNC+AyZCDxrB2pkZFPGzqQWUzpSeuuVLvm8VMcorNYavBqoFcxK8bQz4Qsbn4oUEEem4wDLfcysGHA==}

  '@types/jsonwebtoken@9.0.9':
    resolution: {integrity: sha512-uoe+GxEuHbvy12OUQct2X9JenKM3qAscquYymuQN4fMWG9DBQtykrQEFcAbVACF7qaLw9BePSodUL0kquqBJpQ==}

  '@types/methods@1.1.4':
    resolution: {integrity: sha512-ymXWVrDiCxTBE3+RIrrP533E70eA+9qu7zdWoHuOmGujkYtzf4HQF96b8nwHLqhuf4ykX61IGRIB38CC6/sImQ==}

  '@types/mime@1.3.5':
    resolution: {integrity: sha512-/pyBZWSLD2n0dcHE3hq8s8ZvcETHtEuF+3E7XVt0Ig2nvsVQXdghHVcEkIWjy9A0wKfTn97a/PSDYohKIlnP/w==}

  '@types/ms@2.1.0':
    resolution: {integrity: sha512-GsCCIZDE/p3i96vtEqx+7dBUGXrc7zeSK3wwPHIaRThS+9OhWIXRqzs4d6k1SVU8g91DrNRWxWUGhp5KXQb2VA==}

  '@types/multer@1.4.13':
    resolution: {integrity: sha512-bhhdtPw7JqCiEfC9Jimx5LqX9BDIPJEh2q/fQ4bqbBPtyEZYr3cvF22NwG0DmPZNYA0CAf2CnqDB4KIGGpJcaw==}

  '@types/node-cron@3.0.11':
    resolution: {integrity: sha512-0ikrnug3/IyneSHqCBeslAhlK2aBfYek1fGo4bP4QnZPmiqSGRK+Oy7ZMisLWkesffJvQ1cqAcBnJC+8+nxIAg==}

  '@types/node-fetch@2.6.12':
    resolution: {integrity: sha512-8nneRWKCg3rMtF69nLQJnOYUcbafYeFSjqkw3jCRLsqkWFlHaoQrr5mXmofFGOx3DKn7UfmBMyov8ySvLRVldA==}

  '@types/node@20.19.0':
    resolution: {integrity: sha512-hfrc+1tud1xcdVTABC2JiomZJEklMcXYNTVtZLAeqTVWD+qL5jkHKT+1lOtqDdGxt+mB53DTtiz673vfjU8D1Q==}

  '@types/nodemailer@6.4.17':
    resolution: {integrity: sha512-I9CCaIp6DTldEg7vyUTZi8+9Vo0hi1/T8gv3C89yk1rSAAzoKQ8H8ki/jBYJSFoH/BisgLP8tkZMlQ91CIquww==}

  '@types/pdfkit@0.13.9':
    resolution: {integrity: sha512-RDG8Yb1zT7I01FfpwK7nMSA433XWpblMqSCtA5vJlSyavWZb303HUYPCel6JTiDDFqwGLvtAnYbH8N/e0Cb89g==}

  '@types/prop-types@15.7.14':
    resolution: {integrity: sha512-gNMvNH49DJ7OJYv+KAKn0Xp45p8PLl6zo2YnvDIbTd4J6MER2BmWN49TG7n9LvkyihINxeKW8+3bfS2yDC9dzQ==}

  '@types/qs@6.14.0':
    resolution: {integrity: sha512-eOunJqu0K1923aExK6y8p6fsihYEn/BYuQ4g0CxAAgFc4b/ZLN4CrsRZ55srTdqoiLzU2B2evC+apEIxprEzkQ==}

  '@types/range-parser@1.2.7':
    resolution: {integrity: sha512-hKormJbkJqzQGhziax5PItDUTMAM9uE2XXQmM37dyd4hVM+5aVl7oVxMVUiVQn2oCQFN/LKCZdvSM0pFRqbSmQ==}

  '@types/react-dom@18.3.7':
    resolution: {integrity: sha512-MEe3UeoENYVFXzoXEWsvcpg6ZvlrFNlOQ7EOsvhI3CfAXwzPfO8Qwuxd40nepsYKqyyVQnTdEfv68q91yLcKrQ==}
    peerDependencies:
      '@types/react': ^18.0.0

  '@types/react@18.3.23':
    resolution: {integrity: sha512-/LDXMQh55EzZQ0uVAZmKKhfENivEvWz6E+EYzh+/MCjMhNsotd+ZHhBGIjFDTi6+fz0OhQQQLbTgdQIxxCsC0w==}

  '@types/readdir-glob@1.1.5':
    resolution: {integrity: sha512-raiuEPUYqXu+nvtY2Pe8s8FEmZ3x5yAH4VkLdihcPdalvsHltomrRC9BzuStrJ9yk06470hS0Crw0f1pXqD+Hg==}

  '@types/semver@7.7.0':
    resolution: {integrity: sha512-k107IF4+Xr7UHjwDc7Cfd6PRQfbdkiRabXGRjo07b4WyPahFBZCZ1sE+BNxYIJPPg73UkfOsVOLwqVc/6ETrIA==}

  '@types/send@0.17.5':
    resolution: {integrity: sha512-z6F2D3cOStZvuk2SaP6YrwkNO65iTZcwA2ZkSABegdkAh/lf+Aa/YQndZVfmEXT5vgAp6zv06VQ3ejSVjAny4w==}

  '@types/serve-static@1.15.8':
    resolution: {integrity: sha512-roei0UY3LhpOJvjbIP6ZZFngyLKl5dskOtDhxY5THRSpO+ZI+nzJ+m5yUMzGrp89YRa7lvknKkMYjqQFGwA7Sg==}

  '@types/stack-utils@2.0.3':
    resolution: {integrity: sha512-9aEbYZ3TbYMznPdcdr3SmIrLXwC/AKZXQeCf9Pgao5CKb8CyHuEX5jzWPTkvregvhRJHcpRO6BFoGW9ycaOkYw==}

  '@types/superagent@8.1.9':
    resolution: {integrity: sha512-pTVjI73witn+9ILmoJdajHGW2jkSaOzhiFYF1Rd3EQ94kymLqB9PjD9ISg7WaALC7+dCHT0FGe9T2LktLq/3GQ==}

  '@types/supertest@6.0.3':
    resolution: {integrity: sha512-8WzXq62EXFhJ7QsH3Ocb/iKQ/Ty9ZVWnVzoTKc9tyyFRRF3a74Tk2+TLFgaFFw364Ere+npzHKEJ6ga2LzIL7w==}
<<<<<<< HEAD
=======

  '@types/trusted-types@2.0.7':
    resolution: {integrity: sha512-ScaPdn1dQczgbl0QFTeTOmVHFULt394XJgOQNoyVhZ6r2vLnMLJfBPd53SB52T/3G36VI1/g2MZaX0cwDuXsfw==}
>>>>>>> 455a75e1

  '@types/unzipper@0.10.11':
    resolution: {integrity: sha512-D25im2zjyMCcgL9ag6N46+wbtJBnXIr7SI4zHf9eJD2Dw2tEB5e+p5MYkrxKIVRscs5QV0EhtU9rgXSPx90oJg==}

<<<<<<< HEAD
  '@types/uuid@10.0.0':
    resolution: {integrity: sha512-7gqG38EyHgyP1S+7+xomFtL+ZNHcKv6DwNaCZmJmo1vgMugyF3TCnXVg4t1uk89mLNwnLtnY3TpOpCOyp1/xHQ==}
=======
  '@types/validator@13.15.2':
    resolution: {integrity: sha512-y7pa/oEJJ4iGYBxOpfAKn5b9+xuihvzDVnC/OSvlVnGxVg0pOqmjiMafiJ1KVNQEaPZf9HsEp5icEwGg8uIe5Q==}
>>>>>>> 455a75e1

  '@types/yargs-parser@21.0.3':
    resolution: {integrity: sha512-I4q9QU9MQv4oEOz4tAHJtNz1cwuLxn2F3xcc2iV5WdqLPpUnj30aUuxt1mAxYTG+oe8CZMV/+6rU4S4gRDzqtQ==}

  '@types/yargs@17.0.33':
    resolution: {integrity: sha512-WpxBCKWPLr4xSsHgz511rFJAM+wS28w2zEO1QDNY5zM/S8ok70NNfztH0xwhqKyaK0OHCbN98LDAZuy1ctxDkA==}

  '@types/yauzl@2.10.3':
    resolution: {integrity: sha512-oJoftv0LSuaDZE3Le4DbKX+KS9G36NzOeSap90UIK0yMA/NhKJhqlSGtNDORNRaIbQfzjXDrQa0ytJ6mNRGz/Q==}

  '@typescript-eslint/eslint-plugin@6.21.0':
    resolution: {integrity: sha512-oy9+hTPCUFpngkEZUSzbf9MxI65wbKFoQYsgPdILTfbUldp5ovUuphZVe4i30emU9M/kP+T64Di0mxl7dSw3MA==}
    engines: {node: ^16.0.0 || >=18.0.0}
    peerDependencies:
      '@typescript-eslint/parser': ^6.0.0 || ^6.0.0-alpha
      eslint: ^7.0.0 || ^8.0.0
      typescript: '*'
    peerDependenciesMeta:
      typescript:
        optional: true

  '@typescript-eslint/parser@6.21.0':
    resolution: {integrity: sha512-tbsV1jPne5CkFQCgPBcDOt30ItF7aJoZL997JSF7MhGQqOeT3svWRYxiqlfA5RUdlHN6Fi+EI9bxqbdyAUZjYQ==}
    engines: {node: ^16.0.0 || >=18.0.0}
    peerDependencies:
      eslint: ^7.0.0 || ^8.0.0
      typescript: '*'
    peerDependenciesMeta:
      typescript:
        optional: true

  '@typescript-eslint/scope-manager@6.21.0':
    resolution: {integrity: sha512-OwLUIWZJry80O99zvqXVEioyniJMa+d2GrqpUTqi5/v5D5rOrppJVBPa0yKCblcigC0/aYAzxxqQ1B+DS2RYsg==}
    engines: {node: ^16.0.0 || >=18.0.0}

  '@typescript-eslint/type-utils@6.21.0':
    resolution: {integrity: sha512-rZQI7wHfao8qMX3Rd3xqeYSMCL3SoiSQLBATSiVKARdFGCYSRvmViieZjqc58jKgs8Y8i9YvVVhRbHSTA4VBag==}
    engines: {node: ^16.0.0 || >=18.0.0}
    peerDependencies:
      eslint: ^7.0.0 || ^8.0.0
      typescript: '*'
    peerDependenciesMeta:
      typescript:
        optional: true

  '@typescript-eslint/types@6.21.0':
    resolution: {integrity: sha512-1kFmZ1rOm5epu9NZEZm1kckCDGj5UJEf7P1kliH4LKu/RkwpsfqqGmY2OOcUs18lSlQBKLDYBOGxRVtrMN5lpg==}
    engines: {node: ^16.0.0 || >=18.0.0}

  '@typescript-eslint/typescript-estree@6.21.0':
    resolution: {integrity: sha512-6npJTkZcO+y2/kr+z0hc4HwNfrrP4kNYh57ek7yCNlrBjWQ1Y0OS7jiZTkgumrvkX5HkEKXFZkkdFNkaW2wmUQ==}
    engines: {node: ^16.0.0 || >=18.0.0}
    peerDependencies:
      typescript: '*'
    peerDependenciesMeta:
      typescript:
        optional: true

  '@typescript-eslint/utils@6.21.0':
    resolution: {integrity: sha512-NfWVaC8HP9T8cbKQxHcsJBY5YE1O33+jpMwN45qzWWaPDZgLIbo12toGMWnmhvCpd3sIxkpDw3Wv1B3dYrbDQQ==}
    engines: {node: ^16.0.0 || >=18.0.0}
    peerDependencies:
      eslint: ^7.0.0 || ^8.0.0

  '@typescript-eslint/visitor-keys@6.21.0':
    resolution: {integrity: sha512-JJtkDduxLi9bivAB+cYOVMtbkqdPOhZ+ZI5LC47MIRrDV4Yn2o+ZnW10Nkmr28xRpSpdJ6Sm42Hjf2+REYXm0A==}
    engines: {node: ^16.0.0 || >=18.0.0}

  '@ungap/structured-clone@1.3.0':
    resolution: {integrity: sha512-WmoN8qaIAo7WTYWbAZuG8PYEhn5fkz7dZrqTBZ7dtt//lL2Gwms1IcnQ5yHqjDfX8Ft5j4YzDM23f87zBfDe9g==}

  '@upstash/context7-mcp@1.0.14':
    resolution: {integrity: sha512-3e+LpGFQ/p9YRVQMwMbcWns2sfXWO5Aifx904AhkzXfbbAhVnjiAmFkpXHJMhBVou6ewyodxLL6aCu7F+eF32Q==}
    hasBin: true

  '@vitejs/plugin-react@4.5.1':
    resolution: {integrity: sha512-uPZBqSI0YD4lpkIru6M35sIfylLGTyhGHvDZbNLuMA73lMlwJKz5xweH7FajfcCAc2HnINciejA9qTz0dr0M7A==}
    engines: {node: ^14.18.0 || >=16.0.0}
    peerDependencies:
      vite: ^4.2.0 || ^5.0.0 || ^6.0.0

  '@vitest/coverage-v8@1.6.1':
    resolution: {integrity: sha512-6YeRZwuO4oTGKxD3bijok756oktHSIm3eczVVzNe3scqzuhLwltIF3S9ZL/vwOVIpURmU6SnZhziXXAfw8/Qlw==}
    peerDependencies:
      vitest: 1.6.1

  '@vitest/expect@1.6.1':
    resolution: {integrity: sha512-jXL+9+ZNIJKruofqXuuTClf44eSpcHlgj3CiuNihUF3Ioujtmc0zIa3UJOW5RjDK1YLBJZnWBlPuqhYycLioog==}

  '@vitest/runner@1.6.1':
    resolution: {integrity: sha512-3nSnYXkVkf3mXFfE7vVyPmi3Sazhb/2cfZGGs0JRzFsPFvAMBEcrweV1V1GsrstdXeKCTXlJbvnQwGWgEIHmOA==}

  '@vitest/snapshot@1.6.1':
    resolution: {integrity: sha512-WvidQuWAzU2p95u8GAKlRMqMyN1yOJkGHnx3M1PL9Raf7AQ1kwLKg04ADlCa3+OXUZE7BceOhVZiuWAbzCKcUQ==}

  '@vitest/spy@1.6.1':
    resolution: {integrity: sha512-MGcMmpGkZebsMZhbQKkAf9CX5zGvjkBTqf8Zx3ApYWXr3wG+QvEu2eXWfnIIWYSJExIp4V9FCKDEeygzkYrXMw==}

  '@vitest/utils@1.6.1':
    resolution: {integrity: sha512-jOrrUvXM4Av9ZWiG1EajNto0u96kWAhJ1LmPmJhXXQx/32MecEKd10pOLYgS2BQx1TgkGhloPU1ArDW2vvaY6g==}
<<<<<<< HEAD

  '@xmldom/xmldom@0.8.10':
    resolution: {integrity: sha512-2WALfTl4xo2SkGCYRt6rDTFfk9R1czmBvUQy12gK2KuRKIpWEhcbbzy8EZXtz/jkRqHX8bFEc6FC1HjX4TUWYw==}
    engines: {node: '>=10.0.0'}
=======
>>>>>>> 455a75e1

  abort-controller@3.0.0:
    resolution: {integrity: sha512-h8lQ8tacZYnR3vNQTgibj+tODHI5/+l06Au2Pcriv/Gmet0eaj4TwWH41sO9wnHDiQsEj19q0drzdWdeAHtweg==}
    engines: {node: '>=6.5'}

  accepts@1.3.8:
    resolution: {integrity: sha512-PYAthTa2m2VKxuvSD3DPC/Gy+U+sOA1LAuT8mkmRuvw+NACSaeXEQ+NHcVF7rONl6qcaxV3Uuemwawk+7+SJLw==}
    engines: {node: '>= 0.6'}

  accepts@2.0.0:
    resolution: {integrity: sha512-5cvg6CtKwfgdmVqY1WIiXKc3Q1bkRqGLi+2W/6ao+6Y7gu/RCwRuAhGEzh5B4KlszSuTLgZYuqFqo5bImjNKng==}
    engines: {node: '>= 0.6'}

  acorn-jsx@5.3.2:
    resolution: {integrity: sha512-rq9s+JNhf0IChjtDXxllJ7g41oZk5SlXtp0LHwyA5cejwn7vKmKp4pPri6YEePv2PU65sAsegbXtIinmDFDXgQ==}
    peerDependencies:
      acorn: ^6.0.0 || ^7.0.0 || ^8.0.0

  acorn-walk@8.3.4:
    resolution: {integrity: sha512-ueEepnujpqee2o5aIYnvHU6C0A42MNdsIDeqy5BydrkuC5R1ZuUFnm27EeFJGoEHJQgn3uleRvmTXaJgfXbt4g==}
    engines: {node: '>=0.4.0'}

  acorn@8.15.0:
    resolution: {integrity: sha512-NZyJarBfL7nWwIq+FDL6Zp/yHEhePMNnnJ0y3qfieCrmNvYct8uvtiV41UvlSe6apAfk0fY1FbWx+NwfmpvtTg==}
    engines: {node: '>=0.4.0'}
    hasBin: true

  agent-base@7.1.3:
    resolution: {integrity: sha512-jRR5wdylq8CkOe6hei19GGZnxM6rBGwFl3Bg0YItGDimvjGtAvdZk4Pu6Cl4u4Igsws4a1fd1Vq3ezrhn4KmFw==}
    engines: {node: '>= 14'}

  ajv@6.12.6:
    resolution: {integrity: sha512-j3fVLgvTo527anyYyJOGTYJbG+vnnQYvE0m5mmkc1TK+nxAppkCLMIL0aZ4dblVCNoGShhm+kzE4ZUykBoMg4g==}

  ansi-escapes@4.3.2:
    resolution: {integrity: sha512-gKXj5ALrKWQLsYG9jlTRmR/xKluxHV+Z9QEwNIgCfM1/uwPMCuzVVnh5mwTd+OuBZcwSIMbqssNWRm1lE51QaQ==}
    engines: {node: '>=8'}

  ansi-escapes@7.0.0:
    resolution: {integrity: sha512-GdYO7a61mR0fOlAsvC9/rIHf7L96sBc6dEWzeOu+KAea5bZyQRPIpojrVoI4AXGJS/ycu/fBTdLrUkA4ODrvjw==}
    engines: {node: '>=18'}

  ansi-regex@5.0.1:
    resolution: {integrity: sha512-quJQXlTSUGL2LH9SUXo8VwsY4soanhgo6LNSm84E1LBcE8s3O0wpdiRzyR9z/ZZJMlMWv37qOOb9pdJlMUEKFQ==}
    engines: {node: '>=8'}

  ansi-regex@6.1.0:
    resolution: {integrity: sha512-7HSX4QQb4CspciLpVFwyRe79O3xsIZDDLER21kERQ71oaPodF8jL725AgJMFAYbooIqolJoRLuM81SpeUkpkvA==}
    engines: {node: '>=12'}

  ansi-styles@4.3.0:
    resolution: {integrity: sha512-zbB9rCJAT1rbjiVDb2hqKFHNYLxgtk8NURxZ3IZwD3F6NtxbXZQCnnSi1Lkx+IDohdPlFp222wVALIheZJQSEg==}
    engines: {node: '>=8'}

  ansi-styles@5.2.0:
    resolution: {integrity: sha512-Cxwpt2SfTzTtXcfOlzGEee8O+c+MmUgGrNiBcXnuWxuFJHe6a5Hz7qwhwe5OgaSYI0IJvkLqWX1ASG+cJOkEiA==}
    engines: {node: '>=10'}

  ansi-styles@6.2.1:
    resolution: {integrity: sha512-bN798gFfQX+viw3R7yrGWRqnrN2oRkEkUjjl4JNn4E8GxxbjtG3FbrEIIY3l8/hrwUwIeCZvi4QuOTP4MErVug==}
    engines: {node: '>=12'}

  any-promise@1.3.0:
    resolution: {integrity: sha512-7UvmKalWRt1wgjL1RrGxoSJW/0QZFIegpeGvZG9kjp8vrRu55XTHbwnqq2GpXm9uLbcuhxm3IqX9OB4MZR1b2A==}

  anymatch@3.1.3:
    resolution: {integrity: sha512-KMReFUr0B4t+D+OBkjR3KYqvocp2XaSzO55UcB6mgQMd3KbcE+mWTyvVV7D/zsdEbNnV6acZUutkiHQXvTr1Rw==}
    engines: {node: '>= 8'}

  append-field@1.0.0:
    resolution: {integrity: sha512-klpgFSWLW1ZEs8svjfb7g4qWY0YS5imI82dTg+QahUvJ8YqAY0P10Uk8tTyh9ZGuYEZEMaeJYCF5BFuX552hsw==}

  archiver-utils@5.0.2:
    resolution: {integrity: sha512-wuLJMmIBQYCsGZgYLTy5FIB2pF6Lfb6cXMSF8Qywwk3t20zWnAi7zLcQFdKQmIB8wyZpY5ER38x08GbwtR2cLA==}
    engines: {node: '>= 14'}

  archiver@7.0.1:
    resolution: {integrity: sha512-ZcbTaIqJOfCc03QwD468Unz/5Ir8ATtvAHsK+FdXbDIbGfihqh9mrvdcYunQzqn4HrvWWaFyaxJhGZagaJJpPQ==}
    engines: {node: '>= 14'}

  arg@4.1.3:
    resolution: {integrity: sha512-58S9QDqG0Xx27YwPSt9fJxivjYl432YCwfDMfZ+71RAqUrZef7LrKQZ3LHLOwCS4FLNBplP533Zx895SeOCHvA==}

  arg@5.0.2:
    resolution: {integrity: sha512-PYjyFOLKQ9y57JvQ6QLo8dAgNqswh8M1RMJYdQduT6xbWSgK36P/Z/v+p888pM69jMMfS8Xd8F6I1kQ/I9HUGg==}

  argparse@1.0.10:
    resolution: {integrity: sha512-o5Roy6tNG4SL/FOkCAN6RzjiakZS25RLYFrcMttJqbdd8BWrnA+fGz57iN5Pb06pvBGvl5gQ0B48dJlslXvoTg==}

  argparse@2.0.1:
    resolution: {integrity: sha512-8+9WqebbFzpX9OR+Wa6O29asIogeRMzcGtAINdpMHHyAg10f05aSFVBbcEqGf/PXw1EjAZ+q2/bEBg3DvurK3Q==}

  aria-hidden@1.2.6:
    resolution: {integrity: sha512-ik3ZgC9dY/lYVVM++OISsaYDeg1tb0VtP5uL3ouh1koGOaUMDPpbFIei4JkFimWUFPn90sbMNMXQAIVOlnYKJA==}
    engines: {node: '>=10'}

  aria-query@5.1.3:
    resolution: {integrity: sha512-R5iJ5lkuHybztUfuOAznmboyjWq8O6sqNqtK7CLOqdydi54VNbORp49mb14KbWgG1QD3JFO9hJdZ+y4KutfdOQ==}

  aria-query@5.3.2:
    resolution: {integrity: sha512-COROpnaoap1E2F000S62r6A60uHZnmlvomhfyT2DlTcrY1OrBKn2UhH7qn5wTC9zMvD0AY7csdPSNwKP+7WiQw==}
    engines: {node: '>= 0.4'}

  array-buffer-byte-length@1.0.2:
    resolution: {integrity: sha512-LHE+8BuR7RYGDKvnrmcuSq3tDcKv9OFEXQt/HpbZhY7V6h0zlUXutnAD82GiFx9rdieCMjkvtcsPqBwgUl1Iiw==}
    engines: {node: '>= 0.4'}

  array-flatten@1.1.1:
    resolution: {integrity: sha512-PCVAQswWemu6UdxsDFFX/+gVeYqKAod3D3UVm91jHwynguOwAvYPhx8nNlM++NqRcK6CxxpUafjmhIdKiHibqg==}

  array-ify@1.0.0:
    resolution: {integrity: sha512-c5AMf34bKdvPhQ7tBGhqkgKNUzMr4WUs+WDtC2ZUGOUncbxKMTvqxYctiseW3+L4bA8ec+GcZ6/A/FW4m8ukng==}

  array-union@2.1.0:
    resolution: {integrity: sha512-HGyxoOTYUyCM6stUe6EJgnd4EoewAI7zMdfqO+kGjnlZmBDz/cR5pf8r/cR4Wq60sL/p0IkcjUEEPwS3GFrIyw==}
    engines: {node: '>=8'}

  asap@2.0.6:
    resolution: {integrity: sha512-BSHWgDSAiKs50o2Re8ppvp3seVHXSRM44cdSsT9FfNEUUZLOGWVCsiWaRPWM1Znn+mqZ1OfVZ3z3DWEzSp7hRA==}

  assertion-error@1.1.0:
    resolution: {integrity: sha512-jgsaNduz+ndvGyFt3uSuWqvy4lCnIJiovtouQN5JZHOKCS2QuhEdbcQHFhVksz2N2U9hXJo8odG7ETyWlEeuDw==}

  ast-types@0.13.4:
    resolution: {integrity: sha512-x1FCFnFifvYDDzTaLII71vG5uvDwgtmDTEVWAxrgeiR8VjMONcCXJx7E+USjDtHlwFmt9MysbqgF9b9Vjr6w+w==}
    engines: {node: '>=4'}

  async@3.2.6:
    resolution: {integrity: sha512-htCUDlxyyCLMgaM3xXg0C0LW2xqfuQ6p05pCEIsXuyQ+a1koYKTuBMzRNwmybfLgvJDMd0r1LTn4+E0Ti6C2AA==}

  asynckit@0.4.0:
    resolution: {integrity: sha512-Oei9OH4tRh0YqU3GxhX79dM/mwVgvbZJaSNaRk+bshkj0S5cfHcgYakreBjrHwatXKbz+IoIdYLxrKim2MjW0Q==}

  atomic-sleep@1.0.0:
    resolution: {integrity: sha512-kNOjDqAh7px0XWNI+4QbzoiR/nTkHAWNud2uvnJquD1/x5a7EQZMJT0AczqK0Qn67oY/TTQ1LbUKajZpp3I9tQ==}
    engines: {node: '>=8.0.0'}

  autoprefixer@10.4.21:
    resolution: {integrity: sha512-O+A6LWV5LDHSJD3LjHYoNi4VLsj/Whi7k6zG12xTYaU4cQ8oxQGckXNX8cRHK5yOZ/ppVHe0ZBXGzSV9jXdVbQ==}
    engines: {node: ^10 || ^12 || >=14}
    hasBin: true
    peerDependencies:
      postcss: ^8.1.0

  available-typed-arrays@1.0.7:
    resolution: {integrity: sha512-wvUjBtSGN7+7SjNpq/9M2Tg350UZD3q62IFZLbRAR1bSMlCo1ZaeW+BJ+D090e4hIIZLBcTDWe4Mh4jvUDajzQ==}
    engines: {node: '>= 0.4'}

  axios@1.9.0:
    resolution: {integrity: sha512-re4CqKTJaURpzbLHtIi6XpDv20/CnpXOtjRY5/CU32L8gU8ek9UIivcfvSWvmKEngmVbrUtPpdDwWDWL7DNHvg==}

  b4a@1.6.7:
    resolution: {integrity: sha512-OnAYlL5b7LEkALw87fUVafQw5rVR9RjwGd4KUwNQ6DrrNmaVaUCgLipfVlzrPQ4tWOR9P0IXGNOx50jYCCdSJg==}

  babel-jest@29.7.0:
    resolution: {integrity: sha512-BrvGY3xZSwEcCzKvKsCi2GgHqDqsYkOP4/by5xCgIwGXQxIEh+8ew3gmrE1y7XRR6LHZIj6yLYnUi/mm2KXKBg==}
    engines: {node: ^14.15.0 || ^16.10.0 || >=18.0.0}
    peerDependencies:
      '@babel/core': ^7.8.0

  babel-plugin-istanbul@6.1.1:
    resolution: {integrity: sha512-Y1IQok9821cC9onCx5otgFfRm7Lm+I+wwxOx738M/WLPZ9Q42m4IG5W0FNX8WLL2gYMZo3JkuXIH2DOpWM+qwA==}
    engines: {node: '>=8'}

  babel-plugin-istanbul@7.0.0:
    resolution: {integrity: sha512-C5OzENSx/A+gt7t4VH1I2XsflxyPUmXRFPKBxt33xncdOmq7oROVM3bZv9Ysjjkv8OJYDMa+tKuKMvqU/H3xdw==}
    engines: {node: '>=12'}

  babel-plugin-jest-hoist@29.6.3:
    resolution: {integrity: sha512-ESAc/RJvGTFEzRwOTT4+lNDk/GNHMkKbNzsvT0qKRfDyyYTskxB5rnU2njIDYVxXCBHHEI1c0YwHob3WaYujOg==}
    engines: {node: ^14.15.0 || ^16.10.0 || >=18.0.0}

  babel-preset-current-node-syntax@1.1.0:
    resolution: {integrity: sha512-ldYss8SbBlWva1bs28q78Ju5Zq1F+8BrqBZZ0VFhLBvhh6lCpC2o3gDJi/5DRLs9FgYZCnmPYIVFU4lRXCkyUw==}
    peerDependencies:
      '@babel/core': ^7.0.0

  babel-preset-jest@29.6.3:
    resolution: {integrity: sha512-0B3bhxR6snWXJZtR/RliHTDPRgn1sNHOR0yVtq/IiQFyuOVjFS+wuio/R4gSNkyYmKmJB4wGZv2NZanmKmTnNA==}
    engines: {node: ^14.15.0 || ^16.10.0 || >=18.0.0}
    peerDependencies:
      '@babel/core': ^7.0.0

  balanced-match@1.0.2:
    resolution: {integrity: sha512-3oSeUO0TMV67hN1AmbXsK4yaqU7tjiHlbxRDZOpH0KW9+CeX4bRAaX0Anxt0tx2MrpRpWwQaPwIlISEJhYU5Pw==}

  bare-events@2.5.4:
    resolution: {integrity: sha512-+gFfDkR8pj4/TrWCGUGWmJIkBwuxPS5F+a5yWjOHQt2hHvNZd5YLzadjmDUtFmMM4y429bnKLa8bYBMHcYdnQA==}

  bare-fs@4.1.5:
    resolution: {integrity: sha512-1zccWBMypln0jEE05LzZt+V/8y8AQsQQqxtklqaIyg5nu6OAYFhZxPXinJTSG+kU5qyNmeLgcn9AW7eHiCHVLA==}
    engines: {bare: '>=1.16.0'}
    peerDependencies:
      bare-buffer: '*'
    peerDependenciesMeta:
      bare-buffer:
        optional: true

  bare-os@3.6.1:
    resolution: {integrity: sha512-uaIjxokhFidJP+bmmvKSgiMzj2sV5GPHaZVAIktcxcpCyBFFWO+YlikVAdhmUo2vYFvFhOXIAlldqV29L8126g==}
    engines: {bare: '>=1.14.0'}

  bare-path@3.0.0:
    resolution: {integrity: sha512-tyfW2cQcB5NN8Saijrhqn0Zh7AnFNsnczRcuWODH0eYAXBsJ5gVxAUuNr7tsHSC6IZ77cA0SitzT+s47kot8Mw==}

  bare-stream@2.6.5:
    resolution: {integrity: sha512-jSmxKJNJmHySi6hC42zlZnq00rga4jjxcgNZjY9N5WlOe/iOoGRtdwGsHzQv2RlH2KOYMwGUXhf2zXd32BA9RA==}
    peerDependencies:
      bare-buffer: '*'
      bare-events: '*'
    peerDependenciesMeta:
      bare-buffer:
        optional: true
      bare-events:
        optional: true

  base64-js@0.0.8:
    resolution: {integrity: sha512-3XSA2cR/h/73EzlXXdU6YNycmYI7+kicTxks4eJg2g39biHR84slg2+des+p7iHYhbRg/udIS4TD53WabcOUkw==}
    engines: {node: '>= 0.4'}

  base64-js@1.5.1:
    resolution: {integrity: sha512-AKpaYlHn8t4SVbOHCy+b5+KKgvR4vrsD8vbvrbiQJps7fKDTkjkDry6ji0rUJjC0kzbNePLwzxq8iypo41qeWA==}

  basic-ftp@5.0.5:
    resolution: {integrity: sha512-4Bcg1P8xhUuqcii/S0Z9wiHIrQVPMermM1any+MX5GeGD7faD3/msQUDGLol9wOcz4/jbg/WJnGqoJF6LiBdtg==}
    engines: {node: '>=10.0.0'}

  bcryptjs@3.0.2:
    resolution: {integrity: sha512-k38b3XOZKv60C4E2hVsXTolJWfkGRMbILBIe2IBITXciy5bOsTKot5kDrf3ZfufQtQOUN5mXceUEpU1rTl9Uog==}
    hasBin: true

  binary-extensions@2.3.0:
    resolution: {integrity: sha512-Ceh+7ox5qe7LJuLHoY0feh3pHuUDHAcRUeyL2VYghZwfpkNIy/+8Ocg0a3UuSoYzavmylwuLWQOf3hl0jjMMIw==}
    engines: {node: '>=8'}
<<<<<<< HEAD

  bluebird@3.4.7:
    resolution: {integrity: sha512-iD3898SR7sWVRHbiQv+sHUtHnMvC1o3nW5rAcqnq3uOn07DSAppZYUkIGslDz6gXC7HfunPe7YVBgoEJASPcHA==}
=======
>>>>>>> 455a75e1

  bluebird@3.7.2:
    resolution: {integrity: sha512-XpNj6GDQzdfW+r2Wnn7xiSAd7TM3jzkxGXBGTtWKuSXv1xUV+azxAm8jdWZN06QTQk+2N2XB9jRDkvbmQmcRtg==}

  body-parser@1.20.3:
    resolution: {integrity: sha512-7rAxByjUMqQ3/bHJy7D6OGXvx/MMc4IqBn/X0fcM1QUcAItpZrBEYhWGem+tzXH90c+G01ypMcYJBO9Y30203g==}
    engines: {node: '>= 0.8', npm: 1.2.8000 || >= 1.4.16}

  body-parser@2.2.0:
    resolution: {integrity: sha512-02qvAaxv8tp7fBa/mw1ga98OGm+eCbqzJOKoRt70sLmfEEi+jyBYVTDGfCL/k06/4EMk/z01gCe7HoCH/f2LTg==}
    engines: {node: '>=18'}

  bowser@2.11.0:
    resolution: {integrity: sha512-AlcaJBi/pqqJBIQ8U9Mcpc9i8Aqxn88Skv5d+xBX006BY5u8N3mGLHa5Lgppa7L/HfwgwLgZ6NYs+Ag6uUmJRA==}

  brace-expansion@1.1.11:
    resolution: {integrity: sha512-iCuPHDFgrHX7H2vEI/5xpz07zSHB00TpugqhmYtVmMO6518mCuRMoOYFldEBl0g187ufozdaHgWKcYFb61qGiA==}

  brace-expansion@2.0.1:
    resolution: {integrity: sha512-XnAIvQ8eM+kC6aULx6wuQiwVsnzsi9d3WxzV3FpWTGA19F621kwdbsAcFKXgKUHZWsy+mY6iL1sHTxWEFCytDA==}

  braces@3.0.3:
    resolution: {integrity: sha512-yQbXgO/OSZVD2IsiLlro+7Hf6Q18EJrKSEsdoMzKePKXct3gvD8oLcOQdIzGupr5Fj+EDe8gO/lxc1BzfMpxvA==}
    engines: {node: '>=8'}

  brotli@1.3.3:
    resolution: {integrity: sha512-oTKjJdShmDuGW94SyyaoQvAjf30dZaHnjJ8uAF+u2/vGJkJbJPJAT1gDiOJP5v1Zb6f9KEyW/1HpuaWIXtGHPg==}

  browser-split@0.0.1:
    resolution: {integrity: sha512-JhvgRb2ihQhsljNda3BI8/UcRHVzrVwo3Q+P8vDtSiyobXuFpuZ9mq+MbRGMnC22CjW3RrfXdg6j6ITX8M+7Ow==}

  browserslist@4.25.0:
    resolution: {integrity: sha512-PJ8gYKeS5e/whHBh8xrwYK+dAvEj7JXtz6uTucnMRB8OiGTsKccFekoRrjajPBHV8oOY+2tI4uxeceSimKwMFA==}
    engines: {node: ^6 || ^7 || ^8 || ^9 || ^10 || ^11 || ^12 || >=13.7}
    hasBin: true

  bs-logger@0.2.6:
    resolution: {integrity: sha512-pd8DCoxmbgc7hyPKOvxtqNcjYoOsABPQdcCUjGp3d42VR2CX1ORhk2A87oqqu5R1kk+76nsxZupkmyd+MVtCog==}
    engines: {node: '>= 6'}

  bser@2.1.1:
    resolution: {integrity: sha512-gQxTNE/GAfIIrmHLUE3oJyp5FO6HRBfhjnw4/wMmA63ZGDJnWBmgY/lyQBpnDUkGmAhbSe39tx2d/iTOAfglwQ==}

  btoa@1.2.1:
    resolution: {integrity: sha512-SB4/MIGlsiVkMcHmT+pSmIPoNDoHg+7cMzmt3Uxt628MTz2487DKSqK/fuhFBrkuqrYv5UCEnACpF4dTFNKc/g==}
    engines: {node: '>= 0.4.0'}
    hasBin: true

  buffer-crc32@0.2.13:
    resolution: {integrity: sha512-VO9Ht/+p3SN7SKWqcrgEzjGbRSJYTx+Q1pTQC0wrWqHx0vpJraQ6GtHx8tvcg1rlK1byhU5gccxgOgj7B0TDkQ==}

  buffer-crc32@1.0.0:
    resolution: {integrity: sha512-Db1SbgBS/fg/392AblrMJk97KggmvYhr4pB5ZIMTWtaivCPMWLkmb7m21cJvpvgK+J3nsU2CmmixNBZx4vFj/w==}
    engines: {node: '>=8.0.0'}

  buffer-equal-constant-time@1.0.1:
    resolution: {integrity: sha512-zRpUiDwd/xk6ADqPMATG8vc9VPrkck7T07OIx0gnjmJAnHnTVXNQG3vfvWNuiZIkwu9KrKdA1iJKfsfTVxE6NA==}

  buffer-from@1.1.2:
    resolution: {integrity: sha512-E+XQCRwSbaaiChtv6k6Dwgc+bx+Bs6vuKJHHl5kox/BaKbhiXzqQOwK4cO22yElGp2OCmjwVhT3HmxgyPGnJfQ==}

  buffer@5.7.1:
    resolution: {integrity: sha512-EHcyIPBQ4BSGlvjB16k5KgAJ27CIsHY/2JBmCRReo48y9rQ3MaUzWX3KVlBa4U7MyX02HdVj0K7C3WaB3ju7FQ==}

  buffer@6.0.3:
    resolution: {integrity: sha512-FTiCpNxtwiZZHEZbcbTIcZjERVICn9yq/pDFkTl95/AxzD1naBctN7YO68riM/gLSDY7sdrMby8hofADYuuqOA==}

  busboy@1.6.0:
    resolution: {integrity: sha512-8SFQbg/0hQ9xy3UNTB0YEnsNBbWfhf7RtnzpL7TkBiTBRfrQ9Fxcnz7VJsleJpyp6rVLvXiuORqjlHi5q+PYuA==}
    engines: {node: '>=10.16.0'}

  bytes@3.1.2:
    resolution: {integrity: sha512-/Nf7TyzTx6S3yRJObOAV7956r8cr2+Oj8AC5dt8wSP3BQAoeX58NoHyCU8P8zGkNXStjTSi6fzO6F0pBdcYbEg==}
    engines: {node: '>= 0.8'}

  cac@6.7.14:
    resolution: {integrity: sha512-b6Ilus+c3RrdDk+JhLKUAQfzzgLEPy6wcXqS7f/xe1EETvsDP6GORG7SFuOs6cID5YkqchW/LXZbX5bc8j7ZcQ==}
    engines: {node: '>=8'}

  call-bind-apply-helpers@1.0.2:
    resolution: {integrity: sha512-Sp1ablJ0ivDkSzjcaJdxEunN5/XvksFJ2sMBFfq6x0ryhQV/2b/KwFe21cMpmHtPOSij8K99/wSfoEuTObmuMQ==}
    engines: {node: '>= 0.4'}

  call-bind@1.0.8:
    resolution: {integrity: sha512-oKlSFMcMwpUg2ednkhQ454wfWiU/ul3CkJe/PEHcTKuiX6RpbehUiFMXu13HalGZxfUwCQzZG747YXBn1im9ww==}
    engines: {node: '>= 0.4'}

  call-bound@1.0.4:
    resolution: {integrity: sha512-+ys997U96po4Kx/ABpBCqhA9EuxJaQWDQg7295H4hBphv3IZg0boBKuwYpt4YXp6MZ5AmZQnU/tyMTlRpaSejg==}
    engines: {node: '>= 0.4'}

  callsites@3.1.0:
    resolution: {integrity: sha512-P8BjAsXvZS+VIDUI11hHCQEv74YT67YUi5JJFNWIqL235sBmjX4+qx9Muvls5ivyNENctx46xQLQ3aTuE7ssaQ==}
    engines: {node: '>=6'}

  camelcase-css@2.0.1:
    resolution: {integrity: sha512-QOSvevhslijgYwRx6Rv7zKdMF8lbRmx+uQGx2+vDc+KI/eBnsy9kit5aj23AgGu3pa4t9AgwbnXWqS+iOY+2aA==}
    engines: {node: '>= 6'}

  camelcase@5.3.1:
    resolution: {integrity: sha512-L28STB170nwWS63UjtlEOE3dldQApaJXZkOI1uMFfzf3rRuPegHaHesyee+YxQ+W6SvRDQV6UrdOdRiR153wJg==}
    engines: {node: '>=6'}

  camelcase@6.3.0:
    resolution: {integrity: sha512-Gmy6FhYlCY7uOElZUSbxo2UCDH8owEk996gkbrpsgGtrJLM3J7jGxl9Ic7Qwwj4ivOE5AWZWRMecDdF7hqGjFA==}
    engines: {node: '>=10'}

  camelize@1.0.1:
    resolution: {integrity: sha512-dU+Tx2fsypxTgtLoE36npi3UqcjSSMNYfkqgmoEhtZrraP5VWq0K7FkWVTYa8eMPtnU/G2txVsfdCJTn9uzpuQ==}

  caniuse-lite@1.0.30001721:
    resolution: {integrity: sha512-cOuvmUVtKrtEaoKiO0rSc29jcjwMwX5tOHDy4MgVFEWiUXj4uBMJkwI8MDySkgXidpMiHUcviogAvFi4pA2hDQ==}

  chai@4.5.0:
    resolution: {integrity: sha512-RITGBfijLkBddZvnn8jdqoTypxvqbOLYQkGGxXzeFjVHvudaPw0HNFD9x928/eUwYWd2dPCugVqspGALTZZQKw==}
    engines: {node: '>=4'}

  chalk@3.0.0:
    resolution: {integrity: sha512-4D3B6Wf41KOYRFdszmDqMCGq5VV/uMAB273JILmO+3jAlh8X4qDtdtgCR3fxtbLEMzSx22QdhnDcJvu2u1fVwg==}
    engines: {node: '>=8'}

  chalk@4.1.2:
    resolution: {integrity: sha512-oKnbhFyRIXpUuez8iBMmyEa4nbj4IOQyuhc/wy9kY7/WVPcwIO9VA668Pu8RkO7+0G76SLROeyw9CpQ061i4mA==}
    engines: {node: '>=10'}

  chalk@5.4.1:
    resolution: {integrity: sha512-zgVZuo2WcZgfUEmsn6eO3kINexW8RAE4maiQ8QNs8CtpPCSyMiYsULR3HQYkm3w8FIA3SberyMJMSldGsW+U3w==}
    engines: {node: ^12.17.0 || ^14.13 || >=16.0.0}

  char-regex@1.0.2:
    resolution: {integrity: sha512-kWWXztvZ5SBQV+eRgKFeh8q5sLuZY2+8WUIzlxWVTg+oGwY14qylx1KbKzHd8P6ZYkAg0xyIDU9JMHhyJMZ1jw==}
    engines: {node: '>=10'}
<<<<<<< HEAD

  chart.js@4.5.0:
    resolution: {integrity: sha512-aYeC/jDgSEx8SHWZvANYMioYMZ2KX02W6f6uVfyteuCGcadDLcYVHdfdygsTQkQ4TKn5lghoojAsPj5pu0SnvQ==}
    engines: {pnpm: '>=8'}
=======
>>>>>>> 455a75e1

  check-error@1.0.3:
    resolution: {integrity: sha512-iKEoDYaRmd1mxM90a2OEfWhjsjPpYPuQ+lMYsoxB126+t8fw7ySEO48nmDg5COTjxDI65/Y2OWpeEHk3ZOe8zg==}

  chokidar@3.6.0:
    resolution: {integrity: sha512-7VT13fmjotKpGipCW9JEQAusEPE+Ei8nl6/g4FBAmIm0GOOLMua9NDDo/DWp0ZAxCr3cPq5ZpBqmPAQgDda2Pw==}
    engines: {node: '>= 8.10.0'}

  chromium-bidi@0.11.0:
    resolution: {integrity: sha512-6CJWHkNRoyZyjV9Rwv2lYONZf1Xm0IuDyNq97nwSsxxP3wf5Bwy15K5rOvVKMtJ127jJBmxFUanSAOjgFRxgrA==}
    peerDependencies:
      devtools-protocol: '*'

  ci-info@3.9.0:
    resolution: {integrity: sha512-NIxF55hv4nSqQswkAeiOi1r83xy8JldOFDTWiug55KBu9Jnblncd2U6ViHmYgHf01TPZS77NJBhBMKdWj9HQMQ==}
    engines: {node: '>=8'}

  ci-info@4.2.0:
    resolution: {integrity: sha512-cYY9mypksY8NRqgDB1XD1RiJL338v/551niynFTGkZOO2LHuB2OmOYxDIe/ttN9AHwrqdum1360G3ald0W9kCg==}
    engines: {node: '>=8'}

  cjs-module-lexer@1.4.3:
    resolution: {integrity: sha512-9z8TZaGM1pfswYeXrUpzPrkx8UnWYdhJclsiYMm6x/w5+nN+8Tf/LnAgfLGQCm59qAOxU8WwHEq2vNwF6i4j+Q==}

  cli-cursor@5.0.0:
    resolution: {integrity: sha512-aCj4O5wKyszjMmDT4tZj93kxyydN/K5zPWSCe6/0AV/AA1pqe5ZBIw0a2ZfPQV7lL5/yb5HsUreJ6UFAF1tEQw==}
    engines: {node: '>=18'}

  cli-truncate@4.0.0:
    resolution: {integrity: sha512-nPdaFdQ0h/GEigbPClz11D0v/ZJEwxmeVZGeMo3Z5StPtUTkA9o1lD6QwoirYiSDzbcwn2XcjwmCp68W1IS4TA==}
    engines: {node: '>=18'}

  cliui@7.0.4:
    resolution: {integrity: sha512-OcRE68cOsVMXp1Yvonl/fzkQOyjLSu/8bhPDfQt0e0/Eb283TKP20Fs2MqoPsr9SwA595rRCA+QMzYc9nBP+JQ==}

  cliui@8.0.1:
    resolution: {integrity: sha512-BSeNnyus75C4//NQ9gQt1/csTXyo/8Sb+afLAkzAptFuMsod9HFokGNudZpi/oQV73hnVK+sR+5PVRMd+Dr7YQ==}
    engines: {node: '>=12'}

  clone@2.1.2:
    resolution: {integrity: sha512-3Pe/CF1Nn94hyhIYpjtiLhdCoEoz0DqQ+988E9gmeEdQZlojxnOb74wctFyuwWQHzqyf9X7C7MG8juUpqBJT8w==}
    engines: {node: '>=0.8'}

  clsx@2.1.1:
    resolution: {integrity: sha512-eYm0QWBtUrBWZWG0d386OGAw16Z995PiOVo2B7bjWSbHedGl5e0ZWaq65kOGgUSNesEIDkB9ISbTg/JK9dhCZA==}
    engines: {node: '>=6'}

  co@4.6.0:
    resolution: {integrity: sha512-QVb0dM5HvG+uaxitm8wONl7jltx8dqhfU33DcqtOZcLSVIKSDDLDi7+0LbAKiyI8hD9u42m2YxXSkMGWThaecQ==}
    engines: {iojs: '>= 1.0.0', node: '>= 0.12.0'}

  collapse-white-space@2.1.0:
    resolution: {integrity: sha512-loKTxY1zCOuG4j9f6EPnuyyYkf58RnhhWTvRoZEokgB+WbdXehfjFviyOVYkqzEWz1Q5kRiZdBYS5SwxbQYwzw==}

  collect-v8-coverage@1.0.2:
    resolution: {integrity: sha512-lHl4d5/ONEbLlJvaJNtsF/Lz+WvB07u2ycqTYbdrq7UypDXailES4valYb2eWiJFxZlVmpGekfqoxQhzyFdT4Q==}

  color-convert@2.0.1:
    resolution: {integrity: sha512-RRECPsj7iu/xb5oKYcsFHSppFNnsj/52OVTRKb4zP5onXwVF3zVmmToNcOfGC+CRDpfK/U584fMg38ZHCaElKQ==}
    engines: {node: '>=7.0.0'}

  color-name@1.1.4:
    resolution: {integrity: sha512-dOy+3AuW3a2wNbZHIuMZpTcgjGuLU/uBL/ubcZF9OXbDo8ff4O8yVp5Bf0efS8uEoYo5q4Fx7dY9OgQGXgAsQA==}

  colorette@2.0.20:
    resolution: {integrity: sha512-IfEDxwoWIjkeXL1eXcDiow4UbKjhLdq6/EuSVR9GMN7KVH3r9gQ83e73hsz1Nd1T3ijd5xv1wcWRYO+D6kCI2w==}

  combined-stream@1.0.8:
    resolution: {integrity: sha512-FQN4MRfuJeHf7cBbBMJFXhKSDq+2kAArBlmRBvcvFE5BB1HZKXtSFASDhdlz9zOYwxh8lDdnvmMOe/+5cdoEdg==}
    engines: {node: '>= 0.8'}

  commander@13.1.0:
    resolution: {integrity: sha512-/rFeCpNJQbhSZjGVwO9RFV3xPqbnERS8MmIQzCtD/zl6gpJuV/bMLuN92oG3F7d8oDEHHRrujSXNUr8fpjntKw==}
    engines: {node: '>=18'}

  commander@14.0.0:
    resolution: {integrity: sha512-2uM9rYjPvyq39NwLRqaiLtWHyDC1FvryJDa2ATTVims5YAS4PupsEQsDvP14FqhFr0P49CYDugi59xaxJlTXRA==}
    engines: {node: '>=20'}

  commander@4.1.1:
    resolution: {integrity: sha512-NOKm8xhkzAjzFx8B2v5OAHT+u5pRQc2UCa2Vq9jYL/31o2wi9mxBA7LIFs3sV5VSC49z6pEhfbMULvShKj26WA==}
    engines: {node: '>= 6'}

  compare-func@2.0.0:
    resolution: {integrity: sha512-zHig5N+tPWARooBnb0Zx1MFcdfpyJrfTJ3Y5L+IFvUm8rM74hHz66z0gw0x4tijh5CorKkKUCnW82R2vmpeCRA==}

  component-emitter@1.3.1:
    resolution: {integrity: sha512-T0+barUSQRTUQASh8bx02dl+DhF54GtIDY13Y3m9oWTklKbb3Wv974meRpeZ3lp1JpLVECWWNHC4vaG2XHXouQ==}

  compress-commons@6.0.2:
    resolution: {integrity: sha512-6FqVXeETqWPoGcfzrXb37E50NP0LXT8kAMu5ooZayhWWdgEY4lBEEcbQNXtkuKQsGduxiIcI4gOTsxTmuq/bSg==}
    engines: {node: '>= 14'}

  concat-map@0.0.1:
    resolution: {integrity: sha512-/Srv4dswyQNBfohGpz9o6Yb3Gz3SrUDqBH5rTuhGR7ahtlbYKnVxw2bCFMRljaA7EXHaXZ8wsHdodFvbkhKmqg==}

  concat-stream@2.0.0:
    resolution: {integrity: sha512-MWufYdFw53ccGjCA+Ol7XJYpAlW6/prSMzuPOTRnJGcGzuhLn4Scrz7qf6o8bROZ514ltazcIFJZevcfbo0x7A==}
    engines: {'0': node >= 6.0}

  concurrently@8.2.2:
    resolution: {integrity: sha512-1dP4gpXFhei8IOtlXRE/T/4H88ElHgTiUzh71YUmtjTEHMSRS2Z/fgOxHSxxusGHogsRfxNq1vyAwxSC+EVyDg==}
    engines: {node: ^14.13.0 || >=16.0.0}
    hasBin: true

  confbox@0.1.8:
    resolution: {integrity: sha512-RMtmw0iFkeR4YV+fUOSucriAQNb9g8zFR52MWCtl+cCZOFRNL6zeB395vPzFhEjjn4fMxXudmELnl/KF/WrK6w==}

  content-disposition@0.5.4:
    resolution: {integrity: sha512-FveZTNuGw04cxlAiWbzi6zTAL/lhehaWbTtgluJh4/E95DqMwTmha3KZN1aAWA8cFIhHzMZUvLevkw5Rqk+tSQ==}
    engines: {node: '>= 0.6'}

  content-disposition@1.0.0:
    resolution: {integrity: sha512-Au9nRL8VNUut/XSzbQA38+M78dzP4D+eqg3gfJHMIHHYa3bg067xj1KxMUWj+VULbiZMowKngFFbKczUrNJ1mg==}
    engines: {node: '>= 0.6'}

  content-type@1.0.5:
    resolution: {integrity: sha512-nTjqfcBFEipKdXCv4YDQWCfmcLZKm81ldF0pAopTvyrFGVbcR6P/VAAd5G7N+0tTr8QqiU0tFadD6FK4NtJwOA==}
    engines: {node: '>= 0.6'}

  conventional-changelog-conventionalcommits@7.0.2:
    resolution: {integrity: sha512-NKXYmMR/Hr1DevQegFB4MwfM5Vv0m4UIxKZTTYuD98lpTknaZlSRrDOG4X7wIXpGkfsYxZTghUN+Qq+T0YQI7w==}
    engines: {node: '>=16'}

  convert-source-map@1.9.0:
    resolution: {integrity: sha512-ASFBup0Mz1uyiIjANan1jzLQami9z1PoYSZCiiYW2FczPbenXc45FZdBZLzOT+r6+iciuEModtmCti+hjaAk0A==}

  convert-source-map@2.0.0:
    resolution: {integrity: sha512-Kvp459HrV2FEJ1CAsi1Ku+MY3kasH19TFykTz2xWmMeq6bk2NU3XXvfJ+Q61m0xktWwt+1HSYf3JZsTms3aRJg==}

  cookie-parser@1.4.7:
    resolution: {integrity: sha512-nGUvgXnotP3BsjiLX2ypbQnWoGUPIIfHQNZkkC668ntrzGWEZVW70HDEB1qnNGMicPje6EttlIgzo51YSwNQGw==}
    engines: {node: '>= 0.8.0'}

  cookie-signature@1.0.6:
    resolution: {integrity: sha512-QADzlaHc8icV8I7vbaJXJwod9HWYp8uCqf1xa4OfNu1T7JVxQIrUgOWtHdNDtPiywmFbiS12VjotIXLrKM3orQ==}

  cookie-signature@1.2.2:
    resolution: {integrity: sha512-D76uU73ulSXrD1UXF4KE2TMxVVwhsnCgfAyTg9k8P6KGZjlXKrOLe4dJQKI3Bxi5wjesZoFXJWElNWBjPZMbhg==}
    engines: {node: '>=6.6.0'}

  cookie@0.7.1:
    resolution: {integrity: sha512-6DnInpx7SJ2AK3+CTUE/ZM0vWTUboZCegxhC2xiIydHR9jNuTAASBrfEpHhiGOZw/nX51bHt6YQl8jsGo4y/0w==}
    engines: {node: '>= 0.6'}

  cookie@0.7.2:
    resolution: {integrity: sha512-yki5XnKuf750l50uGTllt6kKILY4nQ1eNIQatoXEByZ5dWgnKqbnqmTrBE5B4N7lrMJKQ2ytWMiTO2o0v6Ew/w==}
    engines: {node: '>= 0.6'}

  cookiejar@2.1.4:
    resolution: {integrity: sha512-LDx6oHrK+PhzLKJU9j5S7/Y3jM/mUHvD/DeI1WQmJn652iPC5Y4TBzC9l+5OMOXlyTTA+SmVUPm0HQUwpD5Jqw==}

  core-util-is@1.0.3:
    resolution: {integrity: sha512-ZQBvi1DcpJ4GDqanjucZ2Hj3wEO5pZDS89BWbkcrvdxksJorwUDDZamX9ldFkp9aw2lmBDLgkObEA4DWNJ9FYQ==}

  cors@2.8.5:
    resolution: {integrity: sha512-KIHbLJqu73RGr/hnbrO9uBeixNGuvSQjul/jdFvS/KFSIH1hWVd1ng7zOHx+YrEfInLG7q4n6GHQ9cDtxv/P6g==}
    engines: {node: '>= 0.10'}

  cosmiconfig@9.0.0:
    resolution: {integrity: sha512-itvL5h8RETACmOTFc4UfIyB2RfEHi71Ax6E/PivVxq9NseKbOWpeyHEOIbmAw1rs8Ak0VursQNww7lf7YtUwzg==}
    engines: {node: '>=14'}
    peerDependencies:
      typescript: '>=4.9.5'
    peerDependenciesMeta:
      typescript:
        optional: true

  crc-32@1.2.2:
    resolution: {integrity: sha512-ROmzCKrTnOwybPcJApAA6WBWij23HVfGVNKqqrZpuyZOHqK2CwHSvpGuyt/UNNvaIjEd8X5IFGp4Mh+Ie1IHJQ==}
    engines: {node: '>=0.8'}
    hasBin: true

  crc32-stream@6.0.0:
    resolution: {integrity: sha512-piICUB6ei4IlTv1+653yq5+KoqfBYmj9bw6LqXoOneTMDXk5nM1qt12mFW1caG3LlJXEKW1Bp0WggEmIfQB34g==}
    engines: {node: '>= 14'}

  create-jest@29.7.0:
    resolution: {integrity: sha512-Adz2bdH0Vq3F53KEMJOoftQFutWCukm6J24wbPWRO4k1kMY7gS7ds/uoJkNuV8wDCtWWnuwGcJwpWcih+zEW1Q==}
    engines: {node: ^14.15.0 || ^16.10.0 || >=18.0.0}
    hasBin: true

  create-require@1.1.1:
    resolution: {integrity: sha512-dcKFX3jn0MpIaXjisoRvexIJVEKzaq7z2rZKxf+MSr9TkdmHmsU4m2lcLojrj/FHl8mk5VxMmYA+ftRkP/3oKQ==}

  cross-spawn@7.0.6:
    resolution: {integrity: sha512-uV2QOWP2nWzsy2aMp8aRibhi9dlzF5Hgh5SHaB9OiTGEyDTiJJyx0uy51QXdyWbtAHNua4XJzUKca3OzKUd3vA==}
    engines: {node: '>= 8'}

  crypto-js@4.2.0:
    resolution: {integrity: sha512-KALDyEYgpY+Rlob/iriUtjV6d5Eq+Y191A5g4UqLAi8CyGP9N1+FdVbkc1SxKc2r4YAYqG8JzO2KGL+AizD70Q==}

  css.escape@1.5.1:
    resolution: {integrity: sha512-YUifsXXuknHlUsmlgyY0PKzgPOr7/FjCePfHNt0jxm83wHZi44VDMQ7/fGNkjY3/jV1MC+1CmZbaHzugyeRtpg==}

  cssesc@3.0.0:
    resolution: {integrity: sha512-/Tb/JcjK111nNScGob5MNtsntNM1aCNUDipB/TkwZFhyDrrE47SOx/18wF2bbjgc3ZzCSKW1T5nt5EbFoAz/Vg==}
    engines: {node: '>=4'}
    hasBin: true

  cssstyle@4.4.0:
    resolution: {integrity: sha512-W0Y2HOXlPkb2yaKrCVRjinYKciu/qSLEmK0K9mcfDei3zwlnHFEHAs/Du3cIRwPqY+J4JsiBzUjoHyc8RsJ03A==}
    engines: {node: '>=18'}

  csstype@3.1.3:
    resolution: {integrity: sha512-M1uQkMl8rQK/szD0LNhtqxIPLpimGm8sOBwU7lLnCpSbTyY3yeU1Vc7l4KT5zT4s/yOxHH5O7tIuuLOCnLADRw==}

  data-uri-to-buffer@4.0.1:
    resolution: {integrity: sha512-0R9ikRb668HB7QDxT1vkpuUBtqc53YyAwMwGeUFKRojY/NWKvdZ+9UYtRfGmhqNbRkTSVpMbmyhXipFFv2cb/A==}
    engines: {node: '>= 12'}

  data-uri-to-buffer@6.0.2:
    resolution: {integrity: sha512-7hvf7/GW8e86rW0ptuwS3OcBGDjIi6SZva7hCyWC0yYry2cOPmLIjXAUHI6DK2HsnwJd9ifmt57i8eV2n4YNpw==}
    engines: {node: '>= 14'}

  data-urls@5.0.0:
    resolution: {integrity: sha512-ZYP5VBHshaDAiVZxjbRVcFJpc+4xGgT0bK3vzy1HLN8jTO975HEbuYzZJcHoQEY5K1a0z8YayJkyVETa08eNTg==}
    engines: {node: '>=18'}

  date-fns@2.30.0:
    resolution: {integrity: sha512-fnULvOpxnC5/Vg3NCiWelDsLiUc9bRwAPs/+LfTLNvetFCtCTN+yQz15C/fs4AwX1R9K5GLtLfn8QW+dWisaAw==}
    engines: {node: '>=0.11'}

  debug@2.6.9:
    resolution: {integrity: sha512-bC7ElrdJaJnPbAP+1EotYvqZsb3ecl5wi6Bfi6BJTUcNowp6cvspg0jXznRTKDjm/E7AdgFBVeAPVMNcKGsHMA==}
    peerDependencies:
      supports-color: '*'
    peerDependenciesMeta:
      supports-color:
        optional: true

  debug@3.2.7:
    resolution: {integrity: sha512-CFjzYYAi4ThfiQvizrFQevTTXHtnCqWfe7x1AhgEscTz6ZbLbfoLRLPugTQyBth6f8ZERVUSyWHFD/7Wu4t1XQ==}
    peerDependencies:
      supports-color: '*'
    peerDependenciesMeta:
      supports-color:
        optional: true

  debug@4.4.1:
    resolution: {integrity: sha512-KcKCqiftBJcZr++7ykoDIEwSa3XWowTfNPo92BYxjXiyYEVrUQh2aLyhxBCwww+heortUFxEJYcRzosstTEBYQ==}
    engines: {node: '>=6.0'}
    peerDependencies:
      supports-color: '*'
    peerDependenciesMeta:
      supports-color:
        optional: true

  decimal.js@10.5.0:
    resolution: {integrity: sha512-8vDa8Qxvr/+d94hSh5P3IJwI5t8/c0KsMp+g8bNw9cY2icONa5aPfvKeieW1WlG0WQYwwhJ7mjui2xtiePQSXw==}

  dedent@1.6.0:
    resolution: {integrity: sha512-F1Z+5UCFpmQUzJa11agbyPVMbpgT/qA3/SKyJ1jyBgm7dUcUEa8v9JwDkerSQXfakBwFljIxhOJqGkjUwZ9FSA==}
    peerDependencies:
      babel-plugin-macros: ^3.1.0
    peerDependenciesMeta:
      babel-plugin-macros:
        optional: true

  deep-eql@4.1.4:
    resolution: {integrity: sha512-SUwdGfqdKOwxCPeVYjwSyRpJ7Z+fhpwIAtmCUdZIWZ/YP5R9WAsyuSgpLVDi9bjWoN2LXHNss/dk3urXtdQxGg==}
    engines: {node: '>=6'}

  deep-equal@2.2.3:
    resolution: {integrity: sha512-ZIwpnevOurS8bpT4192sqAowWM76JDKSHYzMLty3BZGSswgq6pBaH3DhCSW5xVAZICZyKdOBPjwww5wfgT/6PA==}
    engines: {node: '>= 0.4'}

  deep-is@0.1.4:
    resolution: {integrity: sha512-oIPzksmTg4/MriiaYGO+okXDT7ztn/w3Eptv/+gSIdMdKsJo0u4CfYNFJPy+4SKMuCqGw2wxnA+URMg3t8a/bQ==}

  deepmerge@4.3.1:
    resolution: {integrity: sha512-3sUqbMEc77XqpdNO7FRyRog+eW3ph+GYCbj+rK+uYyRMuwsVy0rMiVtPn+QJlKFvWP/1PYpapqYn0Me2knFn+A==}
    engines: {node: '>=0.10.0'}

  define-data-property@1.1.4:
    resolution: {integrity: sha512-rBMvIzlpA8v6E+SJZoo++HAYqsLrkg7MSfIinMPFhmkorw7X+dOXVJQs+QT69zGkzMyfDnIMN2Wid1+NbL3T+A==}
    engines: {node: '>= 0.4'}

  define-properties@1.2.1:
    resolution: {integrity: sha512-8QmQKqEASLd5nx0U1B1okLElbUuuttJ/AnYmRXbbbGDWh6uS208EjD4Xqq/I9wK7u0v6O08XhTWnt5XtEbR6Dg==}
    engines: {node: '>= 0.4'}

  degenerator@5.0.1:
    resolution: {integrity: sha512-TllpMR/t0M5sqCXfj85i4XaAzxmS5tVA16dqvdkMwGmzI+dXLXnw3J+3Vdv7VKw+ThlTMboK6i9rnZ6Nntj5CQ==}
    engines: {node: '>= 14'}

  delayed-stream@1.0.0:
    resolution: {integrity: sha512-ZySD7Nf91aLB0RxL4KGrKHBXl7Eds1DAmEdcoVawXnLD7SDhpNgtuII2aAkg7a7QS41jxPSZ17p4VdGnMHk3MQ==}
    engines: {node: '>=0.4.0'}

  depd@2.0.0:
    resolution: {integrity: sha512-g7nH6P6dyDioJogAAGprGpCtVImJhpPk/roCzdb3fIh61/s/nPsfR6onyMwkCAR/OlC3yBC0lESvUoQEAssIrw==}
    engines: {node: '>= 0.8'}

  destroy@1.2.0:
    resolution: {integrity: sha512-2sJGJTaXIIaR1w4iJSNoN0hnMY7Gpc/n8D4qSCJw8QqFWXf7cuAgnEHxBpweaVcPevC2l3KpjYCx3NypQQgaJg==}
    engines: {node: '>= 0.8', npm: 1.2.8000 || >= 1.4.16}

  detect-newline@3.1.0:
    resolution: {integrity: sha512-TLz+x/vEXm/Y7P7wn1EJFNLxYpUD4TgMosxY6fAVJUnJMbupHBOncxyWUG9OpTaH9EBD7uFI5LfEgmMOc54DsA==}
    engines: {node: '>=8'}

  detect-node-es@1.1.0:
    resolution: {integrity: sha512-ypdmJU/TbBby2Dxibuv7ZLW3Bs1QEmM7nHjEANfohJLvE0XVujisn1qPJcZxg+qDucsr+bP6fLD1rPS3AhJ7EQ==}

  devtools-protocol@0.0.1367902:
    resolution: {integrity: sha512-XxtPuC3PGakY6PD7dG66/o8KwJ/LkH2/EKe19Dcw58w53dv4/vSQEkn/SzuyhHE2q4zPgCkxQBxus3VV4ql+Pg==}

  dezalgo@1.0.4:
    resolution: {integrity: sha512-rXSP0bf+5n0Qonsb+SVVfNfIsimO4HEtmnIpPHY8Q1UCzKlQrDMfdobr8nJOOsRgWCyMRqeSBQzmWUMq7zvVig==}

  dfa@1.2.0:
    resolution: {integrity: sha512-ED3jP8saaweFTjeGX8HQPjeC1YYyZs98jGNZx6IiBvxW7JG5v492kamAQB3m2wop07CvU/RQmzcKr6bgcC5D/Q==}

  didyoumean@1.2.2:
    resolution: {integrity: sha512-gxtyfqMg7GKyhQmb056K7M3xszy/myH8w+B4RT+QXBQsvAOdc3XymqDDPHx1BgPgsdAA5SIifona89YtRATDzw==}

  diff-sequences@29.6.3:
    resolution: {integrity: sha512-EjePK1srD3P08o2j4f0ExnylqRs5B9tJjcp9t1krH2qRi8CCdsYfwe9JgSLurFBWwq4uOlipzfk5fHNvwFKr8Q==}
    engines: {node: ^14.15.0 || ^16.10.0 || >=18.0.0}

  diff@4.0.2:
    resolution: {integrity: sha512-58lmxKSA4BNyLz+HHMUzlOEpg09FV+ev6ZMe3vJihgdxzgcwZ8VoEEPmALCZG9LmqfVoNMMKpttIYTVG6uDY7A==}
    engines: {node: '>=0.3.1'}
<<<<<<< HEAD

  dingbat-to-unicode@1.0.1:
    resolution: {integrity: sha512-98l0sW87ZT58pU4i61wa2OHwxbiYSbuxsCBozaVnYX2iCnr3bLM3fIes1/ej7h1YdOKuKt/MLs706TVnALA65w==}
=======
>>>>>>> 455a75e1

  dir-glob@3.0.1:
    resolution: {integrity: sha512-WkrWp9GR4KXfKGYzOLmTuGVi1UWFfws377n9cc55/tb6DuqyF6pcQ5AbiHEshaDpY9v6oaSr2XCDidGmMwdzIA==}
    engines: {node: '>=8'}

  dlv@1.1.3:
    resolution: {integrity: sha512-+HlytyjlPKnIG8XuRG8WvmBP8xs8P71y+SKKS6ZXWoEgLuePxtDoUEiH7WkdePWrQ5JBpE6aoVqfZfJUQkjXwA==}

  doctrine@3.0.0:
    resolution: {integrity: sha512-yS+Q5i3hBf7GBkd4KG8a7eBNNWNGLTaEwwYWUijIYM7zrlYDM0BFXHjjPWlWZ1Rg7UaddZeIDmi9jF3HmqiQ2w==}
    engines: {node: '>=6.0.0'}

  dom-accessibility-api@0.5.16:
    resolution: {integrity: sha512-X7BJ2yElsnOJ30pZF4uIIDfBEVgF4XEBxL9Bxhy6dnrm5hkzqmsWHGTiHqRiITNhMyFLyAiWndIJP7Z1NTteDg==}

  dom-accessibility-api@0.6.3:
    resolution: {integrity: sha512-7ZgogeTnjuHbo+ct10G9Ffp0mif17idi0IyWNVA/wcwcm7NPOD/WEHVP3n7n3MhXqxoIYm8d6MuZohYWIZ4T3w==}

  dom-serializer@0.2.2:
    resolution: {integrity: sha512-2/xPb3ORsQ42nHYiSunXkDjPLBaEj/xTwUO4B7XCZQTRk7EBtTOPaygh10YAAh2OI1Qrp6NWfpAhzswj0ydt9g==}

  dom-walk@0.1.2:
    resolution: {integrity: sha512-6QvTW9mrGeIegrFXdtQi9pk7O/nSK6lSdXW2eqUspN5LWD7UTji2Fqw5V2YLjBpHEoU9Xl/eUWNpDeZvoyOv2w==}

  domelementtype@1.3.1:
    resolution: {integrity: sha512-BSKB+TSpMpFI/HOxCNr1O8aMOTZ8hT3pM3GQ0w/mWRmkhEDSFJkkyzz4XQsBV44BChwGkrDfMyjVD0eA2aFV3w==}

  domelementtype@2.3.0:
    resolution: {integrity: sha512-OLETBj6w0OsagBwdXnPdN0cnMfF9opN69co+7ZrbfPGrdpPVNBUj02spi6B1N7wChLQiPn4CSH/zJvXw56gmHw==}

  domhandler@2.4.2:
    resolution: {integrity: sha512-JiK04h0Ht5u/80fdLMCEmV4zkNh2BcoMFBmZ/91WtYZ8qVXSKjiw7fXMgFPnHcSZgOo3XdinHvmnDUeMf5R4wA==}
<<<<<<< HEAD
=======

  dompurify@3.2.6:
    resolution: {integrity: sha512-/2GogDQlohXPZe6D6NOgQvXLPSYBqIWMnZ8zzOhn09REE4eyAzb+Hed3jhoM9OkuaJ8P6ZGTTVWQKAi8ieIzfQ==}
>>>>>>> 455a75e1

  domutils@1.7.0:
    resolution: {integrity: sha512-Lgd2XcJ/NjEw+7tFvfKxOzCYKZsdct5lczQ2ZaQY8Djz7pfAD3Gbp8ySJWtreII/vDlMVmxwa6pHmdxIYgttDg==}

  dot-prop@5.3.0:
    resolution: {integrity: sha512-QM8q3zDe58hqUqjraQOmzZ1LIH9SWQJTlEKCH4kJ2oQvLZk7RbQXvtDM2XEq3fwkV9CCvvH4LA0AV+ogFsBM2Q==}
    engines: {node: '>=8'}

  dotenv@16.5.0:
    resolution: {integrity: sha512-m/C+AwOAr9/W1UOIZUo232ejMNnJAJtYQjUbHoNTBNTJSvqzzDh7vnrei3o3r3m9blf6ZoDkvcw0VmozNRFJxg==}
    engines: {node: '>=12'}
<<<<<<< HEAD

  duck@0.1.12:
    resolution: {integrity: sha512-wkctla1O6VfP89gQ+J/yDesM0S7B7XLXjKGzXxMDVFg7uEn706niAtyYovKbyq1oT9YwDcly721/iUWoc8MVRg==}
=======
>>>>>>> 455a75e1

  dunder-proto@1.0.1:
    resolution: {integrity: sha512-KIN/nDJBQRcXw0MLVhZE9iQHmG68qAVIBg9CqmUYjmQIhgij9U5MFvrqkUL5FbtyyzZuOeOt0zdeRe4UY7ct+A==}
    engines: {node: '>= 0.4'}

  duplexer2@0.1.4:
    resolution: {integrity: sha512-asLFVfWWtJ90ZyOUHMqk7/S2w2guQKxUI2itj3d92ADHhxUSbCMGi1f1cBcJ7xM1To+pE/Khbwo1yuNbMEPKeA==}

  duplexer@0.1.2:
    resolution: {integrity: sha512-jtD6YG370ZCIi/9GTaJKQxWTZD045+4R4hTk/x1UyoqadyJ9x9CgSi1RlVDQF8U2sxLLSnFkCaMihqljHIWgMg==}

  eastasianwidth@0.2.0:
    resolution: {integrity: sha512-I88TYZWc9XiYHRQ4/3c5rjjfgkjhLyW2luGIheGERbNQ6OY7yTybanSpDXZa8y7VUP9YmDcYa+eyq4ca7iLqWA==}

  ecdsa-sig-formatter@1.0.11:
    resolution: {integrity: sha512-nagl3RYrbNv6kQkeJIpt6NJZy8twLB/2vtz6yN9Z4vRKHN4/QZJIEbqohALSgwKdnksuY3k5Addp5lg8sVoVcQ==}

  ee-first@1.1.1:
    resolution: {integrity: sha512-WMwm9LhRUo+WUaRN+vRuETqG89IgZphVSNkdFgeb6sS/E4OrDIN7t48CAewSHXc6C8lefD8KKfr5vY61brQlow==}

  ejs@3.1.10:
    resolution: {integrity: sha512-UeJmFfOrAQS8OJWPZ4qtgHyWExa088/MtK5UEyoJGFH67cDEXkZSviOiKRCZ4Xij0zxI3JECgYs3oKx+AizQBA==}
    engines: {node: '>=0.10.0'}
    hasBin: true

  electron-to-chromium@1.5.165:
    resolution: {integrity: sha512-naiMx1Z6Nb2TxPU6fiFrUrDTjyPMLdTtaOd2oLmG8zVSg2hCWGkhPyxwk+qRmZ1ytwVqUv0u7ZcDA5+ALhaUtw==}

  emittery@0.13.1:
    resolution: {integrity: sha512-DeWwawk6r5yR9jFgnDKYt4sLS0LmHJJi3ZOnb5/JdbYwj3nW+FxQnHIjhBKz8YLC7oRNPVM9NQ47I3CVx34eqQ==}
    engines: {node: '>=12'}

  emoji-regex@10.4.0:
    resolution: {integrity: sha512-EC+0oUMY1Rqm4O6LLrgjtYDvcVYTy7chDnM4Q7030tP4Kwj3u/pR6gP9ygnp2CJMK5Gq+9Q2oqmrFJAz01DXjw==}

  emoji-regex@8.0.0:
    resolution: {integrity: sha512-MSjYzcWNOA0ewAHpz0MxpYFvwg6yjy1NG3xteoqz644VCo/RPgnr1/GGt+ic3iJTzQ8Eu3TdM14SawnVUmGE6A==}

  emoji-regex@9.2.2:
    resolution: {integrity: sha512-L18DaJsXSUk2+42pv8mLs5jJT2hqFkFE4j21wOmgbUqsZ2hL72NsUU785g9RXgo3s0ZNgVl42TiHp3ZtOv/Vyg==}

  encodeurl@1.0.2:
    resolution: {integrity: sha512-TPJXq8JqFaVYm2CWmPvnP2Iyo4ZSM7/QKcSmuMLDObfpH5fi7RUGmd/rTDf+rut/saiDiQEeVTNgAmJEdAOx0w==}
    engines: {node: '>= 0.8'}

  encodeurl@2.0.0:
    resolution: {integrity: sha512-Q0n9HRi4m6JuGIV1eFlmvJB7ZEVxu93IrMyiMsGC0lrMJMWzRgx6WGquyfQgZVb31vhGgXnfmPNNXmxnOkRBrg==}
    engines: {node: '>= 0.8'}

  end-of-stream@1.4.5:
    resolution: {integrity: sha512-ooEGc6HP26xXq/N+GCGOT0JKCLDGrq2bQUZrQ7gyrJiZANJ/8YDTxTpQBXGMn+WbIQXNVpyWymm7KYVICQnyOg==}

  ent@2.2.2:
    resolution: {integrity: sha512-kKvD1tO6BM+oK9HzCPpUdRb4vKFQY/FPTFmurMvh6LlN68VMrdj77w8yp51/kDbpkFOS9J8w5W6zIzgM2H8/hw==}
    engines: {node: '>= 0.4'}

  entities@1.1.2:
    resolution: {integrity: sha512-f2LZMYl1Fzu7YSBKg+RoROelpOaNrcGmE9AZubeDfrCEia483oW4MI4VyFd5VNHIgQ/7qm1I0wUHK1eJnn2y2w==}

  entities@2.2.0:
    resolution: {integrity: sha512-p92if5Nz619I0w+akJrLZH0MX0Pb5DX39XOwQTtXSdQQOaYH03S1uIQp4mhOZtAXrxq4ViO67YTiLBo2638o9A==}

  entities@6.0.1:
    resolution: {integrity: sha512-aN97NXWF6AWBTahfVOIrB/NShkzi5H7F9r1s9mD3cDj4Ko5f2qhhVoYMibXF7GlLveb/D2ioWay8lxI97Ven3g==}
    engines: {node: '>=0.12'}

  env-paths@2.2.1:
    resolution: {integrity: sha512-+h1lkLKhZMTYjog1VEpJNG7NZJWcuc2DDk/qsqSTRRCOXiLjeQ1d1/udrUGhqMxUgAlwKNZ0cf2uqan5GLuS2A==}
    engines: {node: '>=6'}

  environment@1.1.0:
    resolution: {integrity: sha512-xUtoPkMggbz0MPyPiIWr1Kp4aeWJjDZ6SMvURhimjdZgsRuDplF5/s9hcgGhyXMhs+6vpnuoiZ2kFiu3FMnS8Q==}
    engines: {node: '>=18'}

  error-ex@1.3.2:
    resolution: {integrity: sha512-7dFHNmqeFSEt2ZBsCriorKnn3Z2pj+fd9kmI6QoWw4//DL+icEBfc0U7qJCisqrTsKTjw4fNFy2pW9OqStD84g==}

  error@4.4.0:
    resolution: {integrity: sha512-SNDKualLUtT4StGFP7xNfuFybL2f6iJujFtrWuvJqGbVQGaN+adE23veqzPz1hjUjTunLi2EnJ+0SJxtbJreKw==}

  es-define-property@1.0.1:
    resolution: {integrity: sha512-e3nRfgfUZ4rNGL232gUgX06QNyyez04KdjFrF+LTRoOXmrOgFKDg4BCdsjW8EnT69eqdYGmRpJwiPVYNrCaW3g==}
    engines: {node: '>= 0.4'}

  es-errors@1.3.0:
    resolution: {integrity: sha512-Zf5H2Kxt2xjTvbJvP2ZWLEICxA6j+hAmMzIlypy4xcBg1vKVnx89Wy0GbS+kf5cwCVFFzdCFh2XSCFNULS6csw==}
    engines: {node: '>= 0.4'}

  es-get-iterator@1.1.3:
    resolution: {integrity: sha512-sPZmqHBe6JIiTfN5q2pEi//TwxmAFHwj/XEuYjTuse78i8KxaqMTTzxPoFKuzRpDpTJ+0NAbpfenkmH2rePtuw==}

  es-object-atoms@1.1.1:
    resolution: {integrity: sha512-FGgH2h8zKNim9ljj7dankFPcICIK9Cp5bm+c2gQSYePhpaG5+esrLODihIorn+Pe6FGJzWhXQotPv73jTaldXA==}
    engines: {node: '>= 0.4'}

  es-set-tostringtag@2.1.0:
    resolution: {integrity: sha512-j6vWzfrGVfyXxge+O0x5sh6cvxAog0a/4Rdd2K36zCMV5eJ+/+tOAngRO8cODMNWbVRdVlmGZQL2YS3yR8bIUA==}
    engines: {node: '>= 0.4'}

  esbuild@0.21.5:
    resolution: {integrity: sha512-mg3OPMV4hXywwpoDxu3Qda5xCKQi+vCTZq8S9J/EpkhB2HzKXq4SNFZE3+NK93JYxc8VMSep+lOUSC/RVKaBqw==}
    engines: {node: '>=12'}
    hasBin: true

  esbuild@0.25.5:
    resolution: {integrity: sha512-P8OtKZRv/5J5hhz0cUAdu/cLuPIKXpQl1R9pZtvmHWQvrAUVd0UNIPT4IB4W3rNOqVO0rlqHmCIbSwxh/c9yUQ==}
    engines: {node: '>=18'}
    hasBin: true

  escalade@3.2.0:
    resolution: {integrity: sha512-WUj2qlxaQtO4g6Pq5c29GTcWGDyd8itL8zTlipgECz3JesAiiOKotd8JU6otB3PACgG6xkJUyVhboMS+bje/jA==}
    engines: {node: '>=6'}

  escape-html@1.0.3:
    resolution: {integrity: sha512-NiSupZ4OeuGwr68lGIeym/ksIZMJodUGOSCZ/FSnTxcrekbvqrgdUxlJOMpijaKZVjAJrWrGs/6Jy8OMuyj9ow==}

  escape-string-regexp@2.0.0:
    resolution: {integrity: sha512-UpzcLCXolUWcNu5HtVMHYdXJjArjsF9C0aNnquZYY4uW/Vu0miy5YoWvbV345HauVvcAUnpRuhMMcqTcGOY2+w==}
    engines: {node: '>=8'}

  escape-string-regexp@4.0.0:
    resolution: {integrity: sha512-TtpcNJ3XAzx3Gq8sWRzJaVajRs0uVxA2YAkdb1jm2YkPz4G6egUFAyA3n5vtEIZefPk5Wa4UXbKuS5fKkJWdgA==}
    engines: {node: '>=10'}

  escodegen@2.1.0:
    resolution: {integrity: sha512-2NlIDTwUWJN0mRPQOdtQBzbUHvdGY2P1VXSyU83Q3xKxM7WHX2Ql8dKq782Q9TgQUNOLEzEYu9bzLNj1q88I5w==}
    engines: {node: '>=6.0'}
    hasBin: true

  eslint-config-prettier@9.1.0:
    resolution: {integrity: sha512-NSWl5BFQWEPi1j4TjVNItzYV7dZXZ+wP6I6ZhrBGpChQhZRUaElihE9uRRkcbRnNb76UMKDF3r+WTmNcGPKsqw==}
    hasBin: true
    peerDependencies:
      eslint: '>=7.0.0'

  eslint-scope@7.2.2:
    resolution: {integrity: sha512-dOt21O7lTMhDM+X9mB4GX+DZrZtCUJPL/wlcTqxyrx5IvO0IYtILdtrQGQp+8n5S0gwSVmOf9NQrjMOgfQZlIg==}
    engines: {node: ^12.22.0 || ^14.17.0 || >=16.0.0}

  eslint-visitor-keys@3.4.3:
    resolution: {integrity: sha512-wpc+LXeiyiisxPlEkUzU6svyS1frIO3Mgxj1fdy7Pm8Ygzguax2N3Fa/D/ag1WqbOprdI+uY6wMUl8/a2G+iag==}
    engines: {node: ^12.22.0 || ^14.17.0 || >=16.0.0}

  eslint@8.57.1:
    resolution: {integrity: sha512-ypowyDxpVSYpkXr9WPv2PAZCtNip1Mv5KTW0SCurXv/9iOpcrH9PaqUElksqEB6pChqHGDRCFTyrZlGhnLNGiA==}
    engines: {node: ^12.22.0 || ^14.17.0 || >=16.0.0}
    deprecated: This version is no longer supported. Please see https://eslint.org/version-support for other options.
    hasBin: true

  espree@9.6.1:
    resolution: {integrity: sha512-oruZaFkjorTpF32kDSI5/75ViwGeZginGGy2NoOSg3Q9bnwlnmDm4HLnkl0RE3n+njDXR037aY1+x58Z/zFdwQ==}
    engines: {node: ^12.22.0 || ^14.17.0 || >=16.0.0}

  esprima@4.0.1:
    resolution: {integrity: sha512-eGuFFw7Upda+g4p+QHvnW0RyTX/SVeJBDM/gCtMARO0cLuT2HcEKnTPvhjV6aGeqrCB/sbNop0Kszm0jsaWU4A==}
    engines: {node: '>=4'}
    hasBin: true

  esquery@1.6.0:
    resolution: {integrity: sha512-ca9pw9fomFcKPvFLXhBKUK90ZvGibiGOvRJNbjljY7s7uq/5YO4BOzcYtJqExdx99rF6aAcnRxHmcUHcz6sQsg==}
    engines: {node: '>=0.10'}

  esrecurse@4.3.0:
    resolution: {integrity: sha512-KmfKL3b6G+RXvP8N1vr3Tq1kL/oCFgn2NYXEtqP8/L3pKapUA4G8cFVaoF3SU323CD4XypR/ffioHmkti6/Tag==}
    engines: {node: '>=4.0'}

  estraverse@5.3.0:
    resolution: {integrity: sha512-MMdARuVEQziNTeJD8DgMqmhwR11BRQ/cBP+pLtYdSTnf3MIO8fFeiINEbX36ZdNlfU/7A9f3gUw49B3oQsvwBA==}
    engines: {node: '>=4.0'}

  estree-walker@3.0.3:
    resolution: {integrity: sha512-7RUKfXgSMMkzt6ZuXmqapOurLGPPfgj6l9uRZ7lRGolvk0y2yocc35LdcxKC5PQZdn2DMqioAQ2NoWcrTKmm6g==}

  esutils@2.0.3:
    resolution: {integrity: sha512-kVscqXk4OCp68SZ0dkgEKVi6/8ij300KBWTJq32P/dYeWTSwK41WyTxalN1eRmA5Z9UU/LX9D7FWSmV9SAYx6g==}
    engines: {node: '>=0.10.0'}

  etag@1.8.1:
    resolution: {integrity: sha512-aIL5Fx7mawVa300al2BnEE4iNvo1qETxLrPI/o05L7z6go7fCw1J6EQmbK4FmJ2AS7kgVF/KEZWufBfdClMcPg==}
    engines: {node: '>= 0.6'}

  ev-store@7.0.0:
    resolution: {integrity: sha512-otazchNRnGzp2YarBJ+GXKVGvhxVATB1zmaStxJBYet0Dyq7A9VhH8IUEB/gRcL6Ch52lfpgPTRJ2m49epyMsQ==}

  event-target-shim@5.0.1:
    resolution: {integrity: sha512-i/2XbnSz/uxRCU6+NdVJgKWDTM427+MqYbkQzD321DuCQJUqOuJKIA0IM2+W2xtYHdKOmZ4dR6fExsd4SXL+WQ==}
    engines: {node: '>=6'}

  eventemitter3@5.0.1:
    resolution: {integrity: sha512-GWkBvjiSZK87ELrYOSESUYeVIc9mvLLf/nXalMOS5dYrgZq9o5OVkbZAVM06CVxYsCwH9BDZFPlQTlPA1j4ahA==}

  events@3.3.0:
    resolution: {integrity: sha512-mQw+2fkQbALzQ7V0MY0IqdnXNOeTtP4r0lN9z7AAawCXgqea7bDii20AYrIBrFd/Hx0M2Ocz6S111CaFkUcb0Q==}
    engines: {node: '>=0.8.x'}

  eventsource-parser@3.0.2:
    resolution: {integrity: sha512-6RxOBZ/cYgd8usLwsEl+EC09Au/9BcmCKYF2/xbml6DNczf7nv0MQb+7BA2F+li6//I+28VNlQR37XfQtcAJuA==}
    engines: {node: '>=18.0.0'}

  eventsource@3.0.7:
    resolution: {integrity: sha512-CRT1WTyuQoD771GW56XEZFQ/ZoSfWid1alKGDYMmkt2yl8UXrVR4pspqWNEcqKvVIzg6PAltWjxcSSPrboA4iA==}
    engines: {node: '>=18.0.0'}

  execa@5.1.1:
    resolution: {integrity: sha512-8uSpZZocAZRBAPIEINJj3Lo9HyGitllczc27Eh5YYojjMFMn8yHMDMaUHE2Jqfq05D/wucwI4JGURyXt1vchyg==}
    engines: {node: '>=10'}

  execa@8.0.1:
    resolution: {integrity: sha512-VyhnebXciFV2DESc+p6B+y0LjSm0krU4OgJN44qFAhBY0TJ+1V61tYD2+wHusZ6F9n5K+vl8k0sTy7PEfV4qpg==}
    engines: {node: '>=16.17'}

  exit@0.1.2:
    resolution: {integrity: sha512-Zk/eNKV2zbjpKzrsQ+n1G6poVbErQxJ0LBOJXaKZ1EViLzH+hrLu9cdXI4zw9dBQJslwBEpbQ2P1oS7nDxs6jQ==}
    engines: {node: '>= 0.8.0'}

  expect@29.7.0:
    resolution: {integrity: sha512-2Zks0hf1VLFYI1kbh0I5jP3KHHyCHpkfyHBzsSXRFgl/Bg9mWYfMW8oD+PdMPlEwy5HNsR9JutYy6pMeOh61nw==}
    engines: {node: ^14.15.0 || ^16.10.0 || >=18.0.0}

  expect@30.0.0:
    resolution: {integrity: sha512-xCdPp6gwiR9q9lsPCHANarIkFTN/IMZso6Kkq03sOm9IIGtzK/UJqml0dkhHibGh8HKOj8BIDIpZ0BZuU7QK6w==}
    engines: {node: ^18.14.0 || ^20.0.0 || ^22.0.0 || >=24.0.0}

  express-rate-limit@7.5.0:
    resolution: {integrity: sha512-eB5zbQh5h+VenMPM3fh+nw1YExi5nMr6HUCR62ELSP11huvxm/Uir1H1QEyTkk5QX6A58pX6NmaTMceKZ0Eodg==}
    engines: {node: '>= 16'}
    peerDependencies:
      express: ^4.11 || 5 || ^5.0.0-beta.1

  express-validator@7.2.1:
    resolution: {integrity: sha512-CjNE6aakfpuwGaHQZ3m8ltCG2Qvivd7RHtVMS/6nVxOM7xVGqr4bhflsm4+N5FP5zI7Zxp+Hae+9RE+o8e3ZOQ==}
    engines: {node: '>= 8.0.0'}

  express@4.21.2:
    resolution: {integrity: sha512-28HqgMZAmih1Czt9ny7qr6ek2qddF4FclbMzwhCREB6OFfH+rXAnuNCwo1/wFvrtbgsQDb4kSbX9de9lFbrXnA==}
    engines: {node: '>= 0.10.0'}

  express@5.1.0:
    resolution: {integrity: sha512-DT9ck5YIRU+8GYzzU5kT3eHGA5iL+1Zd0EutOmTE9Dtk+Tvuzd23VBU+ec7HPNSTxXYO55gPV/hq4pSBJDjFpA==}
    engines: {node: '>= 18'}

  extract-zip@2.0.1:
    resolution: {integrity: sha512-GDhU9ntwuKyGXdZBUgTIe+vXnWj0fppUEtMDL0+idd5Sta8TGpHssn/eusA9mrPr9qNDym6SxAYZjNvCn/9RBg==}
    engines: {node: '>= 10.17.0'}
    hasBin: true

  fast-deep-equal@3.1.3:
    resolution: {integrity: sha512-f3qQ9oQy9j2AhBe/H9VC91wLmKBCCU/gDOnKNAYG5hswO7BLKj09Hc5HYNz9cGI++xlpDCIgDaitVs03ATR84Q==}

  fast-fifo@1.3.2:
    resolution: {integrity: sha512-/d9sfos4yxzpwkDkuN7k2SqFKtYNmCTzgfEpz82x34IM9/zc8KGxQoXg1liNC/izpRM/MBdt44Nmx41ZWqk+FQ==}

  fast-glob@3.3.3:
    resolution: {integrity: sha512-7MptL8U0cqcFdzIzwOTHoilX9x5BrNqye7Z/LuC7kCMRio1EMSyqRK3BEAUD7sXRq4iT4AzTVuZdhgQ2TCvYLg==}
    engines: {node: '>=8.6.0'}

  fast-json-stable-stringify@2.1.0:
    resolution: {integrity: sha512-lhd/wF+Lk98HZoTCtlVraHtfh5XYijIjalXck7saUtuanSDyLMxnHhSXEDJqHxD7msR8D0uCmqlkwjCV8xvwHw==}

  fast-levenshtein@2.0.6:
    resolution: {integrity: sha512-DCXu6Ifhqcks7TZKY3Hxp3y6qphY5SJZmrWMDrKcERSOXWQdMhU9Ig/PYrzyw/ul9jOIyh0N4M0tbC5hodg8dw==}

  fast-redact@3.5.0:
    resolution: {integrity: sha512-dwsoQlS7h9hMeYUq1W++23NDcBLV4KqONnITDV9DjfS3q1SgDGVrBdvvTLUotWtPSD7asWDV9/CmsZPy8Hf70A==}
    engines: {node: '>=6'}

  fast-safe-stringify@2.1.1:
    resolution: {integrity: sha512-W+KJc2dmILlPplD/H4K9l9LcAHAfPtP6BY84uVLXQ6Evcz9Lcg33Y2z1IVblT6xdY54PXYVHEv+0Wpq8Io6zkA==}

  fast-xml-parser@4.4.1:
    resolution: {integrity: sha512-xkjOecfnKGkSsOwtZ5Pz7Us/T6mrbPQrq0nh+aCO5V9nk5NLWmasAHumTKjiPJPWANe+kAZ84Jc8ooJkzZ88Sw==}
    hasBin: true

  fastq@1.19.1:
    resolution: {integrity: sha512-GwLTyxkCXjXbxqIhTsMI2Nui8huMPtnxg7krajPJAjnEG/iiOS7i+zCtWGZR9G0NBKbXKh6X9m9UIsYX/N6vvQ==}

  fb-watchman@2.0.2:
    resolution: {integrity: sha512-p5161BqbuCaSnB8jIbzQHOlpgsPmK5rJVDfDKO91Axs5NC1uu3HRQm6wt9cd9/+GtQQIO53JdGXXoyDpTAsgYA==}

  fd-slicer@1.1.0:
    resolution: {integrity: sha512-cE1qsB/VwyQozZ+q1dGxR8LBYNZeofhEdUNGSMbQD3Gw2lAzX9Zb3uIU6Ebc/Fmyjo9AWWfnn0AUCHqtevs/8g==}

  fetch-blob@3.2.0:
    resolution: {integrity: sha512-7yAQpD2UMJzLi1Dqv7qFYnPbaPx7ZfFK6PiIxQ4PfkGPyNyl2Ugx+a/umUonmKqjhM4DnfbMvdX6otXq83soQQ==}
    engines: {node: ^12.20 || >= 14.13}

  file-entry-cache@6.0.1:
    resolution: {integrity: sha512-7Gps/XWymbLk2QLYK4NzpMOrYjMhdIxXuIvy2QBsLE6ljuodKvdkWs/cpyJJ3CVIVpH0Oi1Hvg1ovbMzLdFBBg==}
    engines: {node: ^10.12.0 || >=12.0.0}

  filelist@1.0.4:
    resolution: {integrity: sha512-w1cEuf3S+DrLCQL7ET6kz+gmlJdbq9J7yXCSjK/OZCPA+qEN1WyF4ZAf0YYJa4/shHJra2t/d/r8SV4Ji+x+8Q==}

  fill-range@7.1.1:
    resolution: {integrity: sha512-YsGpe3WHLK8ZYi4tWDg2Jy3ebRz2rXowDxnld4bkQB00cc/1Zw9AWnC0i9ztDJitivtQvaI9KaLyKrc+hBW0yg==}
    engines: {node: '>=8'}

  finalhandler@1.3.1:
    resolution: {integrity: sha512-6BN9trH7bp3qvnrRyzsBz+g3lZxTNZTbVO2EV1CS0WIcDbawYVdYvGflME/9QP0h0pYlCDBCTjYa9nZzMDpyxQ==}
    engines: {node: '>= 0.8'}

  finalhandler@2.1.0:
    resolution: {integrity: sha512-/t88Ty3d5JWQbWYgaOGCCYfXRwV1+be02WqYYlL6h0lEiUAMPM8o8qKGO01YIkOHzka2up08wvgYD0mDiI+q3Q==}
    engines: {node: '>= 0.8'}

  find-up@4.1.0:
    resolution: {integrity: sha512-PpOwAdQ/YlXQ2vj8a3h8IipDuYRi3wceVQQGYWxNINccq40Anw7BlsEXCMbt1Zt+OLA6Fq9suIpIWD0OsnISlw==}
    engines: {node: '>=8'}

  find-up@5.0.0:
    resolution: {integrity: sha512-78/PXT1wlLLDgTzDs7sjq9hzz0vXD+zn+7wypEe4fXQxCmdmqfGsEPQxmiCSQI3ajFV91bVSsvNtrJRiW6nGng==}
    engines: {node: '>=10'}

  flat-cache@3.2.0:
    resolution: {integrity: sha512-CYcENa+FtcUKLmhhqyctpclsq7QF38pKjZHsGNiSQF5r4FtoKDWabFDl3hzaEQMvT1LHEysw5twgLvpYYb4vbw==}
    engines: {node: ^10.12.0 || >=12.0.0}

  flatted@3.3.3:
    resolution: {integrity: sha512-GX+ysw4PBCz0PzosHDepZGANEuFCMLrnRTiEy9McGjmkCQYwRq4A/X786G/fjM/+OjsWSU1ZrY5qyARZmO/uwg==}

  follow-redirects@1.15.9:
    resolution: {integrity: sha512-gew4GsXizNgdoRyqmyfMHyAmXsZDk6mHkSxZFCzW9gwlbtOW44CDtYavM+y+72qD/Vq2l550kMF52DT8fOLJqQ==}
    engines: {node: '>=4.0'}
    peerDependencies:
      debug: '*'
    peerDependenciesMeta:
      debug:
        optional: true

  fontkit@2.0.4:
    resolution: {integrity: sha512-syetQadaUEDNdxdugga9CpEYVaQIxOwk7GlwZWWZ19//qW4zE5bknOKeMBDYAASwnpaSHKJITRLMF9m1fp3s6g==}

  for-each@0.3.5:
    resolution: {integrity: sha512-dKx12eRCVIzqCxFGplyFKJMPvLEWgmNtUrpTiJIR5u97zEhRG8ySrtboPHZXx7daLxQVrl643cTzbab2tkQjxg==}
    engines: {node: '>= 0.4'}

  foreground-child@3.3.1:
    resolution: {integrity: sha512-gIXjKqtFuWEgzFRJA9WCQeSJLZDjgJUOMCMzxtvFq/37KojM1BFGufqsCy0r4qSQmYLsZYMeyRqzIWOMup03sw==}
    engines: {node: '>=14'}

  form-data@4.0.3:
    resolution: {integrity: sha512-qsITQPfmvMOSAdeyZ+12I1c+CKSstAFAwu+97zrnWAbIr5u8wfsExUzCesVLC8NgHuRUqNN4Zy6UPWUTRGslcA==}
    engines: {node: '>= 6'}

  formdata-polyfill@4.0.10:
    resolution: {integrity: sha512-buewHzMvYL29jdeQTVILecSaZKnt/RJWjoZCF5OW60Z67/GmSLBkOFM7qh1PI3zFNtJbaZL5eQu1vLfazOwj4g==}
    engines: {node: '>=12.20.0'}

  formidable@2.1.5:
    resolution: {integrity: sha512-Oz5Hwvwak/DCaXVVUtPn4oLMLLy1CdclLKO1LFgU7XzDpVMUU5UjlSLpGMocyQNNk8F6IJW9M/YdooSn2MRI+Q==}

  forwarded@0.2.0:
    resolution: {integrity: sha512-buRG0fpBtRHSTCOASe6hD258tEubFoRLb4ZNA6NxMVHNw2gOcwHo9wyablzMzOA5z9xA9L1KNjk/Nt6MT9aYow==}
    engines: {node: '>= 0.6'}

  fraction.js@4.3.7:
    resolution: {integrity: sha512-ZsDfxO51wGAXREY55a7la9LScWpwv9RxIrYABrlvOFBlH/ShPnrtsXeuUIfXKKOVicNxQ+o8JTbJvjS4M89yew==}

  franc@6.2.0:
    resolution: {integrity: sha512-rcAewP7PSHvjq7Kgd7dhj82zE071kX5B4W1M4ewYMf/P+i6YsDQmj62Xz3VQm9zyUzUXwhIde/wHLGCMrM+yGg==}

  fresh@0.5.2:
    resolution: {integrity: sha512-zJ2mQYM18rEFOudeV4GShTGIQ7RbzA7ozbU9I/XBpm7kqgMywgmylMwXHxZJmkVoYkna9d2pVXVXPdYTP9ej8Q==}
    engines: {node: '>= 0.6'}

  fresh@2.0.0:
    resolution: {integrity: sha512-Rx/WycZ60HOaqLKAi6cHRKKI7zxWbJ31MhntmtwMoaTeF7XFH9hhBp8vITaMidfljRQ6eYWCKkaTK+ykVJHP2A==}
    engines: {node: '>= 0.8'}

  fs-extra@11.3.0:
    resolution: {integrity: sha512-Z4XaCL6dUDHfP/jT25jJKMmtxvuwbkrD1vNSMFlo9lNLY2c5FHYSQgHPRZUjAB26TpDEoW9HCOgplrdbaPV/ew==}
    engines: {node: '>=14.14'}

  fs.realpath@1.0.0:
    resolution: {integrity: sha512-OO0pH2lK6a0hZnAdau5ItzHPI6pUlvI7jMVnxUQRtw4owF2wk8lOSabtGDCTP4Ggrg2MbGnWO9X8K1t4+fGMDw==}

  fsevents@2.3.2:
    resolution: {integrity: sha512-xiqMQR4xAeHTuB9uWm+fFRcIOgKBMiOBP+eXiyT7jsgVCq1bkVygt00oASowB7EdtpOHaaPgKt812P9ab+DDKA==}
    engines: {node: ^8.16.0 || ^10.6.0 || >=11.0.0}
    os: [darwin]

  fsevents@2.3.3:
    resolution: {integrity: sha512-5xoDfX+fL7faATnagmWPpbFtwh/R77WmMMqqHGS65C3vvB0YHrgF+B1YmZ3441tMj5n63k0212XNoJwzlhffQw==}
    engines: {node: ^8.16.0 || ^10.6.0 || >=11.0.0}
    os: [darwin]

  function-bind@1.1.2:
    resolution: {integrity: sha512-7XHNxH7qX9xG5mIwxkhumTox/MIRNcOgDrxWsMt2pAr23WHp6MrRlN7FBSFpCpr+oVO0F744iUgR82nJMfG2SA==}

  functions-have-names@1.2.3:
    resolution: {integrity: sha512-xckBUXyTIqT97tq2x2AMb+g163b5JFysYk0x4qxNFwbfQkmNZoiRHb6sPzI9/QV33WeuvVYBUIiD4NzNIyqaRQ==}

  gensync@1.0.0-beta.2:
    resolution: {integrity: sha512-3hN7NaskYvMDLQY55gnW3NQ+mesEAepTqlg+VEbj7zzqEMBVNhzcGYYeqFo/TlYz6eQiFcp1HcsCZO+nGgS8zg==}
    engines: {node: '>=6.9.0'}

  get-caller-file@2.0.5:
    resolution: {integrity: sha512-DyFP3BM/3YHTQOCUL/w0OZHR0lpKeGrxotcHWcqNEdnltqFwXVfhEBQ94eIo34AfQpo0rGki4cyIiftY06h2Fg==}
    engines: {node: 6.* || 8.* || >= 10.*}

  get-east-asian-width@1.3.0:
    resolution: {integrity: sha512-vpeMIQKxczTD/0s2CdEWHcb0eeJe6TFjxb+J5xgX7hScxqrGuyjmv4c1D4A/gelKfyox0gJJwIHF+fLjeaM8kQ==}
    engines: {node: '>=18'}

  get-func-name@2.0.2:
    resolution: {integrity: sha512-8vXOvuE167CtIc3OyItco7N/dpRtBbYOsPsXCz7X/PMnlGjYjSGuZJgM1Y7mmew7BKf9BqvLX2tnOVy1BBUsxQ==}

  get-intrinsic@1.3.0:
    resolution: {integrity: sha512-9fSjSaos/fRIVIp+xSJlE6lfwhES7LNtKaCBIamHsjr2na1BiABJPo0mOjjz8GJDURarmCPGqaiVg5mfjb98CQ==}
    engines: {node: '>= 0.4'}

  get-nonce@1.0.1:
    resolution: {integrity: sha512-FJhYRoDaiatfEkUK8HKlicmu/3SGFD51q3itKDGoSTysQJBnfOcxU5GxnhE1E6soB76MbT0MBtnKJuXyAx+96Q==}
    engines: {node: '>=6'}

  get-package-type@0.1.0:
    resolution: {integrity: sha512-pjzuKtY64GYfWizNAJ0fr9VqttZkNiK2iS430LtIHzjBEr6bX8Am2zm4sW4Ro5wjWW5cAlRL1qAMTcXbjNAO2Q==}
    engines: {node: '>=8.0.0'}

  get-proto@1.0.1:
    resolution: {integrity: sha512-sTSfBjoXBp89JvIKIefqw7U2CCebsc74kiY6awiGogKtoSGbgjYE/G/+l9sF3MWFPNc9IcoOC4ODfKHfxFmp0g==}
    engines: {node: '>= 0.4'}

  get-stream@5.2.0:
    resolution: {integrity: sha512-nBF+F1rAZVCu/p7rjzgA+Yb4lfYXrpl7a6VmJrU8wF9I1CKvP/QwPNZHnOlwbTkY6dvtFIzFMSyQXbLoTQPRpA==}
    engines: {node: '>=8'}

  get-stream@6.0.1:
    resolution: {integrity: sha512-ts6Wi+2j3jQjqi70w5AlN8DFnkSwC+MqmxEzdEALB2qXZYV3X/b1CTfgPLGJNMeAWxdPfU8FO1ms3NUfaHCPYg==}
    engines: {node: '>=10'}

  get-stream@8.0.1:
    resolution: {integrity: sha512-VaUJspBffn/LMCJVoMvSAdmscJyS1auj5Zulnn5UoYcY531UWmdwhRWkcGKnGU93m5HSXP9LP2usOryrBtQowA==}
    engines: {node: '>=16'}

  get-tsconfig@4.10.1:
    resolution: {integrity: sha512-auHyJ4AgMz7vgS8Hp3N6HXSmlMdUyhSUrfBF16w153rxtLIEOE+HGqaBppczZvnHLqQJfiHotCYpNhl0lUROFQ==}

  get-uri@6.0.4:
    resolution: {integrity: sha512-E1b1lFFLvLgak2whF2xDBcOy6NLVGZBqqjJjsIhvopKfWWEi64pLVTWWehV8KlLerZkfNTA95sTe2OdJKm1OzQ==}
    engines: {node: '>= 14'}

  glob-parent@5.1.2:
    resolution: {integrity: sha512-AOIgSQCepiJYwP3ARnGx+5VnTu2HBYdzbGP45eLw1vr3zB3vZLeyed1sC9hnbcOc9/SrMyM5RPQrkGz4aS9Zow==}
    engines: {node: '>= 6'}

  glob-parent@6.0.2:
    resolution: {integrity: sha512-XxwI8EOhVQgWp6iDL+3b0r86f4d6AX6zSU55HfB4ydCEuXLXc5FcYeOu+nnGftS4TEju/11rt4KJPTMgbfmv4A==}
    engines: {node: '>=10.13.0'}

  glob@10.4.5:
    resolution: {integrity: sha512-7Bv8RF0k6xjo7d4A/PxYLbUCfb6c+Vpd2/mB2yRDlew7Jb5hEXiCD9ibfO7wpk8i4sevK6DFny9h7EYbM3/sHg==}
    hasBin: true

  glob@7.2.3:
    resolution: {integrity: sha512-nFR0zLpU2YCaRxwoCJvL6UvCH2JFyFVIvwTLsIf21AuHlMskA1hhTdk+LlYJtOlYt9v6dvszD2BGRqBL+iQK9Q==}
    deprecated: Glob versions prior to v9 are no longer supported

  global@4.4.0:
    resolution: {integrity: sha512-wv/LAoHdRE3BeTGz53FAamhGlPLhlssK45usmGFThIi4XqnBmjKQ16u+RNbP7WvigRZDxUsM0J3gcQ5yicaL0w==}

  globals@11.12.0:
    resolution: {integrity: sha512-WOBp/EEGUiIsJSp7wcv/y6MO+lV9UoncWqxuFfm8eBwzWNgyfBd6Gz+IeKQ9jCmyhoH99g15M3T+QaVHFjizVA==}
    engines: {node: '>=4'}

  globals@13.24.0:
    resolution: {integrity: sha512-AhO5QUcj8llrbG09iWhPU2B204J1xnPeL8kQmVorSsy+Sjj1sk8gIyh6cUocGmH4L0UuhAJy+hJMRA4mgA4mFQ==}
    engines: {node: '>=8'}

  globby@11.1.0:
    resolution: {integrity: sha512-jhIXaOzy1sb8IyocaruWSn1TjmnBVs8Ayhcy83rmxNJ8q2uWKCAj3CnJY+KpGSXCueAPc0i05kVvVKtP1t9S3g==}
    engines: {node: '>=10'}

  globrex@0.1.2:
    resolution: {integrity: sha512-uHJgbwAMwNFf5mLst7IWLNg14x1CkeqglJb/K3doi4dw6q2IvAAmM/Y81kevy83wP+Sst+nutFTYOGg3d1lsxg==}

  gopd@1.2.0:
    resolution: {integrity: sha512-ZUKRh6/kUFoAiTAtTYPZJ3hw9wNxx+BIBOijnlG9PnrJsCcSjs1wyyD6vJpaYtgnzDrKYRSqf3OO6Rfa93xsRg==}
    engines: {node: '>= 0.4'}

  graceful-fs@4.2.11:
    resolution: {integrity: sha512-RbJ5/jmFcNNCcDV5o9eTnBLJ/HszWV0P73bc+Ff4nS/rJj+YaS6IGyiOL0VoBYX+l1Wrl3k63h/KrH+nhJ0XvQ==}

  graphemer@1.4.0:
    resolution: {integrity: sha512-EtKwoO6kxCL9WO5xipiHTZlSzBm7WLT627TqC/uVRd0HKmq8NXyebnNYxDoBi7wt8eTWrUrKXCOVaFq9x1kgag==}

  gzip-size@6.0.0:
    resolution: {integrity: sha512-ax7ZYomf6jqPTQ4+XCpUGyXKHk5WweS+e05MBO4/y3WJ5RkmPXNKvX+bx1behVILVwr6JSQvZAku021CHPXG3Q==}
    engines: {node: '>=10'}

  handlebars@4.7.8:
    resolution: {integrity: sha512-vafaFqs8MZkRrSX7sFVUdo3ap/eNiLnb4IakshzvP56X5Nr1iGKAIqdX6tMlm6HcNRIkr6AxO5jFEoJzzpT8aQ==}
    engines: {node: '>=0.4.7'}
    hasBin: true

  has-bigints@1.1.0:
    resolution: {integrity: sha512-R3pbpkcIqv2Pm3dUwgjclDRVmWpTJW2DcMzcIhEXEx1oh/CEMObMm3KLmRJOdvhM7o4uQBnwr8pzRK2sJWIqfg==}
    engines: {node: '>= 0.4'}

  has-flag@4.0.0:
    resolution: {integrity: sha512-EykJT/Q1KjTWctppgIAgfSO0tKVuZUjhgMr17kqTumMl6Afv3EISleU7qZUzoXDFTAHTDC4NOoG/ZxU3EvlMPQ==}
    engines: {node: '>=8'}

  has-property-descriptors@1.0.2:
    resolution: {integrity: sha512-55JNKuIW+vq4Ke1BjOTjM2YctQIvCT7GFzHwmfZPGo5wnrgkid0YQtnAleFSqumZm4az3n2BS+erby5ipJdgrg==}

  has-symbols@1.1.0:
    resolution: {integrity: sha512-1cDNdwJ2Jaohmb3sg4OmKaMBwuC48sYni5HUw2DvsC8LjGTLK9h+eb1X6RyuOHe4hT0ULCW68iomhjUoKUqlPQ==}
    engines: {node: '>= 0.4'}

  has-tostringtag@1.0.2:
    resolution: {integrity: sha512-NqADB8VjPFLM2V0VvHUewwwsw0ZWBaIdgo+ieHtK3hasLz4qeCRjYcqfB6AQrBggRKppKF8L52/VqdVsO47Dlw==}
    engines: {node: '>= 0.4'}

  hasown@2.0.2:
    resolution: {integrity: sha512-0hJU9SCPvmMzIBdZFqNPXWa6dqh7WdH0cII9y+CyS8rG3nL48Bclra9HmKhVVUHyPWNH5Y7xDwAB7bfgSjkUMQ==}
    engines: {node: '>= 0.4'}

  html-encoding-sniffer@4.0.0:
    resolution: {integrity: sha512-Y22oTqIU4uuPgEemfz7NDJz6OeKf12Lsu+QC+s3BVpda64lTiMYCyGwg5ki4vFxkMwQdeZDl2adZoqUgdFuTgQ==}
    engines: {node: '>=18'}

  html-entities@2.6.0:
    resolution: {integrity: sha512-kig+rMn/QOVRvr7c86gQ8lWXq+Hkv6CbAH1hLu+RG338StTpE8Z0b44SDVaqVu7HGKf27frdmUYEs9hTUX/cLQ==}

  html-escaper@2.0.2:
    resolution: {integrity: sha512-H2iMtd0I4Mt5eYiapRdIDjp+XzelXQ0tFE4JS7YFwFevXXMmOp9myNrUvCg0D6ws8iqkRPBfKHgbwig1SmlLfg==}

  html-to-docx@1.8.0:
    resolution: {integrity: sha512-IiMBWIqXM4+cEsW//RKoonWV7DlXAJBmmKI73XJSVWTIXjGUaxSr2ck1jqzVRZknpvO8xsFnVicldKVAWrBYBA==}

  html-to-vdom@0.7.0:
    resolution: {integrity: sha512-k+d2qNkbx0JO00KezQsNcn6k2I/xSBP4yXYFLvXbcasTTDh+RDLUJS3puxqyNnpdyXWRHFGoKU7cRmby8/APcQ==}

  htmlparser2@3.10.1:
    resolution: {integrity: sha512-IgieNijUMbkDovyoKObU1DUhm1iwNYE/fuifEoEHfd1oZKZDaONBSkal7Y01shxsM49R4XaMdGez3WnF9UfiCQ==}

  http-errors@2.0.0:
    resolution: {integrity: sha512-FtwrG/euBzaEjYeRqOgly7G0qviiXoJWnvEH2Z1plBdXgbyjv34pHTSb9zoeHMyDy33+DWy5Wt9Wo+TURtOYSQ==}
    engines: {node: '>= 0.8'}

  http-proxy-agent@7.0.2:
    resolution: {integrity: sha512-T1gkAiYYDWYx3V5Bmyu7HcfcvL7mUrTWiM6yOfa3PIphViJ/gFPbvidQ+veqSOHci/PxBcDabeUNCzpOODJZig==}
    engines: {node: '>= 14'}

  https-proxy-agent@7.0.6:
    resolution: {integrity: sha512-vK9P5/iUfdl95AI+JVyUuIcVtd4ofvtrOr3HNtM2yxC9bnMbEdp3x01OhQNnjb8IJYi38VlTE3mBXwcfvywuSw==}
    engines: {node: '>= 14'}

  human-signals@2.1.0:
    resolution: {integrity: sha512-B4FFZ6q/T2jhhksgkbEW3HBvWIfDW85snkQgawt07S7J5QXTk6BkNV+0yAeZrM5QpMAdYlocGoljn0sJ/WQkFw==}
    engines: {node: '>=10.17.0'}

  human-signals@5.0.0:
    resolution: {integrity: sha512-AXcZb6vzzrFAUE61HnN4mpLqd/cSIwNQjtNWR0euPm6y0iqx3G4gOXaIDdtdDwZmhwe82LA6+zinmW4UBWVePQ==}
    engines: {node: '>=16.17.0'}

  husky@8.0.3:
    resolution: {integrity: sha512-+dQSyqPh4x1hlO1swXBiNb2HzTDN1I2IGLQx1GrBuiqFJfoMrnZWwVmatvSiO+Iz8fBUnf+lekwNo4c2LlXItg==}
    engines: {node: '>=14'}
    hasBin: true

  iconv-lite@0.4.24:
    resolution: {integrity: sha512-v3MXnZAcvnywkTUEZomIActle7RXXeedOR31wwl7VlyoXO4Qi9arvSenNQWne1TcRwhCL1HwLI21bEqdpj8/rA==}
    engines: {node: '>=0.10.0'}

  iconv-lite@0.6.3:
    resolution: {integrity: sha512-4fCk79wshMdzMp2rH06qWrJE4iolqLhCUH+OiuIgU++RB0+94NlDL81atO7GX55uUKueo0txHNtvEyI6D7WdMw==}
    engines: {node: '>=0.10.0'}

  ieee754@1.2.1:
    resolution: {integrity: sha512-dcyqhDvX1C46lXZcVqCpK+FtMRQVdIMN6/Df5js2zouUsqG7I6sFxitIC+7KYK29KdXOLHdu9zL4sFnoVQnqaA==}

  ignore@5.3.2:
    resolution: {integrity: sha512-hsBTNUqQTDwkWtcdYI2i06Y/nUBEsNEDJKjWdigLvegy8kDuJAS8uRlpkkcQpyEXL0Z/pjDy5HBmMjRCJ2gq+g==}
    engines: {node: '>= 4'}

  image-size@1.2.1:
    resolution: {integrity: sha512-rH+46sQJ2dlwfjfhCyNx5thzrv+dtmBIhPHk0zgRUukHzZ/kRueTJXoYYsclBaKcSMBWuGbOFXtioLpzTb5euw==}
    engines: {node: '>=16.x'}
    hasBin: true

  image-to-base64@2.2.0:
    resolution: {integrity: sha512-Z+aMwm/91UOQqHhrz7Upre2ytKhWejZlWV/JxUTD1sT7GWWKFDJUEV5scVQKnkzSgPHFuQBUEWcanO+ma0PSVw==}

  immediate@3.0.6:
    resolution: {integrity: sha512-XXOFtyqDjNDAQxVfYxuF7g9Il/IbWmmlQg2MYKOH8ExIT1qg6xc4zyS3HaEEATgs1btfzxq15ciUiY7gjSXRGQ==}

  import-fresh@3.3.1:
    resolution: {integrity: sha512-TR3KfrTZTYLPB6jUjfx6MF9WcWrHL9su5TObK4ZkYgBdWKPOFoSoQIdEuTuR82pmtxH2spWG9h6etwfr1pLBqQ==}
    engines: {node: '>=6'}

  import-local@3.2.0:
    resolution: {integrity: sha512-2SPlun1JUPWoM6t3F0dw0FkCF/jWY8kttcY4f599GLTSjh2OCuuhdTkJQsEcZzBqbXZGKMK2OqW1oZsjtf/gQA==}
    engines: {node: '>=8'}
    hasBin: true

  imurmurhash@0.1.4:
    resolution: {integrity: sha512-JmXMZ6wuvDmLiHEml9ykzqO6lwFbof0GG4IkcGaENdCRDDmMVnny7s5HsIgHCbaq0w2MyPhDqkhTUgS2LU2PHA==}
    engines: {node: '>=0.8.19'}

  indent-string@4.0.0:
    resolution: {integrity: sha512-EdDDZu4A2OyIK7Lr/2zG+w5jmbuk1DVBnEwREQvBzspBJkCEbRa8GxU1lghYcaGJCnRWibjDXlq779X1/y5xwg==}
    engines: {node: '>=8'}

  individual@3.0.0:
    resolution: {integrity: sha512-rUY5vtT748NMRbEMrTNiFfy29BgGZwGXUi2NFUVMWQrogSLzlJvQV9eeMWi+g1aVaQ53tpyLAQtd5x/JH0Nh1g==}

  inflight@1.0.6:
    resolution: {integrity: sha512-k92I/b08q4wvFscXCLvqfsHCrjrF7yiXsQuIVvVE7N82W3+aqpzuUdBbfhWcy/FZR3/4IgflMgKLOsvPDrGCJA==}
    deprecated: This module is not supported, and leaks memory. Do not use it. Check out lru-cache if you want a good and tested way to coalesce async requests by a key value, which is much more comprehensive and powerful.

  inherits@2.0.4:
    resolution: {integrity: sha512-k/vGaX4/Yla3WzyMCvTQOXYeIHvqOKtnqBduzTHpzpQZzAskKMhZ2K+EnBiSM9zGSoIFeMpXKxa4dYeZIQqewQ==}

  internal-slot@1.1.0:
    resolution: {integrity: sha512-4gd7VpWNQNB4UKKCFFVcp1AVv+FMOgs9NKzjHKusc8jTMhd5eL1NqQqOpE0KzMds804/yHlglp3uxgluOqAPLw==}
    engines: {node: '>= 0.4'}

  ip-address@9.0.5:
    resolution: {integrity: sha512-zHtQzGojZXTwZTHQqra+ETKd4Sn3vgi7uBmlPoXVWZqYvuKmtI0l/VZTjqGmJY9x88GGOaZ9+G9ES8hC4T4X8g==}
    engines: {node: '>= 12'}

  ipaddr.js@1.9.1:
    resolution: {integrity: sha512-0KI/607xoxSToH7GjN1FfSbLoU0+btTicjsQSWQlh/hZykN8KpmMf7uYwPW3R+akZ6R/w18ZlXSHBYXiYUPO3g==}
    engines: {node: '>= 0.10'}

  is-arguments@1.2.0:
    resolution: {integrity: sha512-7bVbi0huj/wrIAOzb8U1aszg9kdi3KN/CyU19CTI7tAoZYEZoL9yCDXpbXN+uPsuWnP02cyug1gleqq+TU+YCA==}
    engines: {node: '>= 0.4'}

  is-array-buffer@3.0.5:
    resolution: {integrity: sha512-DDfANUiiG2wC1qawP66qlTugJeL5HyzMpfr8lLK+jMQirGzNod0B12cFB/9q838Ru27sBwfw78/rdoU7RERz6A==}
    engines: {node: '>= 0.4'}

  is-arrayish@0.2.1:
    resolution: {integrity: sha512-zz06S8t0ozoDXMG+ube26zeCTNXcKIPJZJi8hBrF4idCLms4CG9QtK7qBl1boi5ODzFpjswb5JPmHCbMpjaYzg==}

  is-bigint@1.1.0:
    resolution: {integrity: sha512-n4ZT37wG78iz03xPRKJrHTdZbe3IicyucEtdRsV5yglwc3GyUfbAfpSeD0FJ41NbUNSt5wbhqfp1fS+BgnvDFQ==}
    engines: {node: '>= 0.4'}

  is-binary-path@2.1.0:
    resolution: {integrity: sha512-ZMERYes6pDydyuGidse7OsHxtbI7WVeUEozgR/g7rd0xUimYNlvZRE/K2MgZTjWy725IfelLeVcEM97mmtRGXw==}
    engines: {node: '>=8'}

  is-boolean-object@1.2.2:
    resolution: {integrity: sha512-wa56o2/ElJMYqjCjGkXri7it5FbebW5usLw/nPmCMs5DeZ7eziSYZhSmPRn0txqeW4LnAmQQU7FgqLpsEFKM4A==}
    engines: {node: '>= 0.4'}

  is-callable@1.2.7:
    resolution: {integrity: sha512-1BC0BVFhS/p0qtw6enp8e+8OD0UrK0oFLztSjNzhcKA3WDuJxxAPXzPuPtKkjEY9UUoEWlX/8fgKeu2S8i9JTA==}
    engines: {node: '>= 0.4'}

  is-core-module@2.16.1:
    resolution: {integrity: sha512-UfoeMA6fIJ8wTYFEUjelnaGI67v6+N7qXJEvQuIGa99l4xsCruSYOVSQ0uPANn4dAzm8lkYPaKLrrijLq7x23w==}
    engines: {node: '>= 0.4'}

  is-date-object@1.1.0:
    resolution: {integrity: sha512-PwwhEakHVKTdRNVOw+/Gyh0+MzlCl4R6qKvkhuvLtPMggI1WAHt9sOwZxQLSGpUaDnrdyDsomoRgNnCfKNSXXg==}
    engines: {node: '>= 0.4'}

  is-docker@2.2.1:
    resolution: {integrity: sha512-F+i2BKsFrH66iaUFc0woD8sLy8getkwTwtOBjvs56Cx4CgJDeKQeqfz8wAYiSb8JOprWhHH5p77PbmYCvvUuXQ==}
    engines: {node: '>=8'}
    hasBin: true

  is-extglob@2.1.1:
    resolution: {integrity: sha512-SbKbANkN603Vi4jEZv49LeVJMn4yGwsbzZworEoyEiutsN3nJYdbO36zfhGJ6QEDpOZIFkDtnq5JRxmvl3jsoQ==}
    engines: {node: '>=0.10.0'}

  is-fullwidth-code-point@3.0.0:
    resolution: {integrity: sha512-zymm5+u+sCsSWyD9qNaejV3DFvhCKclKdizYaJUuHA83RLjb7nSuGnddCHGv0hk+KY7BMAlsWeK4Ueg6EV6XQg==}
    engines: {node: '>=8'}

  is-fullwidth-code-point@4.0.0:
    resolution: {integrity: sha512-O4L094N2/dZ7xqVdrXhh9r1KODPJpFms8B5sGdJLPy664AgvXsreZUyCQQNItZRDlYug4xStLjNp/sz3HvBowQ==}
    engines: {node: '>=12'}

  is-fullwidth-code-point@5.0.0:
    resolution: {integrity: sha512-OVa3u9kkBbw7b8Xw5F9P+D/T9X+Z4+JruYVNapTjPYZYUznQ5YfWeFkOj606XYYW8yugTfC8Pj0hYqvi4ryAhA==}
    engines: {node: '>=18'}

  is-generator-fn@2.1.0:
    resolution: {integrity: sha512-cTIB4yPYL/Grw0EaSzASzg6bBy9gqCofvWN8okThAYIxKJZC+udlRAmGbM0XLeniEJSs8uEgHPGuHSe1XsOLSQ==}
    engines: {node: '>=6'}

  is-glob@4.0.3:
    resolution: {integrity: sha512-xelSayHH36ZgE7ZWhli7pW34hNbNl8Ojv5KVmkJD4hBdD3th8Tfk9vYasLM+mXWOZhFkgZfxhLSnrwRr4elSSg==}
    engines: {node: '>=0.10.0'}

  is-map@2.0.3:
    resolution: {integrity: sha512-1Qed0/Hr2m+YqxnM09CjA2d/i6YZNfF6R2oRAOj36eUdS6qIV/huPJNSEpKbupewFs+ZsJlxsjjPbc0/afW6Lw==}
    engines: {node: '>= 0.4'}

  is-number-object@1.1.1:
    resolution: {integrity: sha512-lZhclumE1G6VYD8VHe35wFaIif+CTy5SJIi5+3y4psDgWu4wPDoBhF8NxUOinEc7pHgiTsT6MaBb92rKhhD+Xw==}
    engines: {node: '>= 0.4'}

  is-number@7.0.0:
    resolution: {integrity: sha512-41Cifkg6e8TylSpdtTpeLVMqvSBEVzTttHvERD741+pnZ8ANv0004MRL43QKPDlK9cGvNp6NZWZUBlbGXYxxng==}
    engines: {node: '>=0.12.0'}

  is-obj@2.0.0:
    resolution: {integrity: sha512-drqDG3cbczxxEJRoOXcOjtdp1J/lyp1mNn0xaznRs8+muBhgQcrnbspox5X5fOw0HnMnbfDzvnEMEtqDEJEo8w==}
    engines: {node: '>=8'}

  is-object@1.0.2:
    resolution: {integrity: sha512-2rRIahhZr2UWb45fIOuvZGpFtz0TyOZLf32KxBbSoUCeZR495zCKlWUKKUByk3geS2eAs7ZAABt0Y/Rx0GiQGA==}

  is-path-inside@3.0.3:
    resolution: {integrity: sha512-Fd4gABb+ycGAmKou8eMftCupSir5lRxqf4aD/vd0cD2qc4HL07OjCeuHMr8Ro4CoMaeCKDB0/ECBOVWjTwUvPQ==}
    engines: {node: '>=8'}

  is-potential-custom-element-name@1.0.1:
    resolution: {integrity: sha512-bCYeRA2rVibKZd+s2625gGnGF/t7DSqDs4dP7CrLA1m7jKWz6pps0LpYLJN8Q64HtmPKJ1hrN3nzPNKFEKOUiQ==}

  is-promise@4.0.0:
    resolution: {integrity: sha512-hvpoI6korhJMnej285dSg6nu1+e6uxs7zG3BYAm5byqDsgJNWwxzM6z6iZiAgQR4TJ30JmBTOwqZUw3WlyH3AQ==}

  is-regex@1.2.1:
    resolution: {integrity: sha512-MjYsKHO5O7mCsmRGxWcLWheFqN9DJ/2TmngvjKXihe6efViPqc274+Fx/4fYj/r03+ESvBdTXK0V6tA3rgez1g==}
    engines: {node: '>= 0.4'}

  is-set@2.0.3:
    resolution: {integrity: sha512-iPAjerrse27/ygGLxw+EBR9agv9Y6uLeYVJMu+QNCoouJ1/1ri0mGrcWpfCqFZuzzx3WjtwxG098X+n4OuRkPg==}
    engines: {node: '>= 0.4'}

  is-shared-array-buffer@1.0.4:
    resolution: {integrity: sha512-ISWac8drv4ZGfwKl5slpHG9OwPNty4jOWPRIhBpxOoD+hqITiwuipOQ2bNthAzwA3B4fIjO4Nln74N0S9byq8A==}
    engines: {node: '>= 0.4'}

  is-stream@2.0.1:
    resolution: {integrity: sha512-hFoiJiTl63nn+kstHGBtewWSKnQLpyb155KHheA1l39uvtO9nWIop1p3udqPcUd/xbF1VLMO4n7OI6p7RbngDg==}
    engines: {node: '>=8'}

  is-stream@3.0.0:
    resolution: {integrity: sha512-LnQR4bZ9IADDRSkvpqMGvt/tEJWclzklNgSw48V5EAaAeDd6qGvN8ei6k5p0tvxSR171VmGyHuTiAOfxAbr8kA==}
    engines: {node: ^12.20.0 || ^14.13.1 || >=16.0.0}

  is-string@1.1.1:
    resolution: {integrity: sha512-BtEeSsoaQjlSPBemMQIrY1MY0uM6vnS1g5fmufYOtnxLGUZM2178PKbhsk7Ffv58IX+ZtcvoGwccYsh0PglkAA==}
    engines: {node: '>= 0.4'}

  is-symbol@1.1.1:
    resolution: {integrity: sha512-9gGx6GTtCQM73BgmHQXfDmLtfjjTUDSyoxTCbp5WtoixAhfgsDirWIcVQ/IHpvI5Vgd5i/J5F7B9cN/WlVbC/w==}
    engines: {node: '>= 0.4'}

  is-weakmap@2.0.2:
    resolution: {integrity: sha512-K5pXYOm9wqY1RgjpL3YTkF39tni1XajUIkawTLUo9EZEVUFga5gSQJF8nNS7ZwJQ02y+1YCNYcMh+HIf1ZqE+w==}
    engines: {node: '>= 0.4'}

  is-weakset@2.0.4:
    resolution: {integrity: sha512-mfcwb6IzQyOKTs84CQMrOwW4gQcaTOAWJ0zzJCl2WSPDrWk/OzDaImWFH3djXhb24g4eudZfLRozAvPGw4d9hQ==}
    engines: {node: '>= 0.4'}

  is-wsl@2.2.0:
    resolution: {integrity: sha512-fKzAra0rGJUUBwGBgNkHZuToZcn+TtXHpeCgmkMJMMYx1sQDYaCSyjJBSCa2nH1DGm7s3n1oBnohoVTBaN7Lww==}
    engines: {node: '>=8'}

  isarray@1.0.0:
    resolution: {integrity: sha512-VLghIWNM6ELQzo7zwmcg0NmTVyWKYjvIeM83yjp0wRDTmUnrM678fQbcKBo6n2CJEF0szoG//ytg+TKla89ALQ==}

  isarray@2.0.5:
    resolution: {integrity: sha512-xHjhDr3cNBK0BzdUJSPXZntQUx/mwMS5Rw4A7lPJ90XGAO6ISP/ePDNuo0vhqOZU+UD5JoodwCAAoZQd3FeAKw==}

  isexe@2.0.0:
    resolution: {integrity: sha512-RHxMLp9lnKHGHRng9QFhRCMbYAcVpn69smSGcq3f36xjgVVWThj4qqLbTLlq7Ssj8B+fIQ1EuCEGI2lKsyQeIw==}
<<<<<<< HEAD
=======

  isomorphic-dompurify@2.25.0:
    resolution: {integrity: sha512-bcpJzu9DOjN21qaCVpcoCwUX1ytpvA6EFqCK5RNtPg5+F0Jz9PX50jl6jbEicBNeO87eDDfC7XtPs4zjDClZJg==}
    engines: {node: '>=18'}
>>>>>>> 455a75e1

  istanbul-lib-coverage@3.2.2:
    resolution: {integrity: sha512-O8dpsF+r0WV/8MNRKfnmrtCWhuKjxrq2w+jpzBL5UZKTi2LeVWnWOmWRxFlesJONmc+wLAGvKQZEOanko0LFTg==}
    engines: {node: '>=8'}

  istanbul-lib-instrument@5.2.1:
    resolution: {integrity: sha512-pzqtp31nLv/XFOzXGuvhCb8qhjmTVo5vjVk19XE4CRlSWz0KoeJ3bw9XsA7nOp9YBf4qHjwBxkDzKcME/J29Yg==}
    engines: {node: '>=8'}

  istanbul-lib-instrument@6.0.3:
    resolution: {integrity: sha512-Vtgk7L/R2JHyyGW07spoFlB8/lpjiOLTjMdms6AFMraYt3BaJauod/NGrfnVG/y4Ix1JEuMRPDPEj2ua+zz1/Q==}
    engines: {node: '>=10'}

  istanbul-lib-report@3.0.1:
    resolution: {integrity: sha512-GCfE1mtsHGOELCU8e/Z7YWzpmybrx/+dSTfLrvY8qRmaY6zXTKWn6WQIjaAFw069icm6GVMNkgu0NzI4iPZUNw==}
    engines: {node: '>=10'}

  istanbul-lib-source-maps@4.0.1:
    resolution: {integrity: sha512-n3s8EwkdFIJCG3BPKBYvskgXGoy88ARzvegkitk60NxRdwltLOTaH7CUiMRXvwYorl0Q712iEjcWB+fK/MrWVw==}
    engines: {node: '>=10'}

  istanbul-lib-source-maps@5.0.6:
    resolution: {integrity: sha512-yg2d+Em4KizZC5niWhQaIomgf5WlL4vOOjZ5xGCmF8SnPE/mDWWXgvRExdcpCgh9lLRRa1/fSYp2ymmbJ1pI+A==}
    engines: {node: '>=10'}

  istanbul-reports@3.1.7:
    resolution: {integrity: sha512-BewmUXImeuRk2YY0PVbxgKAysvhRPUQE0h5QRM++nVWyubKGV0l8qQ5op8+B2DOmwSe63Jivj0BjkPQVf8fP5g==}
    engines: {node: '>=8'}

  jackspeak@3.4.3:
    resolution: {integrity: sha512-OGlZQpz2yfahA/Rd1Y8Cd9SIEsqvXkLVoSw/cgwhnhFMDbsQFeZYoJJ7bIZBS9BcamUW96asq/npPWugM+RQBw==}

  jake@10.9.2:
    resolution: {integrity: sha512-2P4SQ0HrLQ+fw6llpLnOaGAvN2Zu6778SJMrCUwns4fOoG9ayrTiZk3VV8sCPkVZF8ab0zksVpS8FDY5pRCNBA==}
    engines: {node: '>=10'}
    hasBin: true

  jest-changed-files@29.7.0:
    resolution: {integrity: sha512-fEArFiwf1BpQ+4bXSprcDc3/x4HSzL4al2tozwVpDFpsxALjLYdyiIK4e5Vz66GQJIbXJ82+35PtysofptNX2w==}
    engines: {node: ^14.15.0 || ^16.10.0 || >=18.0.0}

  jest-circus@29.7.0:
    resolution: {integrity: sha512-3E1nCMgipcTkCocFwM90XXQab9bS+GMsjdpmPrlelaxwD93Ad8iVEjX/vvHPdLPnFf+L40u+5+iutRdA1N9myw==}
    engines: {node: ^14.15.0 || ^16.10.0 || >=18.0.0}

  jest-cli@29.7.0:
    resolution: {integrity: sha512-OVVobw2IubN/GSYsxETi+gOe7Ka59EFMR/twOU3Jb2GnKKeMGJB5SGUUrEz3SFVmJASUdZUzy83sLNNQ2gZslg==}
    engines: {node: ^14.15.0 || ^16.10.0 || >=18.0.0}
    hasBin: true
    peerDependencies:
      node-notifier: ^8.0.1 || ^9.0.0 || ^10.0.0
    peerDependenciesMeta:
      node-notifier:
        optional: true

  jest-config@29.7.0:
    resolution: {integrity: sha512-uXbpfeQ7R6TZBqI3/TxCU4q4ttk3u0PJeC+E0zbfSoSjq6bJ7buBPxzQPL0ifrkY4DNu4JUdk0ImlBUYi840eQ==}
    engines: {node: ^14.15.0 || ^16.10.0 || >=18.0.0}
    peerDependencies:
      '@types/node': '*'
      ts-node: '>=9.0.0'
    peerDependenciesMeta:
      '@types/node':
        optional: true
      ts-node:
        optional: true

  jest-diff@29.7.0:
    resolution: {integrity: sha512-LMIgiIrhigmPrs03JHpxUh2yISK3vLFPkAodPeo0+BuF7wA2FoQbkEg1u8gBYBThncu7e1oEDUfIXVuTqLRUjw==}
    engines: {node: ^14.15.0 || ^16.10.0 || >=18.0.0}

  jest-diff@30.0.0:
    resolution: {integrity: sha512-TgT1+KipV8JTLXXeFX0qSvIJR/UXiNNojjxb/awh3vYlBZyChU/NEmyKmq+wijKjWEztyrGJFL790nqMqNjTHA==}
    engines: {node: ^18.14.0 || ^20.0.0 || ^22.0.0 || >=24.0.0}

  jest-docblock@29.7.0:
    resolution: {integrity: sha512-q617Auw3A612guyaFgsbFeYpNP5t2aoUNLwBUbc/0kD1R4t9ixDbyFTHd1nok4epoVFpr7PmeWHrhvuV3XaJ4g==}
    engines: {node: ^14.15.0 || ^16.10.0 || >=18.0.0}

  jest-each@29.7.0:
    resolution: {integrity: sha512-gns+Er14+ZrEoC5fhOfYCY1LOHHr0TI+rQUHZS8Ttw2l7gl+80eHc/gFf2Ktkw0+SIACDTeWvpFcv3B04VembQ==}
    engines: {node: ^14.15.0 || ^16.10.0 || >=18.0.0}

  jest-environment-node@29.7.0:
    resolution: {integrity: sha512-DOSwCRqXirTOyheM+4d5YZOrWcdu0LNZ87ewUoywbcb2XR4wKgqiG8vNeYwhjFMbEkfju7wx2GYH0P2gevGvFw==}
    engines: {node: ^14.15.0 || ^16.10.0 || >=18.0.0}

  jest-get-type@29.6.3:
    resolution: {integrity: sha512-zrteXnqYxfQh7l5FHyL38jL39di8H8rHoecLH3JNxH3BwOrBsNeabdap5e0I23lD4HHI8W5VFBZqG4Eaq5LNcw==}
    engines: {node: ^14.15.0 || ^16.10.0 || >=18.0.0}

  jest-haste-map@29.7.0:
    resolution: {integrity: sha512-fP8u2pyfqx0K1rGn1R9pyE0/KTn+G7PxktWidOBTqFPLYX0b9ksaMFkhK5vrS3DVun09pckLdlx90QthlW7AmA==}
    engines: {node: ^14.15.0 || ^16.10.0 || >=18.0.0}

  jest-haste-map@30.0.0:
    resolution: {integrity: sha512-p4bXAhXTawTsADgQgTpbymdLaTyPW1xWNu1oIGG7/N3LIAbZVkH2JMJqS8/IUcnGR8Kc7WFE+vWbJvsqGCWZXw==}
    engines: {node: ^18.14.0 || ^20.0.0 || ^22.0.0 || >=24.0.0}

  jest-leak-detector@29.7.0:
    resolution: {integrity: sha512-kYA8IJcSYtST2BY9I+SMC32nDpBT3J2NvWJx8+JCuCdl/CR1I4EKUJROiP8XtCcxqgTTBGJNdbB1A8XRKbTetw==}
    engines: {node: ^14.15.0 || ^16.10.0 || >=18.0.0}

  jest-matcher-utils@29.7.0:
    resolution: {integrity: sha512-sBkD+Xi9DtcChsI3L3u0+N0opgPYnCRPtGcQYrgXmR+hmt/fYfWAL0xRXYU8eWOdfuLgBe0YCW3AFtnRLagq/g==}
    engines: {node: ^14.15.0 || ^16.10.0 || >=18.0.0}

  jest-matcher-utils@30.0.0:
    resolution: {integrity: sha512-m5mrunqopkrqwG1mMdJxe1J4uGmS9AHHKYUmoxeQOxBcLjEvirIrIDwuKmUYrecPHVB/PUBpXs2gPoeA2FSSLQ==}
    engines: {node: ^18.14.0 || ^20.0.0 || ^22.0.0 || >=24.0.0}

  jest-message-util@29.7.0:
    resolution: {integrity: sha512-GBEV4GRADeP+qtB2+6u61stea8mGcOT4mCtrYISZwfu9/ISHFJ/5zOMXYbpBE9RsS5+Gb63DW4FgmnKJ79Kf6w==}
    engines: {node: ^14.15.0 || ^16.10.0 || >=18.0.0}

  jest-message-util@30.0.0:
    resolution: {integrity: sha512-pV3qcrb4utEsa/U7UI2VayNzSDQcmCllBZLSoIucrESRu0geKThFZOjjh0kACDJFJRAQwsK7GVsmS6SpEceD8w==}
    engines: {node: ^18.14.0 || ^20.0.0 || ^22.0.0 || >=24.0.0}

  jest-mock@29.7.0:
    resolution: {integrity: sha512-ITOMZn+UkYS4ZFh83xYAOzWStloNzJFO2s8DWrE4lhtGD+AorgnbkiKERe4wQVBydIGPx059g6riW5Btp6Llnw==}
    engines: {node: ^14.15.0 || ^16.10.0 || >=18.0.0}

  jest-mock@30.0.0:
    resolution: {integrity: sha512-W2sRA4ALXILrEetEOh2ooZG6fZ01iwVs0OWMKSSWRcUlaLr4ESHuiKXDNTg+ZVgOq8Ei5445i/Yxrv59VT+XkA==}
    engines: {node: ^18.14.0 || ^20.0.0 || ^22.0.0 || >=24.0.0}

  jest-pnp-resolver@1.2.3:
    resolution: {integrity: sha512-+3NpwQEnRoIBtx4fyhblQDPgJI0H1IEIkX7ShLUjPGA7TtUTvI1oiKi3SR4oBR0hQhQR80l4WAe5RrXBwWMA8w==}
    engines: {node: '>=6'}
    peerDependencies:
      jest-resolve: '*'
    peerDependenciesMeta:
      jest-resolve:
        optional: true

  jest-regex-util@29.6.3:
    resolution: {integrity: sha512-KJJBsRCyyLNWCNBOvZyRDnAIfUiRJ8v+hOBQYGn8gDyF3UegwiP4gwRR3/SDa42g1YbVycTidUF3rKjyLFDWbg==}
    engines: {node: ^14.15.0 || ^16.10.0 || >=18.0.0}

  jest-regex-util@30.0.0:
    resolution: {integrity: sha512-rT84010qRu/5OOU7a9TeidC2Tp3Qgt9Sty4pOZ/VSDuEmRupIjKZAb53gU3jr4ooMlhwScrgC9UixJxWzVu9oQ==}
    engines: {node: ^18.14.0 || ^20.0.0 || ^22.0.0 || >=24.0.0}

  jest-resolve-dependencies@29.7.0:
    resolution: {integrity: sha512-un0zD/6qxJ+S0et7WxeI3H5XSe9lTBBR7bOHCHXkKR6luG5mwDDlIzVQ0V5cZCuoTgEdcdwzTghYkTWfubi+nA==}
    engines: {node: ^14.15.0 || ^16.10.0 || >=18.0.0}

  jest-resolve@29.7.0:
    resolution: {integrity: sha512-IOVhZSrg+UvVAshDSDtHyFCCBUl/Q3AAJv8iZ6ZjnZ74xzvwuzLXid9IIIPgTnY62SJjfuupMKZsZQRsCvxEgA==}
    engines: {node: ^14.15.0 || ^16.10.0 || >=18.0.0}

  jest-runner@29.7.0:
    resolution: {integrity: sha512-fsc4N6cPCAahybGBfTRcq5wFR6fpLznMg47sY5aDpsoejOcVYFb07AHuSnR0liMcPTgBsA3ZJL6kFOjPdoNipQ==}
    engines: {node: ^14.15.0 || ^16.10.0 || >=18.0.0}

  jest-runtime@29.7.0:
    resolution: {integrity: sha512-gUnLjgwdGqW7B4LvOIkbKs9WGbn+QLqRQQ9juC6HndeDiezIwhDP+mhMwHWCEcfQ5RUXa6OPnFF8BJh5xegwwQ==}
    engines: {node: ^14.15.0 || ^16.10.0 || >=18.0.0}

  jest-snapshot@29.7.0:
    resolution: {integrity: sha512-Rm0BMWtxBcioHr1/OX5YCP8Uov4riHvKPknOGs804Zg9JGZgmIBkbtlxJC/7Z4msKYVbIJtfU+tKb8xlYNfdkw==}
    engines: {node: ^14.15.0 || ^16.10.0 || >=18.0.0}

  jest-snapshot@30.0.0:
    resolution: {integrity: sha512-6oCnzjpvfj/UIOMTqKZ6gedWAUgaycMdV8Y8h2dRJPvc2wSjckN03pzeoonw8y33uVngfx7WMo1ygdRGEKOT7w==}
    engines: {node: ^18.14.0 || ^20.0.0 || ^22.0.0 || >=24.0.0}

  jest-util@29.7.0:
    resolution: {integrity: sha512-z6EbKajIpqGKU56y5KBUgy1dt1ihhQJgWzUlZHArA/+X2ad7Cb5iF+AK1EWVL/Bo7Rz9uurpqw6SiBCefUbCGA==}
    engines: {node: ^14.15.0 || ^16.10.0 || >=18.0.0}

  jest-util@30.0.0:
    resolution: {integrity: sha512-fhNBBM9uSUbd4Lzsf8l/kcAdaHD/4SgoI48en3HXcBEMwKwoleKFMZ6cYEYs21SB779PRuRCyNLmymApAm8tZw==}
    engines: {node: ^18.14.0 || ^20.0.0 || ^22.0.0 || >=24.0.0}

  jest-validate@29.7.0:
    resolution: {integrity: sha512-ZB7wHqaRGVw/9hST/OuFUReG7M8vKeq0/J2egIGLdvjHCmYqGARhzXmtgi+gVeZ5uXFF219aOc3Ls2yLg27tkw==}
    engines: {node: ^14.15.0 || ^16.10.0 || >=18.0.0}

  jest-watcher@29.7.0:
    resolution: {integrity: sha512-49Fg7WXkU3Vl2h6LbLtMQ/HyB6rXSIX7SqvBLQmssRBGN9I0PNvPmAmCWSOY6SOvrjhI/F7/bGAv9RtnsPA03g==}
    engines: {node: ^14.15.0 || ^16.10.0 || >=18.0.0}

  jest-worker@29.7.0:
    resolution: {integrity: sha512-eIz2msL/EzL9UFTFFx7jBTkeZfku0yUAyZZZmJ93H2TYEiroIx2PQjEXcwYtYl8zXCxb+PAmA2hLIt/6ZEkPHw==}
    engines: {node: ^14.15.0 || ^16.10.0 || >=18.0.0}

  jest-worker@30.0.0:
    resolution: {integrity: sha512-VZvxfWIybIvwK8N/Bsfe43LfQgd/rD0c4h5nLUx78CAqPxIQcW2qDjsVAC53iUR8yxzFIeCFFvWOh8en8hGzdg==}
    engines: {node: ^18.14.0 || ^20.0.0 || ^22.0.0 || >=24.0.0}

  jest@29.7.0:
    resolution: {integrity: sha512-NIy3oAFp9shda19hy4HK0HRTWKtPJmGdnvywu01nOqNC2vZg+Z+fvJDxpMQA88eb2I9EcafcdjYgsDthnYTvGw==}
    engines: {node: ^14.15.0 || ^16.10.0 || >=18.0.0}
    hasBin: true
    peerDependencies:
      node-notifier: ^8.0.1 || ^9.0.0 || ^10.0.0
    peerDependenciesMeta:
      node-notifier:
        optional: true

  jiti@1.21.7:
    resolution: {integrity: sha512-/imKNG4EbWNrVjoNC/1H5/9GFy+tqjGBHCaSsN+P2RnPqjsLmv6UD3Ej+Kj8nBWaRAwyk7kK5ZUc+OEatnTR3A==}
    hasBin: true

  jiti@2.4.2:
    resolution: {integrity: sha512-rg9zJN+G4n2nfJl5MW3BMygZX56zKPNVEYYqq7adpmMh4Jn2QNEwhvQlFy6jPVdcod7txZtKHWnyZiA3a0zP7A==}
    hasBin: true

  jpeg-exif@1.1.4:
    resolution: {integrity: sha512-a+bKEcCjtuW5WTdgeXFzswSrdqi0jk4XlEtZlx5A94wCoBpFjfFTbo/Tra5SpNCl/YFZPvcV1dJc+TAYeg6ROQ==}

  js-tokens@4.0.0:
    resolution: {integrity: sha512-RdJUflcE3cUzKiMqQgsCu06FPu9UdIJO0beYbPhHN4k6apgJtifcoCtT9bcxOpYBtpD2kCM6Sbzg4CausW/PKQ==}

  js-tokens@9.0.1:
    resolution: {integrity: sha512-mxa9E9ITFOt0ban3j6L5MpjwegGz6lBQmM1IJkWeBZGcMxto50+eWdjC/52xDbS2vy0k7vIMK0Fe2wfL9OQSpQ==}

  js-yaml@3.14.1:
    resolution: {integrity: sha512-okMH7OXXJ7YrN9Ok3/SXrnu4iX9yOk+25nqX4imS2npuvTYDmo/QEZoqwZkYaIDk3jVvBOTOIEgEhaLOynBS9g==}
    hasBin: true

  js-yaml@4.1.0:
    resolution: {integrity: sha512-wpxZs9NoxZaJESJGIZTyDEaYpl0FKSA+FB9aJiyemKhMwkxQg63h4T1KJgUGHpTqPDNRcmmYLugrRjJlBtWvRA==}
    hasBin: true

  jsbn@1.1.0:
    resolution: {integrity: sha512-4bYVV3aAMtDTTu4+xsDYa6sy9GyJ69/amsu9sYF2zqjiEoZA5xJi3BrfX3uY+/IekIu7MwdObdbDWpoZdBv3/A==}

  jsdom@24.1.3:
    resolution: {integrity: sha512-MyL55p3Ut3cXbeBEG7Hcv0mVM8pp8PBNWxRqchZnSfAiES1v1mRnMeFfaHWIPULpwsYfvO+ZmMZz5tGCnjzDUQ==}
    engines: {node: '>=18'}
    peerDependencies:
      canvas: ^2.11.2
    peerDependenciesMeta:
      canvas:
        optional: true

  jsdom@26.1.0:
    resolution: {integrity: sha512-Cvc9WUhxSMEo4McES3P7oK3QaXldCfNWp7pl2NNeiIFlCoLr3kfq9kb1fxftiwk1FLV7CvpvDfonxtzUDeSOPg==}
    engines: {node: '>=18'}
    peerDependencies:
      canvas: ^3.0.0
    peerDependenciesMeta:
      canvas:
        optional: true

  jsesc@3.1.0:
    resolution: {integrity: sha512-/sM3dO2FOzXjKQhJuo0Q173wf2KOo8t4I8vHy6lF9poUp7bKT0/NHE8fPX23PwfhnykfqnC2xRxOnVw5XuGIaA==}
    engines: {node: '>=6'}
    hasBin: true

  json-buffer@3.0.1:
    resolution: {integrity: sha512-4bV5BfR2mqfQTJm+V5tPPdf+ZpuhiIvTuAB5g8kcrXOZpTT/QwwVRWBywX1ozr6lEuPdbHxwaJlm9G6mI2sfSQ==}

  json-parse-even-better-errors@2.3.1:
    resolution: {integrity: sha512-xyFwyhro/JEof6Ghe2iz2NcXoj2sloNsWr/XsERDK/oiPCfaNhl5ONfp+jQdAZRQQ0IJWNzH9zIZF7li91kh2w==}

  json-schema-traverse@0.4.1:
    resolution: {integrity: sha512-xbbCH5dCYU5T8LcEhhuh7HJ88HXuW3qsI3Y0zOZFKfZEHcpWiHU/Jxzk629Brsab/mMiHQti9wMP+845RPe3Vg==}

  json-stable-stringify-without-jsonify@1.0.1:
    resolution: {integrity: sha512-Bdboy+l7tA3OGW6FjyFHWkP5LuByj1Tk33Ljyq0axyzdk9//JSi2u3fP1QSmd1KNwq6VOKYGlAu87CisVir6Pw==}

  json5@2.2.3:
    resolution: {integrity: sha512-XmOWe7eyHYH14cLdVPoyg+GOH3rYX++KpzrylJwSW98t3Nk+U8XOl8FWKOgwtzdb8lXGf6zYwDUzeHMWfxasyg==}
    engines: {node: '>=6'}
    hasBin: true

  jsonfile@6.1.0:
    resolution: {integrity: sha512-5dgndWOriYSm5cnYaJNhalLNDKOqFwyDB/rr1E9ZsGciGvKPs8R2xYGCacuf3z6K1YKDz182fd+fY3cn3pMqXQ==}

  jsonwebtoken@9.0.2:
    resolution: {integrity: sha512-PRp66vJ865SSqOlgqS8hujT5U4AOgMfhrwYIuIhfKaoSCZcirrmASQr8CX7cUg+RMih+hgznrjp99o+W4pJLHQ==}
    engines: {node: '>=12', npm: '>=6'}

  jszip@3.10.1:
    resolution: {integrity: sha512-xXDvecyTpGLrqFrvkrUSoxxfJI5AH7U8zxxtVclpsUtMCq4JQ290LY8AW5c7Ggnr/Y/oK+bQMbqK2qmtk3pN4g==}

  jwa@1.4.2:
    resolution: {integrity: sha512-eeH5JO+21J78qMvTIDdBXidBd6nG2kZjg5Ohz/1fpa28Z4CcsWUzJ1ZZyFq/3z3N17aZy+ZuBoHljASbL1WfOw==}

  jws@3.2.2:
    resolution: {integrity: sha512-YHlZCB6lMTllWDtSPHz/ZXTsi8S00usEV6v1tjq8tOUZzw7DpSDWVXjXDre6ed1w/pd495ODpHZYSdkRTsa0HA==}

  keyv@4.5.4:
    resolution: {integrity: sha512-oxVHkHR/EJf2CNXnWxRLW6mg7JyCCUcG0DtEGmL2ctUo1PNTin1PUil+r/+4r5MpVgC/fn1kjsx7mjSujKqIpw==}

  kleur@3.0.3:
    resolution: {integrity: sha512-eTIzlVOSUR+JxdDFepEYcBMtZ9Qqdef+rnzWdRZuMbOywu5tO2w2N7rqjoANZ5k9vywhL6Br1VRjUIgTQx4E8w==}
    engines: {node: '>=6'}

  lazystream@1.0.1:
    resolution: {integrity: sha512-b94GiNHQNy6JNTrt5w6zNyffMrNkXZb3KTkCZJb2V1xaEGCk093vkZ2jk3tpaeP33/OiXC+WvK9AxUebnf5nbw==}
    engines: {node: '>= 0.6.3'}

  leven@3.1.0:
    resolution: {integrity: sha512-qsda+H8jTaUaN/x5vzW2rzc+8Rw4TAQ/4KjB46IwK5VH+IlVeeeje/EoZRpiXvIqjFgK84QffqPztGI3VBLG1A==}
    engines: {node: '>=6'}

  levn@0.4.1:
    resolution: {integrity: sha512-+bT2uH4E5LGE7h/n3evcS/sQlJXCpIp6ym8OWJ5eV6+67Dsql/LaaT7qJBAt2rzfoa/5QBGBhxDix1dMt2kQKQ==}
    engines: {node: '>= 0.8.0'}

  lie@3.3.0:
    resolution: {integrity: sha512-UaiMJzeWRlEujzAuw5LokY1L5ecNQYZKfmyZ9L7wDHb/p5etKaxXhohBcrw0EYby+G/NA52vRSN4N39dxHAIwQ==}

  lilconfig@3.1.3:
    resolution: {integrity: sha512-/vlFKAoH5Cgt3Ie+JLhRbwOsCQePABiU3tJ1egGvyQ+33R/vcwM2Zl2QR/LzjsBeItPt3oSVXapn+m4nQDvpzw==}
    engines: {node: '>=14'}

  linebreak@1.1.0:
    resolution: {integrity: sha512-MHp03UImeVhB7XZtjd0E4n6+3xr5Dq/9xI/5FptGk5FrbDR3zagPa2DS6U8ks/3HjbKWG9Q1M2ufOzxV2qLYSQ==}

  lines-and-columns@1.2.4:
    resolution: {integrity: sha512-7ylylesZQ/PV29jhEDl3Ufjo6ZX7gCqJr5F7PKrqc93v7fzSymt1BpwEU8nAUXs8qzzvqhbjhK5QZg6Mt/HkBg==}

  lint-staged@15.5.2:
    resolution: {integrity: sha512-YUSOLq9VeRNAo/CTaVmhGDKG+LBtA8KF1X4K5+ykMSwWST1vDxJRB2kv2COgLb1fvpCo+A/y9A0G0znNVmdx4w==}
    engines: {node: '>=18.12.0'}
    hasBin: true

  listr2@8.3.3:
    resolution: {integrity: sha512-LWzX2KsqcB1wqQ4AHgYb4RsDXauQiqhjLk+6hjbaeHG4zpjjVAB6wC/gz6X0l+Du1cN3pUB5ZlrvTbhGSNnUQQ==}
    engines: {node: '>=18.0.0'}

  local-pkg@0.5.1:
    resolution: {integrity: sha512-9rrA30MRRP3gBD3HTGnC6cDFpaE1kVDWxWgqWJUN0RvDNAo+Nz/9GxB+nHOH0ifbVFy0hSA1V6vFDvnx54lTEQ==}
    engines: {node: '>=14'}

  locate-path@5.0.0:
    resolution: {integrity: sha512-t7hw9pI+WvuwNJXwk5zVHpyhIqzg2qTlklJOf0mVxGSbe3Fp2VieZcduNYjaLDoy6p9uGpQEGWG87WpMKlNq8g==}
    engines: {node: '>=8'}

  locate-path@6.0.0:
    resolution: {integrity: sha512-iPZK6eYjbxRu3uB4/WZ3EsEIMJFMqAoopl3R+zuq0UjcAm/MO6KCweDgPfP3elTztoKP3KtnVHxTn2NHBSDVUw==}
    engines: {node: '>=10'}

  lodash.includes@4.3.0:
    resolution: {integrity: sha512-W3Bx6mdkRTGtlJISOvVD/lbqjTlPPUDTMnlXZFnVwi9NKJ6tiAk6LVdlhZMm17VZisqhKcgzpO5Wz91PCt5b0w==}

  lodash.isboolean@3.0.3:
    resolution: {integrity: sha512-Bz5mupy2SVbPHURB98VAcw+aHh4vRV5IPNhILUCsOzRmsTmSQ17jIuqopAentWoehktxGd9e/hbIXq980/1QJg==}

  lodash.isinteger@4.0.4:
    resolution: {integrity: sha512-DBwtEWN2caHQ9/imiNeEA5ys1JoRtRfY3d7V9wkqtbycnAmTvRRmbHKDV4a0EYc678/dia0jrte4tjYwVBaZUA==}

  lodash.isnumber@3.0.3:
    resolution: {integrity: sha512-QYqzpfwO3/CWf3XP+Z+tkQsfaLL/EnUlXWVkIk5FUPc4sBdTehEqZONuyRt2P67PXAk+NXmTBcc97zw9t1FQrw==}

  lodash.isplainobject@4.0.6:
    resolution: {integrity: sha512-oSXzaWypCMHkPC3NvBEaPHf0KsA5mvPrOPgQWDsbg8n7orZ290M0BmC/jgRZ4vcJ6DTAhjrsSYgdsW/F+MFOBA==}

  lodash.isstring@4.0.1:
    resolution: {integrity: sha512-0wJxfxH1wgO3GrbuP+dTTk7op+6L41QCXbGINEmD+ny/G/eCqGzxyCsh7159S+mgDDcoarnBw6PC1PS5+wUGgw==}

  lodash.memoize@4.1.2:
    resolution: {integrity: sha512-t7j+NzmgnQzTAYXcsHYLgimltOV1MXHtlOWf6GjL9Kj8GK5FInw5JotxvbOs+IvV1/Dzo04/fCGfLVs7aXb4Ag==}

  lodash.merge@4.6.2:
    resolution: {integrity: sha512-0KpjqXRVvrYyCsX1swR/XTK0va6VQkQM6MNo7PqW77ByjAhoARA8EfrP1N4+KlKj8YS0ZUCtRT/YUuhyYDujIQ==}

  lodash.once@4.1.1:
    resolution: {integrity: sha512-Sb487aTOCr9drQVL8pIxOzVhafOjZN9UU54hiN8PU3uAiSV7lx1yYNpbNmex2PK6dSJoNTSJUUswT651yww3Mg==}

  lodash@4.17.21:
    resolution: {integrity: sha512-v2kDEe57lecTulaDIuNTPy3Ry4gLGJ6Z1O3vE1krgXZNrsQ+LFTGHVxVjcXPs17LhbZVGedAJv8XZ1tvj5FvSg==}

  log-update@6.1.0:
    resolution: {integrity: sha512-9ie8ItPR6tjY5uYJh8K/Zrv/RMZ5VOlOWvtZdEHYSTFKZfIBPQa9tOAEeAWhd+AnIneLJ22w5fjOYtoutpWq5w==}
    engines: {node: '>=18'}

  loose-envify@1.4.0:
    resolution: {integrity: sha512-lyuxPGr/Wfhrlem2CL/UcnUc1zcqKAImBDzukY7Y5F/yQiNdko6+fRLevlw1HgMySw7f611UIY408EtxRSoK3Q==}
    hasBin: true

  lop@0.4.2:
    resolution: {integrity: sha512-RefILVDQ4DKoRZsJ4Pj22TxE3omDO47yFpkIBoDKzkqPRISs5U1cnAdg/5583YPkWPaLIYHOKRMQSvjFsO26cw==}

  loupe@2.3.7:
    resolution: {integrity: sha512-zSMINGVYkdpYSOBmLi0D1Uo7JU9nVdQKrHxC8eYlV+9YKK9WePqAlL7lSlorG/U2Fw1w0hTBmaa/jrQ3UbPHtA==}

  lru-cache@10.4.3:
    resolution: {integrity: sha512-JNAzZcXrCt42VGLuYz0zfAzDfAvJWW6AfYlDBQyDV5DClI2m5sAmK+OIO7s59XfsRsWHp02jAJrRadPRGTt6SQ==}

  lru-cache@5.1.1:
    resolution: {integrity: sha512-KpNARQA3Iwv+jTA0utUVVbrh+Jlrr1Fv0e56GGzAFOXN7dk/FviaDW8LHmK52DlcH4WP2n6gI8vN1aesBFgo9w==}

  lru-cache@7.18.3:
    resolution: {integrity: sha512-jumlc0BIUrS3qJGgIkWZsyfAM7NCWiBcCDhnd+3NNM5KbBmLTgHVfWBcg6W+rLUsIpzpERPsvwUP7CckAQSOoA==}
    engines: {node: '>=12'}

  lucide-react@0.517.0:
    resolution: {integrity: sha512-TQCwwbwIuVG6SSutUC2Ol6PRXcuZndqoVAnDa7S7xb/RWPaiKTvLwX7byUKeh0pUgvtFh0NZZwFIDuMSeB7Iwg==}
    peerDependencies:
      react: ^16.5.1 || ^17.0.0 || ^18.0.0 || ^19.0.0

  luxon@3.6.1:
    resolution: {integrity: sha512-tJLxrKJhO2ukZ5z0gyjY1zPh3Rh88Ej9P7jNrZiHMUXHae1yvI2imgOZtL1TO8TW6biMMKfTtAOoEJANgtWBMQ==}
    engines: {node: '>=12'}

  lz-string@1.5.0:
    resolution: {integrity: sha512-h5bgJWpxJNswbU7qCrV0tIKQCaS3blPDrqKWx+QxzuzL1zGUzij9XCWLrSLsJPu5t+eWA/ycetzYAO5IOMcWAQ==}
    hasBin: true

  magic-string@0.30.17:
    resolution: {integrity: sha512-sNPKHvyjVf7gyjwS4xGTaW/mCnF8wnjtifKBEhxfZ7E/S8tQ0rssrwGNn6q8JH/ohItJfSQp9mBtQYuTlH5QnA==}

  magicast@0.3.5:
    resolution: {integrity: sha512-L0WhttDl+2BOsybvEOLK7fW3UA0OQ0IQ2d6Zl2x/a6vVRs3bAY0ECOSHHeL5jD+SbOpOCUEi0y1DgHEn9Qn1AQ==}

  make-dir@4.0.0:
    resolution: {integrity: sha512-hXdUTZYIVOt1Ex//jAQi+wTZZpUpwBj/0QsOzqegb3rGMMeJiSEu5xLHnYfBrRV4RH2+OCSOO95Is/7x1WJ4bw==}
    engines: {node: '>=10'}

  make-error@1.3.6:
    resolution: {integrity: sha512-s8UhlNe7vPKomQhC1qFelMokr/Sc3AgNbso3n74mVPA5LTZwkB9NlXf4XPamLxJE8h0gh73rM94xvwRT2CVInw==}

  makeerror@1.0.12:
    resolution: {integrity: sha512-JmqCvUhmt43madlpFzG4BQzG2Z3m6tvQDNKdClZnO3VbIudJYmxsT0FNJMeiB2+JTSlTQTSbU8QdesVmwJcmLg==}
<<<<<<< HEAD

  mammoth@1.9.1:
    resolution: {integrity: sha512-4S2v1eP4Yo4so0zGNicJKcP93su3wDPcUk+xvkjSG75nlNjSkDJu8BhWQ+e54BROM0HfA6nPzJn12S6bq2Ko6w==}
    engines: {node: '>=12.0.0'}
    hasBin: true
=======
>>>>>>> 455a75e1

  math-intrinsics@1.1.0:
    resolution: {integrity: sha512-/IXtbwEk5HTPyEwyKX6hGkYXxM9nbj64B+ilVJnC/R6B0pH5G4V3b0pVbL7DBj4tkhBAppbQUlf6F6Xl9LHu1g==}
    engines: {node: '>= 0.4'}

  media-typer@0.3.0:
    resolution: {integrity: sha512-dq+qelQ9akHpcOl/gUVRTxVIOkAJ1wR3QAvb4RsVjS8oVoFjDGTc679wJYmUmknUF5HwMLOgb5O+a3KxfWapPQ==}
    engines: {node: '>= 0.6'}

  media-typer@1.1.0:
    resolution: {integrity: sha512-aisnrDP4GNe06UcKFnV5bfMNPBUw4jsLGaWwWfnH3v02GnBuXX2MCVn5RbrWo0j3pczUilYblq7fQ7Nw2t5XKw==}
    engines: {node: '>= 0.8'}

  merge-descriptors@1.0.3:
    resolution: {integrity: sha512-gaNvAS7TZ897/rVaZ0nMtAyxNyi/pdbjbAwUpFQpN70GqnVfOiXpeUUMKRBmzXaSQ8DdTX4/0ms62r2K+hE6mQ==}

  merge-descriptors@2.0.0:
    resolution: {integrity: sha512-Snk314V5ayFLhp3fkUREub6WtjBfPdCPY1Ln8/8munuLuiYhsABgBVWsozAG+MWMbVEvcdcpbi9R7ww22l9Q3g==}
    engines: {node: '>=18'}

  merge-stream@2.0.0:
    resolution: {integrity: sha512-abv/qOcuPfk3URPfDzmZU1LKmuw8kT+0nIHvKrKgFrwifol/doWcdA4ZqsWQ8ENrFKkd67Mfpo/LovbIUsbt3w==}

  merge2@1.4.1:
    resolution: {integrity: sha512-8q7VEgMJW4J8tcfVPy8g09NcQwZdbwFEqhe/WZkoIzjn/3TGDwtOCYtXGxA3O8tPzpczCCDgv+P2P5y00ZJOOg==}
    engines: {node: '>= 8'}

  methods@1.1.2:
    resolution: {integrity: sha512-iclAHeNqNm68zFtnZ0e+1L2yUIdvzNoauKU4WBA3VvH/vPFieF7qfRlwUZU+DA9P9bPXIS90ulxoUoCH23sV2w==}
    engines: {node: '>= 0.6'}

  micromatch@4.0.8:
    resolution: {integrity: sha512-PXwfBhYu0hBCPw8Dn0E+WDYb7af3dSLVWKi3HGv84IdF4TyFoC0ysxFd0Goxw7nSv4T/PzEJQxsYsEiFCKo2BA==}
    engines: {node: '>=8.6'}

  mime-db@1.52.0:
    resolution: {integrity: sha512-sPU4uV7dYlvtWJxwwxHD0PuihVNiE7TyAbQ5SWxDCB9mUYvOgroQOwYQQOKPJ8CIbE+1ETVlOoK1UC2nU3gYvg==}
    engines: {node: '>= 0.6'}

  mime-db@1.54.0:
    resolution: {integrity: sha512-aU5EJuIN2WDemCcAp2vFBfp/m4EAhWJnUNSSw0ixs7/kXbd6Pg64EmwJkNdFhB8aWt1sH2CTXrLxo/iAGV3oPQ==}
    engines: {node: '>= 0.6'}

  mime-types@2.1.35:
    resolution: {integrity: sha512-ZDY+bPm5zTTF+YpCrAU9nK0UgICYPT0QtT1NZWFv4s++TNkcgVaT0g6+4R2uI4MjQjzysHB1zxuWL50hzaeXiw==}
    engines: {node: '>= 0.6'}

  mime-types@3.0.1:
    resolution: {integrity: sha512-xRc4oEhT6eaBpU1XF7AjpOFD+xQmXNB5OVKwp4tqCuBpHLS/ZbBDrc07mYTDqVMg6PfxUjjNp85O6Cd2Z/5HWA==}
    engines: {node: '>= 0.6'}

  mime@1.6.0:
    resolution: {integrity: sha512-x0Vn8spI+wuJ1O6S7gnbaQg8Pxh4NNHb7KSINmEWKiPE4RKOplvijn+NkmYmmRgP68mc70j2EbeTFRsrswaQeg==}
    engines: {node: '>=4'}
    hasBin: true

  mime@2.6.0:
    resolution: {integrity: sha512-USPkMeET31rOMiarsBNIHZKLGgvKc/LrjofAnBlOttf5ajRvqiRA8QsenbcooctK6d6Ts6aqZXBA+XbkKthiQg==}
    engines: {node: '>=4.0.0'}
    hasBin: true

  mimic-fn@2.1.0:
    resolution: {integrity: sha512-OqbOk5oEQeAZ8WXWydlu9HJjz9WVdEIvamMCcXmuqUYjTknH/sqsWvhQ3vgwKFRR1HpjvNBKQ37nbJgYzGqGcg==}
    engines: {node: '>=6'}

  mimic-fn@4.0.0:
    resolution: {integrity: sha512-vqiC06CuhBTUdZH+RYl8sFrL096vA45Ok5ISO6sE/Mr1jRbGH4Csnhi8f3wKVl7x8mO4Au7Ir9D3Oyv1VYMFJw==}
    engines: {node: '>=12'}

  mimic-function@5.0.1:
    resolution: {integrity: sha512-VP79XUPxV2CigYP3jWwAUFSku2aKqBH7uTAapFWCBqutsbmDo96KY5o8uh6U+/YSIn5OxJnXp73beVkpqMIGhA==}
    engines: {node: '>=18'}

  min-document@2.19.0:
    resolution: {integrity: sha512-9Wy1B3m3f66bPPmU5hdA4DR4PB2OfDU/+GS3yAB7IQozE3tqXaVv2zOjgla7MEGSRv95+ILmOuvhLkOK6wJtCQ==}

  min-indent@1.0.1:
    resolution: {integrity: sha512-I9jwMn07Sy/IwOj3zVkVik2JTvgpaykDZEigL6Rx6N9LbMywwUSMtxET+7lVoDLLd3O3IXwJwvuuns8UB/HeAg==}
    engines: {node: '>=4'}

  minimatch@3.1.2:
    resolution: {integrity: sha512-J7p63hRiAjw1NDEww1W7i37+ByIrOWO5XQQAzZ3VOcL0PNybwpfmV/N05zFAzwQ9USyEcX6t3UO+K5aqBQOIHw==}

  minimatch@5.1.6:
    resolution: {integrity: sha512-lKwV/1brpG6mBUFHtb7NUmtABCb2WZZmm2wNiOA5hAb8VdCS4B3dtMWyvcoViccwAW/COERjXLt0zP1zXUN26g==}
    engines: {node: '>=10'}

  minimatch@9.0.3:
    resolution: {integrity: sha512-RHiac9mvaRw0x3AYRgDC1CxAP7HTcNrrECeA8YYJeWnpo+2Q5CegtZjaotWTWxDG3UeGA1coE05iH1mPjT/2mg==}
    engines: {node: '>=16 || 14 >=14.17'}

  minimatch@9.0.5:
    resolution: {integrity: sha512-G6T0ZX48xgozx7587koeX9Ys2NYy6Gmv//P89sEte9V9whIapMNF4idKxnW2QtCcLiTWlb/wfCabAtAFWhhBow==}
    engines: {node: '>=16 || 14 >=14.17'}

  minimist@1.2.8:
    resolution: {integrity: sha512-2yyAR8qBkN3YuheJanUpWC5U3bb5osDywNB8RzDVlDwDHbocAJveqqj1u8+SVD7jkWT4yvsHCpWqqWqAxb0zCA==}

  minipass@7.1.2:
    resolution: {integrity: sha512-qOOzS1cBTWYF4BH8fVePDBOO9iptMnGUEZwNc/cMWnTV2nVLZ7VoNWEPHkYczZA0pdoA7dl6e7FL659nX9S2aw==}
    engines: {node: '>=16 || 14 >=14.17'}

  mitt@3.0.1:
    resolution: {integrity: sha512-vKivATfr97l2/QBCYAkXYDbrIWPM2IIKEl7YPhjCvKlG3kE2gm+uBo6nEXK3M5/Ffh/FLpKExzOQ3JJoJGFKBw==}

  mkdirp@0.5.6:
    resolution: {integrity: sha512-FP+p8RB8OWpF3YZBCrP5gtADmtXApB5AMLn+vdyA+PyxCjrCs00mjyUozssO33cwDeT3wNGdLxJ5M//YqtHAJw==}
    hasBin: true

  mlly@1.7.4:
    resolution: {integrity: sha512-qmdSIPC4bDJXgZTCR7XosJiNKySV7O215tsPtDN9iEO/7q/76b/ijtgRu/+epFXSJhijtTCCGp3DWS549P3xKw==}

  moment-timezone@0.5.48:
    resolution: {integrity: sha512-f22b8LV1gbTO2ms2j2z13MuPogNoh5UzxL3nzNAYKGraILnbGc9NEE6dyiiiLv46DGRb8A4kg8UKWLjPthxBHw==}

  moment@2.30.1:
    resolution: {integrity: sha512-uEmtNhbDOrWPFS+hdjFCBfy9f2YoyzRpwcl+DqpC6taX21FzsTLQVbMV/W7PzNSX6x/bhC1zA3c2UQ5NzH6how==}

  ms@2.0.0:
    resolution: {integrity: sha512-Tpp60P6IUJDTuOq/5Z8cdskzJujfwqfOTkrwIwj7IRISpnkJnT6SyJ4PCPnGMoFjC9ddhal5KVIYtAt97ix05A==}

  ms@2.1.3:
    resolution: {integrity: sha512-6FlzubTLZG3J2a/NVCAleEhjzq5oxgHyaCU9yYXvcLsvoVaHJq/s5xXI6/XXP6tz7R9xAOtHnSO/tXtF3WRTlA==}

  multer@2.0.1:
    resolution: {integrity: sha512-Ug8bXeTIUlxurg8xLTEskKShvcKDZALo1THEX5E41pYCD2sCVub5/kIRIGqWNoqV6szyLyQKV6mD4QUrWE5GCQ==}
    engines: {node: '>= 10.16.0'}

  mz@2.7.0:
    resolution: {integrity: sha512-z81GNO7nnYMEhrGh9LeymoE4+Yr0Wn5McHIZMK5cfQCl+NDX08sCZgUc9/6MHni9IWuFLm1Z3HTCXu2z9fN62Q==}

  n-gram@2.0.2:
    resolution: {integrity: sha512-S24aGsn+HLBxUGVAUFOwGpKs7LBcG4RudKU//eWzt/mQ97/NMKQxDWHyHx63UNWk/OOdihgmzoETn1tf5nQDzQ==}

  nanoid@3.3.11:
    resolution: {integrity: sha512-N8SpfPUnUp1bK+PMYW8qSWdl9U+wwNWI4QKxOYDy9JAro3WMX7p2OeVRF9v+347pnakNevPmiHhNmZ2HbFA76w==}
    engines: {node: ^10 || ^12 || ^13.7 || ^14 || >=15.0.1}
    hasBin: true

  natural-compare@1.4.0:
    resolution: {integrity: sha512-OWND8ei3VtNC9h7V60qff3SVobHr996CTwgxubgyQYEpg290h9J0buyECNNJexkFm5sOajh5G116RYA1c8ZMSw==}

  negotiator@0.6.3:
    resolution: {integrity: sha512-+EUsqGPLsM+j/zdChZjsnX51g4XrHFOIXwfnCVPGlQk/k5giakcKsuxCObBRu6DSm9opw/O6slWbJdghQM4bBg==}
    engines: {node: '>= 0.6'}

  negotiator@1.0.0:
    resolution: {integrity: sha512-8Ofs/AUQh8MaEcrlq5xOX0CQ9ypTF5dl78mjlMNfOK08fzpgTHQRQPBxcPlEtIw0yRpws+Zo/3r+5WRby7u3Gg==}
    engines: {node: '>= 0.6'}

  neo-async@2.6.2:
    resolution: {integrity: sha512-Yd3UES5mWCSqR+qNT93S3UoYUkqAZ9lLg8a7g9rimsWmYGK8cVToA4/sF3RrshdyV3sAGMXVUmpMYOw+dLpOuw==}

  netmask@2.0.2:
    resolution: {integrity: sha512-dBpDMdxv9Irdq66304OLfEmQ9tbNRFnFTuZiLo+bD+r332bBmMJ8GBLXklIXXgxd3+v9+KUnZaUR5PJMa75Gsg==}
    engines: {node: '>= 0.4.0'}

  next-tick@0.2.2:
    resolution: {integrity: sha512-f7h4svPtl+QidoBv4taKXUjJ70G2asaZ8G28nS0OkqaalX8dwwrtWtyxEDPK62AC00ur/+/E0pUwBwY5EPn15Q==}

  node-cron@3.0.3:
    resolution: {integrity: sha512-dOal67//nohNgYWb+nWmg5dkFdIwDm8EpeGYMekPMrngV3637lqnX0lbUcCtgibHTz6SEz7DAIjKvKDFYCnO1A==}
    engines: {node: '>=6.0.0'}

  node-domexception@1.0.0:
    resolution: {integrity: sha512-/jKZoMpw0F8GRwl4/eLROPA3cfcXtLApP0QzLmUT/HuPCZWyB7IY9ZrMeKw2O/nFIqPQB3PVM9aYm0F312AXDQ==}
    engines: {node: '>=10.5.0'}
    deprecated: Use your platform's native DOMException instead

  node-ensure@0.0.0:
    resolution: {integrity: sha512-DRI60hzo2oKN1ma0ckc6nQWlHU69RH6xN0sjQTjMpChPfTYvKZdcQFfdYK2RWbJcKyUizSIy/l8OTGxMAM1QDw==}

  node-fetch@2.7.0:
    resolution: {integrity: sha512-c4FRfUm/dbcWZ7U+1Wq0AwCyFL+3nt2bEw05wfxSz+DWpWsitgmSgYmy2dQdWyKC1694ELPqMs/YzUSNozLt8A==}
    engines: {node: 4.x || >=6.0.0}
    peerDependencies:
      encoding: ^0.1.0
    peerDependenciesMeta:
      encoding:
        optional: true

  node-fetch@3.3.2:
    resolution: {integrity: sha512-dRB78srN/l6gqWulah9SrxeYnxeddIG30+GOqK/9OlLVyLg3HPnr6SqOWTWOXKRwC2eGYCkZ59NNuSgvSrpgOA==}
    engines: {node: ^12.20.0 || ^14.13.1 || >=16.0.0}

  node-ical@0.20.1:
    resolution: {integrity: sha512-NrXgzDJd6XcyX9kDMJVA3xYCZmntY7ghA2BOdBeYr3iu8tydHOAb+68jPQhF9V2CRQ0/386X05XhmLzQUN0+Hw==}

  node-int64@0.4.0:
    resolution: {integrity: sha512-O5lz91xSOeoXP6DulyHfllpq+Eg00MWitZIbtPfoSEvqIHdl5gfcY6hYzDWnj0qD5tz52PI08u9qUvSVeUBeHw==}

  node-releases@2.0.19:
    resolution: {integrity: sha512-xxOWJsBKtzAq7DY0J+DTzuz58K8e7sJbdgwkbMWQe8UYB6ekmsQ45q0M/tJDsGaZmbC+l7n57UV8Hl5tHxO9uw==}

  nodemailer@6.10.1:
    resolution: {integrity: sha512-Z+iLaBGVaSjbIzQ4pX6XV41HrooLsQ10ZWPUehGmuantvzWoDVBnmsdUcOIDM1t+yPor5pDhVlDESgOMEGxhHA==}
    engines: {node: '>=6.0.0'}

  normalize-path@3.0.0:
    resolution: {integrity: sha512-6eZs5Ls3WtCisHWp9S2GUy8dqkpGi4BVSz3GaqiE6ezub0512ESztXUwUB6C6IKbQkY2Pnb/mD4WYojCRwcwLA==}
    engines: {node: '>=0.10.0'}

  normalize-range@0.1.2:
    resolution: {integrity: sha512-bdok/XvKII3nUpklnV6P2hxtMNrCboOjAcyBuQnWEhO665FwrSNRxU+AqpsyvO6LgGYPspN+lu5CLtw4jPRKNA==}
    engines: {node: '>=0.10.0'}

  npm-run-path@4.0.1:
    resolution: {integrity: sha512-S48WzZW777zhNIrn7gxOlISNAqi9ZC/uQFnRdbeIHhZhCA6UqpkOT8T1G7BvfdgP4Er8gF4sUbaS0i7QvIfCWw==}
    engines: {node: '>=8'}

  npm-run-path@5.3.0:
    resolution: {integrity: sha512-ppwTtiJZq0O/ai0z7yfudtBpWIoxM8yE6nHi1X47eFR2EWORqfbu6CnPlNsjeN683eT0qG6H/Pyf9fCcvjnnnQ==}
    engines: {node: ^12.20.0 || ^14.13.1 || >=16.0.0}

  nwsapi@2.2.20:
    resolution: {integrity: sha512-/ieB+mDe4MrrKMT8z+mQL8klXydZWGR5Dowt4RAGKbJ3kIGEx3X4ljUo+6V73IXtUPWgfOlU5B9MlGxFO5T+cA==}

  object-assign@4.1.1:
    resolution: {integrity: sha512-rJgTQnkUnH1sFw8yT6VSU3zD3sWmu6sZhIseY8VX+GRu3P6F7Fu+JNDoXfklElbLJSnc3FUQHVe4cU5hj+BcUg==}
    engines: {node: '>=0.10.0'}

  object-hash@3.0.0:
    resolution: {integrity: sha512-RSn9F68PjH9HqtltsSnqYC1XXoWe9Bju5+213R98cNGttag9q9yAOTzdbsqvIa7aNm5WffBZFpWYr2aWrklWAw==}
    engines: {node: '>= 6'}

  object-inspect@1.13.4:
    resolution: {integrity: sha512-W67iLl4J2EXEGTbfeHCffrjDfitvLANg0UlX3wFUUSTx92KXRFegMHUVgSqE+wvhAbi4WqjGg9czysTV2Epbew==}
    engines: {node: '>= 0.4'}

  object-is@1.1.6:
    resolution: {integrity: sha512-F8cZ+KfGlSGi09lJT7/Nd6KJZ9ygtvYC0/UYYLI9nmQKLMnydpB9yvbv9K1uSkEu7FU9vYPmVwLg328tX+ot3Q==}
    engines: {node: '>= 0.4'}

  object-keys@1.1.1:
    resolution: {integrity: sha512-NuAESUOUMrlIXOfHKzD6bpPu3tYt3xvjNdRIQ+FeT0lNb4K8WR70CaDxhuNguS2XG+GjkyMwOzsN5ZktImfhLA==}
    engines: {node: '>= 0.4'}

  object.assign@4.1.7:
    resolution: {integrity: sha512-nK28WOo+QIjBkDduTINE4JkF/UJJKyf2EJxvJKfblDpyg0Q+pkOHNTL0Qwy6NP6FhE/EnzV73BxxqcJaXY9anw==}
    engines: {node: '>= 0.4'}

  on-exit-leak-free@2.1.2:
    resolution: {integrity: sha512-0eJJY6hXLGf1udHwfNftBqH+g73EU4B504nZeKpz1sYRKafAghwxEJunB2O7rDZkL4PGfsMVnTXZ2EjibbqcsA==}
    engines: {node: '>=14.0.0'}

  on-finished@2.4.1:
    resolution: {integrity: sha512-oVlzkg3ENAhCk2zdv7IJwd/QUD4z2RxRwpkcGY8psCVcCYZNq4wYnVWALHM+brtuJjePWiYF/ClmuDr8Ch5+kg==}
    engines: {node: '>= 0.8'}

  once@1.4.0:
    resolution: {integrity: sha512-lNaJgI+2Q5URQBkccEKHTQOPaXdUxnZZElQTZY0MFUAuaEqe1E+Nyvgdz/aIyNi6Z9MzO5dv1H8n58/GELp3+w==}

  onetime@5.1.2:
    resolution: {integrity: sha512-kbpaSSGJTWdAY5KPVeMOKXSrPtr8C8C7wodJbcsd51jRnmD+GZu8Y0VoU6Dm5Z4vWr0Ig/1NKuWRKf7j5aaYSg==}
    engines: {node: '>=6'}

  onetime@6.0.0:
    resolution: {integrity: sha512-1FlR+gjXK7X+AsAHso35MnyN5KqGwJRi/31ft6x0M194ht7S+rWAvd7PHss9xSKMzE0asv1pyIHaJYq+BbacAQ==}
    engines: {node: '>=12'}

  onetime@7.0.0:
    resolution: {integrity: sha512-VXJjc87FScF88uafS3JllDgvAm+c/Slfz06lorj2uAY34rlUu0Nt+v8wreiImcrgAjjIHp1rXpTDlLOGw29WwQ==}
    engines: {node: '>=18'}

  open@7.4.2:
    resolution: {integrity: sha512-MVHddDVweXZF3awtlAS+6pgKLlm/JgxZ90+/NBurBoQctVOOB/zDdVjcyPzQ+0laDGbsWgrRkflI65sQeOgT9Q==}
    engines: {node: '>=8'}

  openai@5.3.0:
    resolution: {integrity: sha512-VIKmoF7y4oJCDOwP/oHXGzM69+x0dpGFmN9QmYO+uPbLFOmmnwO+x1GbsgUtI+6oraxomGZ566Y421oYVu191w==}
    hasBin: true
    peerDependencies:
      ws: ^8.18.0
      zod: ^3.23.8
    peerDependenciesMeta:
      ws:
        optional: true
      zod:
        optional: true

  option@0.2.4:
    resolution: {integrity: sha512-pkEqbDyl8ou5cpq+VsnQbe/WlEy5qS7xPzMS1U55OCG9KPvwFD46zDbxQIj3egJSFc3D+XhYOPUzz49zQAVy7A==}

  optionator@0.9.4:
    resolution: {integrity: sha512-6IpQ7mKUxRcZNLIObR0hz7lxsapSSIYNZJwXPGeF0mTVqGKFIXj1DQcMoT22S3ROcLyY/rz0PWaWZ9ayWmad9g==}
    engines: {node: '>= 0.8.0'}

  p-limit@2.3.0:
    resolution: {integrity: sha512-//88mFWSJx8lxCzwdAABTJL2MyWB12+eIY7MDL2SqLmAkeKU9qxRvWuSyTjm3FUmpBEMuFfckAIqEaVGUDxb6w==}
    engines: {node: '>=6'}

  p-limit@3.1.0:
    resolution: {integrity: sha512-TYOanM3wGwNGsZN2cVTYPArw454xnXj5qmWF1bEoAc4+cU/ol7GVh7odevjp1FNHduHc3KZMcFduxU5Xc6uJRQ==}
    engines: {node: '>=10'}

  p-limit@5.0.0:
    resolution: {integrity: sha512-/Eaoq+QyLSiXQ4lyYV23f14mZRQcXnxfHrN0vCai+ak9G0pp9iEQukIIZq5NccEvwRB8PUnZT0KsOoDCINS1qQ==}
    engines: {node: '>=18'}

  p-locate@4.1.0:
    resolution: {integrity: sha512-R79ZZ/0wAxKGu3oYMlz8jy/kbhsNrS7SKZ7PxEHBgJ5+F2mtFW2fK2cOtBh1cHYkQsbzFV7I+EoRKe6Yt0oK7A==}
    engines: {node: '>=8'}

  p-locate@5.0.0:
    resolution: {integrity: sha512-LaNjtRWUBY++zB5nE/NwcaoMylSPk+S+ZHNB1TzdbMJMny6dynpAGt7X/tl/QYq3TIeE6nxHppbo2LGymrG5Pw==}
    engines: {node: '>=10'}

  p-try@2.2.0:
    resolution: {integrity: sha512-R4nPAVTAU0B9D35/Gk3uJf/7XYbQcyohSKdvAxIRSNghFl4e71hVoGnBNQz9cWaXxO2I10KTC+3jMdvvoKw6dQ==}
    engines: {node: '>=6'}

  pac-proxy-agent@7.2.0:
    resolution: {integrity: sha512-TEB8ESquiLMc0lV8vcd5Ql/JAKAoyzHFXaStwjkzpOpC5Yv+pIzLfHvjTSdf3vpa2bMiUQrg9i6276yn8666aA==}
    engines: {node: '>= 14'}

  pac-resolver@7.0.1:
    resolution: {integrity: sha512-5NPgf87AT2STgwa2ntRMr45jTKrYBGkVU36yT0ig/n/GMAa3oPqhZfIQ2kMEimReg0+t9kZViDVZ83qfVUlckg==}
    engines: {node: '>= 14'}

  package-json-from-dist@1.0.1:
    resolution: {integrity: sha512-UEZIS3/by4OC8vL3P2dTXRETpebLI2NiI5vIrjaD/5UtrkFX/tNbwjTSRAGC/+7CAo2pIcBaRgWmcBBHcsaCIw==}

  pako@0.2.9:
    resolution: {integrity: sha512-NUcwaKxUxWrZLpDG+z/xZaCgQITkA/Dv4V/T6bw7VON6l1Xz/VnrBqrYjZQ12TamKHzITTfOEIYUj48y2KXImA==}

  pako@1.0.11:
    resolution: {integrity: sha512-4hLB8Py4zZce5s4yd9XzopqwVv/yGNhV1Bl8NTmCq1763HeK2+EwVTv+leGeL13Dnh2wfbqowVPXCIO0z4taYw==}

  parent-module@1.0.1:
    resolution: {integrity: sha512-GQ2EWRpQV8/o+Aw8YqtfZZPfNRWZYkbidE9k5rpl/hC3vtHHBfGm2Ifi6qWV+coDGkrUKZAxE3Lot5kcsRlh+g==}
    engines: {node: '>=6'}

  parse-json@5.2.0:
    resolution: {integrity: sha512-ayCKvm/phCGxOkYRSCM82iDwct8/EonSEgCSxWxD7ve6jHggsFl4fZVQBPRNgQoKiuV/odhFrGzQXZwbifC8Rg==}
    engines: {node: '>=8'}

  parse5@7.3.0:
    resolution: {integrity: sha512-IInvU7fabl34qmi9gY8XOVxhYyMyuH2xUNpb2q8/Y+7552KlejkRvqvD19nMoUW/uQGGbqNpA6Tufu5FL5BZgw==}

  parseurl@1.3.3:
    resolution: {integrity: sha512-CiyeOxFT/JZyN5m0z9PfXw4SCBJ6Sygz1Dpl0wqjlhDEGGBP1GnsUVEL0p63hoG1fcj3fHynXi9NYO4nWOL+qQ==}
    engines: {node: '>= 0.8'}

  path-exists@4.0.0:
    resolution: {integrity: sha512-ak9Qy5Q7jYb2Wwcey5Fpvg2KoAc/ZIhLSLOSBmRmygPsGwkVVt0fZa0qrtMz+m6tJTAHfZQ8FnmB4MG4LWy7/w==}
    engines: {node: '>=8'}

  path-is-absolute@1.0.1:
    resolution: {integrity: sha512-AVbw3UJ2e9bq64vSaS9Am0fje1Pa8pbGqTTsmXfaIiMpnr5DlDhfJOuLj9Sf95ZPVDAUerDfEk88MPmPe7UCQg==}
    engines: {node: '>=0.10.0'}

  path-key@3.1.1:
    resolution: {integrity: sha512-ojmeN0qd+y0jszEtoY48r0Peq5dwMEkIlCOu6Q5f41lfkswXuKtYrhgoTpLnyIcHm24Uhqx+5Tqm2InSwLhE6Q==}
    engines: {node: '>=8'}

  path-key@4.0.0:
    resolution: {integrity: sha512-haREypq7xkM7ErfgIyA0z+Bj4AGKlMSdlQE2jvJo6huWD1EdkKYV+G/T4nq0YEF2vgTT8kqMFKo1uHn950r4SQ==}
    engines: {node: '>=12'}

  path-parse@1.0.7:
    resolution: {integrity: sha512-LDJzPVEEEPR+y48z93A0Ed0yXb8pAByGWo/k5YYdYgpY2/2EsOsksJrq7lOHxryrVOn1ejG6oAp8ahvOIQD8sw==}

  path-scurry@1.11.1:
    resolution: {integrity: sha512-Xa4Nw17FS9ApQFJ9umLiJS4orGjm7ZzwUrwamcGQuHSzDyth9boKDaycYdDcZDuqYATXw4HFXgaqWTctW/v1HA==}
    engines: {node: '>=16 || 14 >=14.18'}

  path-to-regexp@0.1.12:
    resolution: {integrity: sha512-RA1GjUVMnvYFxuqovrEqZoxxW5NUZqbwKtYz/Tt7nXerk0LbLblQmrsgdeOxV5SFHf0UDggjS/bSeOZwt1pmEQ==}

  path-to-regexp@8.2.0:
    resolution: {integrity: sha512-TdrF7fW9Rphjq4RjrW0Kp2AW0Ahwu9sRGTkS6bvDi0SCwZlEZYmcfDbEsTz8RVk0EHIS/Vd1bv3JhG+1xZuAyQ==}
    engines: {node: '>=16'}

  path-type@4.0.0:
    resolution: {integrity: sha512-gDKb8aZMDeD/tZWs9P6+q0J9Mwkdl6xMV8TjnGP3qJVJ06bdMgkbBlLU8IdfOsIsFz2BW1rNVT3XuNEl8zPAvw==}
    engines: {node: '>=8'}

  pathe@1.1.2:
    resolution: {integrity: sha512-whLdWMYL2TwI08hn8/ZqAbrVemu0LNaNNJZX73O6qaIdCTfXutsLhMkjdENX0qhsQ9uIimo4/aQOmXkoon2nDQ==}

  pathe@2.0.3:
    resolution: {integrity: sha512-WUjGcAqP1gQacoQe+OBJsFA7Ld4DyXuUIjZ5cc75cLHvJ7dtNsTugphxIADwspS+AraAUePCKrSVtPLFj/F88w==}

  pathval@1.1.1:
    resolution: {integrity: sha512-Dp6zGqpTdETdR63lehJYPeIOqpiNBNtc7BpWSLrOje7UaIsE5aY92r/AunQA7rsXvet3lrJ3JnZX29UPTKXyKQ==}

  pdf-parse@1.1.1:
    resolution: {integrity: sha512-v6ZJ/efsBpGrGGknjtq9J/oC8tZWq0KWL5vQrk2GlzLEQPUDB1ex+13Rmidl1neNN358Jn9EHZw5y07FFtaC7A==}
    engines: {node: '>=6.8.1'}

  pdfkit@0.17.1:
    resolution: {integrity: sha512-Kkf1I9no14O/uo593DYph5u3QwiMfby7JsBSErN1WqeyTgCBNJE3K4pXBn3TgkdKUIVu+buSl4bYUNC+8Up4xg==}

  pend@1.2.0:
    resolution: {integrity: sha512-F3asv42UuXchdzt+xXqfW1OGlVBe+mxa2mqI0pg5yAHZPvFmY3Y6drSf/GQ1A86WgWEN9Kzh/WrgKa6iGcHXLg==}

  picocolors@1.1.1:
    resolution: {integrity: sha512-xceH2snhtb5M9liqDsmEw56le376mTZkEX/jEb/RxNFyegNul7eNslCXP9FDj/Lcu0X8KEyMceP2ntpaHrDEVA==}

  picomatch@2.3.1:
    resolution: {integrity: sha512-JU3teHTNjmE2VCGFzuY8EXzCDVwEqB2a8fsIvwaStHhAWJEeVd1o1QD80CU6+ZdEXXSLbSsuLwJjkCBWqRQUVA==}
    engines: {node: '>=8.6'}

  picomatch@4.0.2:
    resolution: {integrity: sha512-M7BAV6Rlcy5u+m6oPhAPFgJTzAioX/6B0DxyvDlo9l8+T3nLKbrczg2WLUyzd45L8RqfUMyGPzekbMvX2Ldkwg==}
    engines: {node: '>=12'}

  pidtree@0.6.0:
    resolution: {integrity: sha512-eG2dWTVw5bzqGRztnHExczNxt5VGsE6OwTeCG3fdUf9KBsZzO3R5OIIIzWR+iZA0NtZ+RDVdaoE2dK1cn6jH4g==}
    engines: {node: '>=0.10'}
    hasBin: true

  pify@2.3.0:
    resolution: {integrity: sha512-udgsAY+fTnvv7kI7aaxbqwWNb0AHiB0qBO89PZKPkoTmGOgdbrHDKD+0B2X4uTfJ/FT1R09r9gTsjUjNJotuog==}
    engines: {node: '>=0.10.0'}

  pino-abstract-transport@1.2.0:
    resolution: {integrity: sha512-Guhh8EZfPCfH+PMXAb6rKOjGQEoy0xlAIn+irODG5kgfYV+BQ0rGYYWTIel3P5mmyXqkYkPmdIkywsn6QKUR1Q==}

  pino-std-serializers@6.2.2:
    resolution: {integrity: sha512-cHjPPsE+vhj/tnhCy/wiMh3M3z3h/j15zHQX+S9GkTBgqJuTuJzYJ4gUyACLhDaJ7kk9ba9iRDmbH2tJU03OiA==}

  pino@8.21.0:
    resolution: {integrity: sha512-ip4qdzjkAyDDZklUaZkcRFb2iA118H9SgRh8yzTkSQK8HilsOJF7rSY8HoW5+I0M46AZgX/pxbprf2vvzQCE0Q==}
    hasBin: true

  pirates@4.0.7:
    resolution: {integrity: sha512-TfySrs/5nm8fQJDcBDuUng3VOUKsd7S+zqvbOTiGXHfxX4wK31ard+hoNuvkicM/2YFzlpDgABOevKSsB4G/FA==}
    engines: {node: '>= 6'}

  pkce-challenge@5.0.0:
    resolution: {integrity: sha512-ueGLflrrnvwB3xuo/uGob5pd5FN7l0MsLf0Z87o/UQmRtwjvfylfc9MurIxRAWywCYTgrvpXBcqjV4OfCYGCIQ==}
    engines: {node: '>=16.20.0'}

  pkg-dir@4.2.0:
    resolution: {integrity: sha512-HRDzbaKjC+AOWVXxAU/x54COGeIv9eb+6CkDSQoNTt4XyWoIJvuPsXizxu/Fr23EiekbtZwmh1IcIG/l/a10GQ==}
    engines: {node: '>=8'}

  pkg-types@1.3.1:
    resolution: {integrity: sha512-/Jm5M4RvtBFVkKWRu2BLUTNP8/M2a+UwuAX+ae4770q1qVGtfjG+WTCupoZixokjmHiry8uI+dlY8KXYV5HVVQ==}

  playwright-core@1.52.0:
    resolution: {integrity: sha512-l2osTgLXSMeuLZOML9qYODUQoPPnUsKsb5/P6LJ2e6uPKXUdPK5WYhN4z03G+YNbWmGDY4YENauNu4ZKczreHg==}
    engines: {node: '>=18'}
    hasBin: true

  playwright@1.52.0:
    resolution: {integrity: sha512-JAwMNMBlxJ2oD1kce4KPtMkDeKGHQstdpFPcPH3maElAXon/QZeTvtsfXmTMRyO9TslfoYOXkSsvao2nE1ilTw==}
    engines: {node: '>=18'}
    hasBin: true

  png-js@1.0.0:
    resolution: {integrity: sha512-k+YsbhpA9e+EFfKjTCH3VW6aoKlyNYI6NYdTfDL4CIvFnvsuO84ttonmZE7rc+v23SLTH8XX+5w/Ak9v0xGY4g==}

  possible-typed-array-names@1.1.0:
    resolution: {integrity: sha512-/+5VFTchJDoVj3bhoqi6UeymcD00DAwb1nJwamzPvHEszJ4FpF6SNNbUbOS8yI56qHzdV8eK0qEfOSiodkTdxg==}
    engines: {node: '>= 0.4'}

  postcss-import@15.1.0:
    resolution: {integrity: sha512-hpr+J05B2FVYUAXHeK1YyI267J/dDDhMU6B6civm8hSY1jYJnBXxzKDKDswzJmtLHryrjhnDjqqp/49t8FALew==}
    engines: {node: '>=14.0.0'}
    peerDependencies:
      postcss: ^8.0.0

  postcss-js@4.0.1:
    resolution: {integrity: sha512-dDLF8pEO191hJMtlHFPRa8xsizHaM82MLfNkUHdUtVEV3tgTp5oj+8qbEqYM57SLfc74KSbw//4SeJma2LRVIw==}
    engines: {node: ^12 || ^14 || >= 16}
    peerDependencies:
      postcss: ^8.4.21

  postcss-load-config@4.0.2:
    resolution: {integrity: sha512-bSVhyJGL00wMVoPUzAVAnbEoWyqRxkjv64tUl427SKnPrENtq6hJwUojroMz2VB+Q1edmi4IfrAPpami5VVgMQ==}
    engines: {node: '>= 14'}
    peerDependencies:
      postcss: '>=8.0.9'
      ts-node: '>=9.0.0'
    peerDependenciesMeta:
      postcss:
        optional: true
      ts-node:
        optional: true

  postcss-nested@6.2.0:
    resolution: {integrity: sha512-HQbt28KulC5AJzG+cZtj9kvKB93CFCdLvog1WFLf1D+xmMvPGlBstkpTEZfK5+AN9hfJocyBFCNiqyS48bpgzQ==}
    engines: {node: '>=12.0'}
    peerDependencies:
      postcss: ^8.2.14

  postcss-selector-parser@6.1.2:
    resolution: {integrity: sha512-Q8qQfPiZ+THO/3ZrOrO0cJJKfpYCagtMUkXbnEfmgUjwXg6z/WBeOyS9APBBPCTSiDV+s4SwQGu8yFsiMRIudg==}
    engines: {node: '>=4'}

  postcss-value-parser@4.2.0:
    resolution: {integrity: sha512-1NNCs6uurfkVbeXG4S8JFT9t19m45ICnif8zWLd5oPSZ50QnwMfK+H3jv408d4jw/7Bttv5axS5IiHoLaVNHeQ==}

  postcss@8.5.4:
    resolution: {integrity: sha512-QSa9EBe+uwlGTFmHsPKokv3B/oEMQZxfqW0QqNCyhpa6mB1afzulwn8hihglqAb2pOw+BJgNlmXQ8la2VeHB7w==}
    engines: {node: ^10 || ^12 || >=14}

  prelude-ls@1.2.1:
    resolution: {integrity: sha512-vkcDPrRZo1QZLbn5RLGPpg/WmIQ65qoWWhcGKf/b5eplkkarX0m9z8ppCat4mlOqUsWpyNuYgO3VRyrYHSzX5g==}
    engines: {node: '>= 0.8.0'}

  prettier@3.5.3:
    resolution: {integrity: sha512-QQtaxnoDJeAkDvDKWCLiwIXkTgRhwYDEQCghU9Z6q03iyek/rxRh/2lC3HB7P8sWT2xC/y5JDctPLBIGzHKbhw==}
    engines: {node: '>=14'}
    hasBin: true

  pretty-format@27.5.1:
    resolution: {integrity: sha512-Qb1gy5OrP5+zDf2Bvnzdl3jsTf1qXVMazbvCoKhtKqVs4/YK4ozX4gKQJJVyNe+cajNPn0KoC0MC3FUmaHWEmQ==}
    engines: {node: ^10.13.0 || ^12.13.0 || ^14.15.0 || >=15.0.0}

  pretty-format@29.7.0:
    resolution: {integrity: sha512-Pdlw/oPxN+aXdmM9R00JVC9WVFoCLTKJvDVLgmJ+qAffBMxsV85l/Lu7sNx4zSzPyoL2euImuEwHhOXdEgNFZQ==}
    engines: {node: ^14.15.0 || ^16.10.0 || >=18.0.0}

  pretty-format@30.0.0:
    resolution: {integrity: sha512-18NAOUr4ZOQiIR+BgI5NhQE7uREdx4ZyV0dyay5izh4yfQ+1T7BSvggxvRGoXocrRyevqW5OhScUjbi9GB8R8Q==}
    engines: {node: ^18.14.0 || ^20.0.0 || ^22.0.0 || >=24.0.0}

  prisma@6.9.0:
    resolution: {integrity: sha512-resJAwMyZREC/I40LF6FZ6rZTnlrlrYrb63oW37Gq+U+9xHwbyMSPJjKtM7VZf3gTO86t/Oyz+YeSXr3CmAY1Q==}
    engines: {node: '>=18.18'}
    hasBin: true
    peerDependencies:
      typescript: '>=5.1.0'
    peerDependenciesMeta:
      typescript:
        optional: true

  process-nextick-args@2.0.1:
    resolution: {integrity: sha512-3ouUOpQhtgrbOa17J7+uxOTpITYWaGP7/AhoR3+A+/1e9skrzelGi/dXzEYyvbxubEF6Wn2ypscTKiKJFFn1ag==}

  process-warning@3.0.0:
    resolution: {integrity: sha512-mqn0kFRl0EoqhnL0GQ0veqFHyIN1yig9RHh/InzORTUiZHFRAur+aMtRkELNwGs9aNwKS6tg/An4NYBPGwvtzQ==}

  process@0.11.10:
    resolution: {integrity: sha512-cdGef/drWFoydD1JsMzuFf8100nZl+GT+yacc2bEced5f9Rjk4z+WtFUTBu9PhOi9j/jfmBPu0mMEY4wIdAF8A==}
    engines: {node: '>= 0.6.0'}

  progress@2.0.3:
    resolution: {integrity: sha512-7PiHtLll5LdnKIMw100I+8xJXR5gW2QwWYkT6iJva0bXitZKa/XMrSbdmg3r2Xnaidz9Qumd0VPaMrZlF9V9sA==}
    engines: {node: '>=0.4.0'}

  prompts@2.4.2:
    resolution: {integrity: sha512-NxNv/kLguCA7p3jE8oL2aEBsrJWgAakBpgmgK6lpPWV+WuOmY6r2/zbAVnP+T8bQlA0nzHXSJSJW0Hq7ylaD2Q==}
    engines: {node: '>= 6'}

  proxy-addr@2.0.7:
    resolution: {integrity: sha512-llQsMLSUDUPT44jdrU/O37qlnifitDP+ZwrmmZcoSKyLKvtZxpyV0n2/bD/N4tBAAZ/gJEdZU7KMraoK1+XYAg==}
    engines: {node: '>= 0.10'}

  proxy-agent@6.5.0:
    resolution: {integrity: sha512-TmatMXdr2KlRiA2CyDu8GqR8EjahTG3aY3nXjdzFyoZbmB8hrBsTyMezhULIXKnC0jpfjlmiZ3+EaCzoInSu/A==}
    engines: {node: '>= 14'}

  proxy-from-env@1.1.0:
    resolution: {integrity: sha512-D+zkORCbA9f1tdWRK0RaCR3GPv50cMxcrz4X8k5LTSUD1Dkw47mKJEZQNunItRTkWwgtaUSo1RVFRIG9ZXiFYg==}

  psl@1.15.0:
    resolution: {integrity: sha512-JZd3gMVBAVQkSs6HdNZo9Sdo0LNcQeMNP3CozBJb3JYC/QUYZTnKxP+f8oWRX4rHP5EurWxqAHTSwUCjlNKa1w==}

  pump@3.0.3:
    resolution: {integrity: sha512-todwxLMY7/heScKmntwQG8CXVkWUOdYxIvY2s0VWAAMh/nd8SoYiRaKjlr7+iCs984f2P8zvrfWcDDYVb73NfA==}

  punycode@1.4.1:
    resolution: {integrity: sha512-jmYNElW7yvO7TV33CjSmvSiE2yco3bV2czu/OzDKdMNVZQWfxCblURLhf+47syQRBntjfLdd/H0egrzIG+oaFQ==}

  punycode@2.3.1:
    resolution: {integrity: sha512-vYt7UD1U9Wg6138shLtLOvdAu+8DsC/ilFtEVHcH+wydcSpNE20AfSOduf6MkRFahL5FY7X1oU7nKVZFtfq8Fg==}
    engines: {node: '>=6'}

  puppeteer-core@23.11.1:
    resolution: {integrity: sha512-3HZ2/7hdDKZvZQ7dhhITOUg4/wOrDRjyK2ZBllRB0ZCOi9u0cwq1ACHDjBB+nX+7+kltHjQvBRdeY7+W0T+7Gg==}
    engines: {node: '>=18'}

  puppeteer@23.11.1:
    resolution: {integrity: sha512-53uIX3KR5en8l7Vd8n5DUv90Ae9QDQsyIthaUFVzwV6yU750RjqRznEtNMBT20VthqAdemnJN+hxVdmMHKt7Zw==}
    engines: {node: '>=18'}
    hasBin: true

  pure-rand@6.1.0:
    resolution: {integrity: sha512-bVWawvoZoBYpp6yIoQtQXHZjmz35RSVHnUOTefl8Vcjr8snTPY1wnpSPMWekcFwbxI6gtmT7rSYPFvz71ldiOA==}

  qs@6.13.0:
    resolution: {integrity: sha512-+38qI9SOr8tfZ4QmJNplMUxqjbe7LKvvZgWdExBOmd+egZTtjLB67Gu0HRX3u/XOq7UU2Nx6nsjvS16Z9uwfpg==}
    engines: {node: '>=0.6'}

  qs@6.14.0:
    resolution: {integrity: sha512-YWWTjgABSKcvs/nWBi9PycY/JiPJqOD4JA6o9Sej2AtvSGarXxKC3OQSk4pAarbdQlKAh5D4FCQkJNkW+GAn3w==}
    engines: {node: '>=0.6'}

  querystringify@2.2.0:
    resolution: {integrity: sha512-FIqgj2EUvTa7R50u0rGsyTftzjYmv/a3hO345bZNrqabNqjtgiDMgmo4mkUjd+nzU5oF3dClKqFIPUKybUyqoQ==}

  queue-microtask@1.2.3:
    resolution: {integrity: sha512-NuaNSa6flKT5JaSYQzJok04JzTL1CA6aGhv5rfLW3PgqA+M2ChpZQnAC8h8i4ZFkBS8X5RqkDBHA7r4hej3K9A==}

  queue@6.0.2:
    resolution: {integrity: sha512-iHZWu+q3IdFZFX36ro/lKBkSvfkztY5Y7HMiPlOUjhupPcG2JMfst2KKEpu5XndviX/3UhFbRngUPNKtgvtZiA==}

  quick-format-unescaped@4.0.4:
    resolution: {integrity: sha512-tYC1Q1hgyRuHgloV/YXs2w15unPVh8qfu/qCTfhTYamaw7fyhumKa2yGpdSo87vY32rIclj+4fWYQXUMs9EHvg==}

  range-parser@1.2.1:
    resolution: {integrity: sha512-Hrgsx+orqoygnmhFbKaHE6c296J+HTAQXoxEF6gNupROmmGJRoyzfG3ccAveqCBrwr/2yxQ5BVd/GTl5agOwSg==}
    engines: {node: '>= 0.6'}

  raw-body@2.5.2:
    resolution: {integrity: sha512-8zGqypfENjCIqGhgXToC8aB2r7YrBX+AQAfIPs/Mlk+BtPTztOvTS01NRW/3Eh60J+a48lt8qsCzirQ6loCVfA==}
    engines: {node: '>= 0.8'}

  raw-body@3.0.0:
    resolution: {integrity: sha512-RmkhL8CAyCRPXCE28MMH0z2PNWQBNk2Q09ZdxM9IOOXwxwZbN+qbWaatPkdkWIKL2ZVDImrN/pK5HTRz2PcS4g==}
    engines: {node: '>= 0.8'}
<<<<<<< HEAD

  react-chartjs-2@5.3.0:
    resolution: {integrity: sha512-UfZZFnDsERI3c3CZGxzvNJd02SHjaSJ8kgW1djn65H1KK8rehwTjyrRKOG3VTMG8wtHZ5rgAO5oTHtHi9GCCmw==}
    peerDependencies:
      chart.js: ^4.1.1
      react: ^16.8.0 || ^17.0.0 || ^18.0.0 || ^19.0.0
=======
>>>>>>> 455a75e1

  react-dom@18.3.1:
    resolution: {integrity: sha512-5m4nQKp+rZRb09LNH59GM4BxTh9251/ylbKIbpe7TpGxfJ+9kv6BLkLBXIjjspbgbnIBNqlI23tRnTWT0snUIw==}
    peerDependencies:
      react: ^18.3.1

  react-is@17.0.2:
    resolution: {integrity: sha512-w2GsyukL62IJnlaff/nRegPQR94C/XXamvMWmSHRJ4y7Ts/4ocGRmTHvOs8PSE6pB3dWOrD/nueuU5sduBsQ4w==}

  react-is@18.3.1:
    resolution: {integrity: sha512-/LLMVyas0ljjAtoYiPqYiL8VWXzUUdThrmU5+n20DZv+a+ClRoevUzw5JxU+Ieh5/c87ytoTBV9G1FiKfNJdmg==}

  react-refresh@0.17.0:
    resolution: {integrity: sha512-z6F7K9bV85EfseRCp2bzrpyQ0Gkw1uLoCel9XBVWPg/TjRj94SkJzUTGfOa4bs7iJvBWtQG0Wq7wnI0syw3EBQ==}
    engines: {node: '>=0.10.0'}

  react-remove-scroll-bar@2.3.8:
    resolution: {integrity: sha512-9r+yi9+mgU33AKcj6IbT9oRCO78WriSj6t/cF8DWBZJ9aOGPOTEDvdUDz1FwKim7QXWwmHqtdHnRJfhAxEG46Q==}
    engines: {node: '>=10'}
    peerDependencies:
      '@types/react': '*'
      react: ^16.8.0 || ^17.0.0 || ^18.0.0 || ^19.0.0
    peerDependenciesMeta:
      '@types/react':
        optional: true

  react-remove-scroll@2.7.1:
    resolution: {integrity: sha512-HpMh8+oahmIdOuS5aFKKY6Pyog+FNaZV/XyJOq7b4YFwsFHe5yYfdbIalI4k3vU2nSDql7YskmUseHsRrJqIPA==}
    engines: {node: '>=10'}
    peerDependencies:
      '@types/react': '*'
      react: ^16.8.0 || ^17.0.0 || ^18.0.0 || ^19.0.0 || ^19.0.0-rc
    peerDependenciesMeta:
      '@types/react':
        optional: true

  react-router-dom@6.30.1:
    resolution: {integrity: sha512-llKsgOkZdbPU1Eg3zK8lCn+sjD9wMRZZPuzmdWWX5SUs8OFkN5HnFVC0u5KMeMaC9aoancFI/KoLuKPqN+hxHw==}
    engines: {node: '>=14.0.0'}
    peerDependencies:
      react: '>=16.8'
      react-dom: '>=16.8'

  react-router@6.30.1:
    resolution: {integrity: sha512-X1m21aEmxGXqENEPG3T6u0Th7g0aS4ZmoNynhbs+Cn+q+QGTLt+d5IQ2bHAXKzKcxGJjxACpVbnYQSCRcfxHlQ==}
    engines: {node: '>=14.0.0'}
    peerDependencies:
      react: '>=16.8'

  react-style-singleton@2.2.3:
    resolution: {integrity: sha512-b6jSvxvVnyptAiLjbkWLE/lOnR4lfTtDAl+eUC7RZy+QQWc6wRzIV2CE6xBuMmDxc2qIihtDCZD5NPOFl7fRBQ==}
    engines: {node: '>=10'}
    peerDependencies:
      '@types/react': '*'
      react: ^16.8.0 || ^17.0.0 || ^18.0.0 || ^19.0.0 || ^19.0.0-rc
    peerDependenciesMeta:
      '@types/react':
        optional: true

  react@18.3.1:
    resolution: {integrity: sha512-wS+hAgJShR0KhEvPJArfuPVN1+Hz1t0Y6n5jLrGQbkb4urgPE/0Rve+1kMB1v/oWgHgm4WIcV+i7F2pTVj+2iQ==}
    engines: {node: '>=0.10.0'}

  read-cache@1.0.0:
    resolution: {integrity: sha512-Owdv/Ft7IjOgm/i0xvNDZ1LrRANRfew4b2prF3OWMQLxLfu3bS8FVhCsrSCMK4lR56Y9ya+AThoTpDCTxCmpRA==}

  readable-stream@2.3.8:
    resolution: {integrity: sha512-8p0AUk4XODgIewSi0l8Epjs+EVnWiK7NoDIEGU0HhE7+ZyY8D1IMY7odu5lRrFXGg71L15KG8QrPmum45RTtdA==}

  readable-stream@3.6.2:
    resolution: {integrity: sha512-9u/sniCrY3D5WdsERHzHE4G2YCXqoG5FTHUiCC4SIbr6XcLZBY05ya9EKjYek9O5xOAwjGq+1JdGBAS7Q9ScoA==}
    engines: {node: '>= 6'}

  readable-stream@4.7.0:
    resolution: {integrity: sha512-oIGGmcpTLwPga8Bn6/Z75SVaH1z5dUut2ibSyAMVhmUggWpmDn2dapB0n7f8nwaSiRtepAsfJyfXIO5DCVAODg==}
    engines: {node: ^12.22.0 || ^14.17.0 || >=16.0.0}

  readdir-glob@1.1.3:
    resolution: {integrity: sha512-v05I2k7xN8zXvPD9N+z/uhXPaj0sUFCe2rcWZIpBsqxfP7xXFQ0tipAd/wjj1YxWyWtUS5IDJpOG82JKt2EAVA==}

  readdirp@3.6.0:
    resolution: {integrity: sha512-hOS089on8RduqdbhvQ5Z37A0ESjsqz6qnRcffsMU3495FuTdqSm+7bhJ29JvIOsBDEEnan5DPu9t3To9VRlMzA==}
    engines: {node: '>=8.10.0'}

  real-require@0.2.0:
    resolution: {integrity: sha512-57frrGM/OCTLqLOAh0mhVA9VBMHd+9U7Zb2THMGdBUoZVOtGbJzjxsYGDJ3A9AYYCP4hn6y1TVbaOfzWtm5GFg==}
    engines: {node: '>= 12.13.0'}

  redent@3.0.0:
    resolution: {integrity: sha512-6tDA8g98We0zd0GvVeMT9arEOnTw9qM03L9cJXaCjrip1OO764RDBLBfrB4cwzNGDj5OA5ioymC9GkizgWJDUg==}
    engines: {node: '>=8'}

  regexp.prototype.flags@1.5.4:
    resolution: {integrity: sha512-dYqgNSZbDwkaJ2ceRd9ojCGjBq+mOm9LmtXnAnEGyHhN/5R7iDW2TRw3h+o/jCFxus3P2LfWIIiwowAjANm7IA==}
    engines: {node: '>= 0.4'}

  require-directory@2.1.1:
    resolution: {integrity: sha512-fGxEI7+wsG9xrvdjsrlmL22OMTTiHRwAMroiEeMgq8gzoLC/PQr7RsRDSTLUg/bZAZtF+TVIkHc6/4RIKrui+Q==}
    engines: {node: '>=0.10.0'}

  requires-port@1.0.0:
    resolution: {integrity: sha512-KigOCHcocU3XODJxsu8i/j8T9tzT4adHiecwORRQ0ZZFcp7ahwXuRU1m+yuO90C5ZUyGeGfocHDI14M3L3yDAQ==}

  resolve-cwd@3.0.0:
    resolution: {integrity: sha512-OrZaX2Mb+rJCpH/6CpSqt9xFVpN++x01XnN2ie9g6P5/3xelLAkXWVADpdz1IHD/KFfEXyE6V0U01OQ3UO2rEg==}
    engines: {node: '>=8'}

  resolve-from@4.0.0:
    resolution: {integrity: sha512-pb/MYmXstAkysRFx8piNI1tGFNQIFA3vkE3Gq4EuA1dF6gHp/+vgZqsCGJapvy8N3Q+4o7FwvquPJcnZ7RYy4g==}
    engines: {node: '>=4'}

  resolve-from@5.0.0:
    resolution: {integrity: sha512-qYg9KP24dD5qka9J47d0aVky0N+b4fTU89LN9iDnjB5waksiC49rvMB0PrUJQGoTmH50XPiqOvAjDfaijGxYZw==}
    engines: {node: '>=8'}

  resolve-pkg-maps@1.0.0:
    resolution: {integrity: sha512-seS2Tj26TBVOC2NIc2rOe2y2ZO7efxITtLZcGSOnHHNOQ7CkiUBfw0Iw2ck6xkIhPwLhKNLS8BO+hEpngQlqzw==}

  resolve.exports@2.0.3:
    resolution: {integrity: sha512-OcXjMsGdhL4XnbShKpAcSqPMzQoYkYyhbEaeSko47MjRP9NfEQMhZkXL1DoFlt9LWQn4YttrdnV6X2OiyzBi+A==}
    engines: {node: '>=10'}

  resolve@1.22.10:
    resolution: {integrity: sha512-NPRy+/ncIMeDlTAsuqwKIiferiawhefFJtkNSW0qZJEqMEb+qBt/77B/jGeeek+F0uOeN05CDa6HXbbIgtVX4w==}
    engines: {node: '>= 0.4'}
    hasBin: true

  restore-cursor@5.1.0:
    resolution: {integrity: sha512-oMA2dcrw6u0YfxJQXm342bFKX/E4sG9rbTzO9ptUcR/e8A33cHuvStiYOwH7fszkZlZ1z/ta9AAoPk2F4qIOHA==}
    engines: {node: '>=18'}

  restructure@3.0.2:
    resolution: {integrity: sha512-gSfoiOEA0VPE6Tukkrr7I0RBdE0s7H1eFCDBk05l1KIQT1UIKNc5JZy6jdyW6eYH3aR3g5b3PuL77rq0hvwtAw==}

  reusify@1.1.0:
    resolution: {integrity: sha512-g6QUff04oZpHs0eG5p83rFLhHeV00ug/Yf9nZM6fLeUrPguBTkTQOdpAWWspMh55TZfVQDPaN3NQJfbVRAxdIw==}
    engines: {iojs: '>=1.0.0', node: '>=0.10.0'}

  rfdc@1.4.1:
    resolution: {integrity: sha512-q1b3N5QkRUWUl7iyylaaj3kOpIT0N2i9MqIEQXP73GVsN9cw3fdx8X63cEmWhJGi2PPCF23Ijp7ktmd39rawIA==}

  rimraf@2.6.3:
    resolution: {integrity: sha512-mwqeW5XsA2qAejG46gYdENaxXjx9onRNCfn7L0duuP4hCuTIi/QO7PDK07KJfp1d+izWPrzEJDcSqBa0OZQriA==}
    deprecated: Rimraf versions prior to v4 are no longer supported
    hasBin: true

  rimraf@3.0.2:
    resolution: {integrity: sha512-JZkJMZkAGFFPP2YqXZXPbMlMBgsxzE8ILs4lMIX/2o0L9UBw9O/Y3o6wFw/i9YLapcUJWwqbi3kdxIPdC62TIA==}
    deprecated: Rimraf versions prior to v4 are no longer supported
    hasBin: true

  rollup@4.42.0:
    resolution: {integrity: sha512-LW+Vse3BJPyGJGAJt1j8pWDKPd73QM8cRXYK1IxOBgL2AGLu7Xd2YOW0M2sLUBCkF5MshXXtMApyEAEzMVMsnw==}
    engines: {node: '>=18.0.0', npm: '>=8.0.0'}
    hasBin: true

  router@2.2.0:
    resolution: {integrity: sha512-nLTrUKm2UyiL7rlhapu/Zl45FwNgkZGaCpZbIHajDYgwlJCOzLSk+cIPAnsEqV955GjILJnKbdQC1nVPz+gAYQ==}
    engines: {node: '>= 18'}

  rrule@2.8.1:
    resolution: {integrity: sha512-hM3dHSBMeaJ0Ktp7W38BJZ7O1zOgaFEsn41PDk+yHoEtfLV+PoJt9E9xAlZiWgf/iqEqionN0ebHFZIDAp+iGw==}

  rrweb-cssom@0.7.1:
    resolution: {integrity: sha512-TrEMa7JGdVm0UThDJSx7ddw5nVm3UJS9o9CCIZ72B1vSyEZoziDqBYP3XIoi/12lKrJR8rE3jeFHMok2F/Mnsg==}

  rrweb-cssom@0.8.0:
    resolution: {integrity: sha512-guoltQEx+9aMf2gDZ0s62EcV8lsXR+0w8915TC3ITdn2YueuNjdAYh/levpU9nFaoChh9RUS5ZdQMrKfVEN9tw==}

  run-parallel@1.2.0:
    resolution: {integrity: sha512-5l4VyZR86LZ/lDxZTR6jqL8AFE2S0IFLMP26AbjsLVADxHdhB/c0GUsH+y39UfCi3dzz8OlQuPmnaJOMoDHQBA==}

  rxjs@7.8.2:
    resolution: {integrity: sha512-dhKf903U/PQZY6boNNtAGdWbG85WAbjT/1xYoZIC7FAY0yWapOBQVsVrDl58W86//e1VpMNBtRV4MaXfdMySFA==}

  safe-buffer@5.1.2:
    resolution: {integrity: sha512-Gd2UZBJDkXlY7GbJxfsE8/nvKkUEU1G38c1siN6QP6a9PT9MmHB8GnpscSmMJSoF8LOIrt8ud/wPtojys4G6+g==}

  safe-buffer@5.2.1:
    resolution: {integrity: sha512-rp3So07KcdmmKbGvgaNxQSJr7bGVSVk5S9Eq1F+ppbRo70+YeaDxkw5Dd8NPN+GD6bjnYm2VuPuCXmpuYvmCXQ==}

  safe-regex-test@1.1.0:
    resolution: {integrity: sha512-x/+Cz4YrimQxQccJf5mKEbIa1NzeCRNI5Ecl/ekmlYaampdNLPalVyIcCZNNH3MvmqBugV5TMYZXv0ljslUlaw==}
    engines: {node: '>= 0.4'}

  safe-stable-stringify@2.5.0:
    resolution: {integrity: sha512-b3rppTKm9T+PsVCBEOUR46GWI7fdOs00VKZ1+9c1EWDaDMvjQc6tUwuFyIprgGgTcWoVHSKrU8H31ZHA2e0RHA==}
    engines: {node: '>=10'}

  safer-buffer@2.1.2:
    resolution: {integrity: sha512-YZo3K82SD7Riyi0E1EQPojLz7kpepnSQI9IyPbHHg1XXXevb5dJI7tpyN2ADxGcQbHG7vcyRHk0cbwqcQriUtg==}

  saxes@6.0.0:
    resolution: {integrity: sha512-xAg7SOnEhrm5zI3puOOKyy1OMcMlIJZYNJY7xLBwSze0UjhPLnWfj2GF2EpT0jmzaJKIWKHLsaSSajf35bcYnA==}
    engines: {node: '>=v12.22.7'}

  scheduler@0.23.2:
    resolution: {integrity: sha512-UOShsPwz7NrMUqhR6t0hWjFduvOzbtv7toDH1/hIrfRNIDBnnBWd0CwJTGvTpngVlmwGCdP9/Zl/tVrDqcuYzQ==}

  semver@6.3.1:
    resolution: {integrity: sha512-BR7VvDCVHO+q2xBEWskxS6DJE1qRnb7DxzUrogb71CWoSficBxYsiAGd+Kl0mmq/MprG9yArRkyrQxTO6XjMzA==}
    hasBin: true

  semver@7.7.2:
    resolution: {integrity: sha512-RF0Fw+rO5AMf9MAyaRXI4AV0Ulj5lMHqVxxdSgiVbixSCXoEmmX/jk0CuJw4+3SqroYO9VoUh+HcuJivvtJemA==}
    engines: {node: '>=10'}
    hasBin: true

  send@0.19.0:
    resolution: {integrity: sha512-dW41u5VfLXu8SJh5bwRmyYUbAoSB3c9uQh6L8h/KtsFREPWpbX1lrljJo186Jc4nmci/sGUZ9a0a0J2zgfq2hw==}
    engines: {node: '>= 0.8.0'}

  send@1.2.0:
    resolution: {integrity: sha512-uaW0WwXKpL9blXE2o0bRhoL2EGXIrZxQ2ZQ4mgcfoBxdFmQold+qWsD2jLrfZ0trjKL6vOw0j//eAwcALFjKSw==}
    engines: {node: '>= 18'}

  serve-static@1.16.2:
    resolution: {integrity: sha512-VqpjJZKadQB/PEbEwvFdO43Ax5dFBZ2UECszz8bQ7pi7wt//PWe1P6MN7eCnjsatYtBT6EuiClbjSWP2WrIoTw==}
    engines: {node: '>= 0.8.0'}

  serve-static@2.2.0:
    resolution: {integrity: sha512-61g9pCh0Vnh7IutZjtLGGpTA355+OPn2TyDv/6ivP2h/AdAVX9azsoxmg2/M6nZeQZNYBEwIcsne1mJd9oQItQ==}
    engines: {node: '>= 18'}

  set-function-length@1.2.2:
    resolution: {integrity: sha512-pgRc4hJ4/sNjWCSS9AmnS40x3bNMDTknHgL5UaMBTMyJnU90EgWh1Rz+MC9eFu4BuN/UwZjKQuY/1v3rM7HMfg==}
    engines: {node: '>= 0.4'}

  set-function-name@2.0.2:
    resolution: {integrity: sha512-7PGFlmtwsEADb0WYyvCMa1t+yke6daIG4Wirafur5kcf+MhUnPms1UeR0CKQdTZD81yESwMHbtn+TR+dMviakQ==}
    engines: {node: '>= 0.4'}

  setimmediate@1.0.5:
    resolution: {integrity: sha512-MATJdZp8sLqDl/68LfQmbP8zKPLQNV6BIZoIgrscFDQ+RsvK/BxeDQOgyxKKoh0y/8h3BqVFnCqQ/gd+reiIXA==}

  setprototypeof@1.2.0:
    resolution: {integrity: sha512-E5LDX7Wrp85Kil5bhZv46j8jOeboKq5JMmYM3gVGdGH8xFpPWXUMsNrlODCrkoxMEeNi/XZIwuRvY4XNwYMJpw==}

  shebang-command@2.0.0:
    resolution: {integrity: sha512-kHxr2zZpYtdmrN1qDjrrX/Z1rR1kG8Dx+gkpK1G4eXmvXswmcE1hTWBWYUzlraYw1/yZp6YuDY77YtvbN0dmDA==}
    engines: {node: '>=8'}

  shebang-regex@3.0.0:
    resolution: {integrity: sha512-7++dFhtcx3353uBaq8DDR4NuxBetBzC7ZQOhmTQInHEd6bSrXdiEyzCvG07Z44UYdLShWUyXt5M/yhz8ekcb1A==}
    engines: {node: '>=8'}

  shell-quote@1.8.3:
    resolution: {integrity: sha512-ObmnIF4hXNg1BqhnHmgbDETF8dLPCggZWBjkQfhZpbszZnYur5DUljTcCHii5LC3J5E0yeO/1LIMyH+UvHQgyw==}
    engines: {node: '>= 0.4'}

  side-channel-list@1.0.0:
    resolution: {integrity: sha512-FCLHtRD/gnpCiCHEiJLOwdmFP+wzCmDEkc9y7NsYxeF4u7Btsn1ZuwgwJGxImImHicJArLP4R0yX4c2KCrMrTA==}
    engines: {node: '>= 0.4'}

  side-channel-map@1.0.1:
    resolution: {integrity: sha512-VCjCNfgMsby3tTdo02nbjtM/ewra6jPHmpThenkTYh8pG9ucZ/1P8So4u4FGBek/BjpOVsDCMoLA/iuBKIFXRA==}
    engines: {node: '>= 0.4'}

  side-channel-weakmap@1.0.2:
    resolution: {integrity: sha512-WPS/HvHQTYnHisLo9McqBHOJk2FkHO/tlpvldyrnem4aeQp4hai3gythswg6p01oSoTl58rcpiFAjF2br2Ak2A==}
    engines: {node: '>= 0.4'}

  side-channel@1.1.0:
    resolution: {integrity: sha512-ZX99e6tRweoUXqR+VBrslhda51Nh5MTQwou5tnUDgbtyM0dBgmhEDtWGP/xbKn6hqfPRHujUNwz5fy/wbbhnpw==}
    engines: {node: '>= 0.4'}

  siginfo@2.0.0:
    resolution: {integrity: sha512-ybx0WO1/8bSBLEWXZvEd7gMW3Sn3JFlW3TvX1nREbDLRNQNaeNN8WK0meBwPdAaOI7TtRRRJn/Es1zhrrCHu7g==}

  signal-exit@3.0.7:
    resolution: {integrity: sha512-wnD2ZE+l+SPC/uoS0vXeE9L1+0wuaMqKlfz9AMUo38JsyLSBWSFcHR1Rri62LZc12vLr1gb3jl7iwQhgwpAbGQ==}

  signal-exit@4.1.0:
    resolution: {integrity: sha512-bzyZ1e88w9O1iNJbKnOlvYTrWPDl46O1bG0D3XInv+9tkPrxrN8jUUTiFlDkkmKWgn1M6CfIA13SuGqOa9Korw==}
    engines: {node: '>=14'}

  sisteransi@1.0.5:
    resolution: {integrity: sha512-bLGGlR1QxBcynn2d5YmDX4MGjlZvy2MRBDRNHLJ8VI6l6+9FUiyTFNJ0IveOSP0bcXgVDPRcfGqA0pjaqUpfVg==}

  slash@3.0.0:
    resolution: {integrity: sha512-g9Q1haeby36OSStwb4ntCGGGaKsaVSjQ68fBxoQcutl5fS1vuY18H3wSt3jFyFtrkx+Kz0V1G85A4MyAdDMi2Q==}
    engines: {node: '>=8'}

  slice-ansi@5.0.0:
    resolution: {integrity: sha512-FC+lgizVPfie0kkhqUScwRu1O/lF6NOgJmlCgK+/LYxDCTk8sGelYaHDhFcDN+Sn3Cv+3VSa4Byeo+IMCzpMgQ==}
    engines: {node: '>=12'}

  slice-ansi@7.1.0:
    resolution: {integrity: sha512-bSiSngZ/jWeX93BqeIAbImyTbEihizcwNjFoRUIY/T1wWQsfsm2Vw1agPKylXvQTU7iASGdHhyqRlqQzfz+Htg==}
    engines: {node: '>=18'}

  smart-buffer@4.2.0:
    resolution: {integrity: sha512-94hK0Hh8rPqQl2xXc3HsaBoOXKV20MToPkcXvwbISWLEs+64sBq5kFgn2kJDHb1Pry9yrP0dxrCI9RRci7RXKg==}
    engines: {node: '>= 6.0.0', npm: '>= 3.0.0'}

  socks-proxy-agent@8.0.5:
    resolution: {integrity: sha512-HehCEsotFqbPW9sJ8WVYB6UbmIMv7kUUORIF2Nncq4VQvBfNBLibW9YZR5dlYCSUhwcD628pRllm7n+E+YTzJw==}
    engines: {node: '>= 14'}

  socks@2.8.5:
    resolution: {integrity: sha512-iF+tNDQla22geJdTyJB1wM/qrX9DMRwWrciEPwWLPRWAUEM8sQiyxgckLxWT1f7+9VabJS0jTGGr4QgBuvi6Ww==}
    engines: {node: '>= 10.0.0', npm: '>= 3.0.0'}

  sonic-boom@3.8.1:
    resolution: {integrity: sha512-y4Z8LCDBuum+PBP3lSV7RHrXscqksve/bi0as7mhwVnBW+/wUqKT/2Kb7um8yqcFy0duYbbPxzt89Zy2nOCaxg==}

  sonner@2.0.5:
    resolution: {integrity: sha512-YwbHQO6cSso3HBXlbCkgrgzDNIhws14r4MO87Ofy+cV2X7ES4pOoAK3+veSmVTvqNx1BWUxlhPmZzP00Crk2aQ==}
    peerDependencies:
      react: ^18.0.0 || ^19.0.0 || ^19.0.0-rc
      react-dom: ^18.0.0 || ^19.0.0 || ^19.0.0-rc

  source-map-explorer@2.5.3:
    resolution: {integrity: sha512-qfUGs7UHsOBE5p/lGfQdaAj/5U/GWYBw2imEpD6UQNkqElYonkow8t+HBL1qqIl3CuGZx7n8/CQo4x1HwSHhsg==}
    engines: {node: '>=12'}
    hasBin: true

  source-map-js@1.2.1:
    resolution: {integrity: sha512-UXWMKhLOwVKb728IUtQPXxfYU+usdybtUrK/8uGE8CQMvrhOpwvzDBwj0QhSL7MQc7vIsISBG8VQ8+IDQxpfQA==}
    engines: {node: '>=0.10.0'}

  source-map-support@0.5.13:
    resolution: {integrity: sha512-SHSKFHadjVA5oR4PPqhtAVdcBWwRYVd6g6cAXnIbRiIwc2EhPrTuKUBdSLvlEKyIP3GCf89fltvcZiP9MMFA1w==}

  source-map@0.6.1:
    resolution: {integrity: sha512-UjgapumWlbMhkBgzT7Ykc5YXUT46F0iKu8SGXq0bcwP5dz/h0Plj6enJqjz1Zbq2l5WaqYnrVbwWOWMyF3F47g==}
    engines: {node: '>=0.10.0'}

  source-map@0.7.4:
    resolution: {integrity: sha512-l3BikUxvPOcn5E74dZiq5BGsTb5yEwhaTSzccU6t4sDOH8NWJCstKO5QT2CvtFoK6F0saL7p9xHAqHOlCPJygA==}
    engines: {node: '>= 8'}

  spawn-command@0.0.2:
    resolution: {integrity: sha512-zC8zGoGkmc8J9ndvml8Xksr1Amk9qBujgbF0JAIWO7kXr43w0h/0GJNM/Vustixu+YE8N/MTrQ7N31FvHUACxQ==}

  split2@4.2.0:
    resolution: {integrity: sha512-UcjcJOWknrNkF6PLX83qcHM6KHgVKNkV62Y8a5uYDVv9ydGQVwAHMKqHdJje1VTWpljG0WYpCDhrCdAOYH4TWg==}
    engines: {node: '>= 10.x'}

  sprintf-js@1.0.3:
    resolution: {integrity: sha512-D9cPgkvLlV3t3IzL0D0YLvGA9Ahk4PcvVwUbN0dSGr1aP0Nrt4AEnTUbuGvquEC0mA64Gqt1fzirlRs5ibXx8g==}

  sprintf-js@1.1.3:
    resolution: {integrity: sha512-Oo+0REFV59/rz3gfJNKQiBlwfHaSESl1pcGyABQsnnIfWOFt6JNj5gCog2U6MLZ//IGYD+nA8nI+mTShREReaA==}

  stack-utils@2.0.6:
    resolution: {integrity: sha512-XlkWvfIm6RmsWtNJx+uqtKLS8eqFbxUg0ZzLXqY0caEy9l7hruX8IpiDnjsLavoBgqCCR71TqWO8MaXYheJ3RQ==}
    engines: {node: '>=10'}

  stackback@0.0.2:
    resolution: {integrity: sha512-1XMJE5fQo1jGH6Y/7ebnwPOBEkIEnT4QF32d5R1+VXdXveM0IBMJt8zfaxX1P3QhVwrYe+576+jkANtSS2mBbw==}

  statuses@2.0.1:
    resolution: {integrity: sha512-RwNA9Z/7PrK06rYLIzFMlaF+l73iwpzsqRIFgbMLbTcLD6cOao82TaWefPXQvB2fOC4AjuYSEndS7N/mTCbkdQ==}
    engines: {node: '>= 0.8'}

  std-env@3.9.0:
    resolution: {integrity: sha512-UGvjygr6F6tpH7o2qyqR6QYpwraIjKSdtzyBdyytFOHmPZY917kwdwLG0RbOjWOnKmnm3PeHjaoLLMie7kPLQw==}

  stop-iteration-iterator@1.1.0:
    resolution: {integrity: sha512-eLoXW/DHyl62zxY4SCaIgnRhuMr6ri4juEYARS8E6sCEqzKpOiE521Ucofdx+KnDZl5xmvGYaaKCk5FEOxJCoQ==}
    engines: {node: '>= 0.4'}

  streamsearch@1.1.0:
    resolution: {integrity: sha512-Mcc5wHehp9aXz1ax6bZUyY5afg9u2rv5cqQI3mRrYkGC8rW2hM02jWuwjtL++LS5qinSyhj2QfLyNsuc+VsExg==}
    engines: {node: '>=10.0.0'}

  streamx@2.22.1:
    resolution: {integrity: sha512-znKXEBxfatz2GBNK02kRnCXjV+AA4kjZIUxeWSr3UGirZMJfTE9uiwKHobnbgxWyL/JWro8tTq+vOqAK1/qbSA==}

  string-argv@0.3.2:
    resolution: {integrity: sha512-aqD2Q0144Z+/RqG52NeHEkZauTAUWJO8c6yTftGJKO3Tja5tUgIfmIl6kExvhtxSDP7fXB6DvzkfMpCd/F3G+Q==}
    engines: {node: '>=0.6.19'}

  string-length@4.0.2:
    resolution: {integrity: sha512-+l6rNN5fYHNhZZy41RXsYptCjA2Igmq4EG7kZAYFQI1E1VTXarr6ZPXBg6eq7Y6eK4FEhY6AJlyuFIb/v/S0VQ==}
    engines: {node: '>=10'}

  string-template@0.2.1:
    resolution: {integrity: sha512-Yptehjogou2xm4UJbxJ4CxgZx12HBfeystp0y3x7s4Dj32ltVVG1Gg8YhKjHZkHicuKpZX/ffilA8505VbUbpw==}

  string-width@4.2.3:
    resolution: {integrity: sha512-wKyQRQpjJ0sIp62ErSZdGsjMJWsap5oRNihHhu6G7JVO/9jIB6UyevL+tXuOqrng8j/cxKTWyWUwvSTriiZz/g==}
    engines: {node: '>=8'}

  string-width@5.1.2:
    resolution: {integrity: sha512-HnLOCR3vjcY8beoNLtcjZ5/nxn2afmME6lhrDrebokqMap+XbeW8n9TXpPDOqdGK5qcI3oT0GKTW6wC7EMiVqA==}
    engines: {node: '>=12'}

  string-width@7.2.0:
    resolution: {integrity: sha512-tsaTIkKW9b4N+AEj+SVA+WhJzV7/zMhcSu78mLKWSk7cXMOSHsBKFWUs0fWwq8QyK3MgJBQRX6Gbi4kYbdvGkQ==}
    engines: {node: '>=18'}

  string_decoder@1.1.1:
    resolution: {integrity: sha512-n/ShnvDi6FHbbVfviro+WojiFzv+s8MPMHBczVePfUpDJLwoLT0ht1l4YwBCbi8pJAveEEdnkHyPyTP/mzRfwg==}

  string_decoder@1.3.0:
    resolution: {integrity: sha512-hkRX8U1WjJFd8LsDJ2yQ/wWWxaopEsABU1XfkM8A+j0+85JAGppt16cr1Whg6KIbb4okU6Mql6BOj+uup/wKeA==}

  strip-ansi@6.0.1:
    resolution: {integrity: sha512-Y38VPSHcqkFrCpFnQ9vuSXmquuv5oXOKpGeT6aGrr3o3Gc9AlVa6JBfUSOCnbxGGZF+/0ooI7KrPuUSztUdU5A==}
    engines: {node: '>=8'}

  strip-ansi@7.1.0:
    resolution: {integrity: sha512-iq6eVVI64nQQTRYq2KtEg2d2uU7LElhTJwsH4YzIHZshxlgZms/wIc4VoDQTlG/IvVIrBKG06CrZnp0qv7hkcQ==}
    engines: {node: '>=12'}

  strip-bom@3.0.0:
    resolution: {integrity: sha512-vavAMRXOgBVNF6nyEEmL3DBK19iRpDcoIwW+swQ+CbGiu7lju6t+JklA1MHweoWtadgt4ISVUsXLyDq34ddcwA==}
    engines: {node: '>=4'}

  strip-bom@4.0.0:
    resolution: {integrity: sha512-3xurFv5tEgii33Zi8Jtp55wEIILR9eh34FAW00PZf+JnSsTmV/ioewSgQl97JHvgjoRGwPShsWm+IdrxB35d0w==}
    engines: {node: '>=8'}

  strip-final-newline@2.0.0:
    resolution: {integrity: sha512-BrpvfNAE3dcvq7ll3xVumzjKjZQ5tI1sEUIKr3Uoks0XUl45St3FlatVqef9prk4jRDzhW6WZg+3bk93y6pLjA==}
    engines: {node: '>=6'}

  strip-final-newline@3.0.0:
    resolution: {integrity: sha512-dOESqjYr96iWYylGObzd39EuNTa5VJxyvVAEm5Jnh7KGo75V43Hk1odPQkNDyXNmUR6k+gEiDVXnjB8HJ3crXw==}
    engines: {node: '>=12'}

  strip-indent@3.0.0:
    resolution: {integrity: sha512-laJTa3Jb+VQpaC6DseHhF7dXVqHTfJPCRDaEbid/drOhgitgYku/letMUqOXFoWV0zIIUbjpdH2t+tYj4bQMRQ==}
    engines: {node: '>=8'}

  strip-json-comments@3.1.1:
    resolution: {integrity: sha512-6fPc+R4ihwqP6N/aIv2f1gMH8lOVtWQHoqC4yK6oSDVVocumAsfCqjkXnqiYMhmMwS/mEHLp7Vehlt3ql6lEig==}
    engines: {node: '>=8'}

  strip-literal@2.1.1:
    resolution: {integrity: sha512-631UJ6O00eNGfMiWG78ck80dfBab8X6IVFB51jZK5Icd7XAs60Z5y7QdSd/wGIklnWvRbUNloVzhOKKmutxQ6Q==}

  strnum@1.1.2:
    resolution: {integrity: sha512-vrN+B7DBIoTTZjnPNewwhx6cBA/H+IS7rfW68n7XxC1y7uoiGQBxaKzqucGUgavX15dJgiGztLJ8vxuEzwqBdA==}

  sucrase@3.35.0:
    resolution: {integrity: sha512-8EbVDiu9iN/nESwxeSxDKe0dunta1GOlHufmSSXxMD2z2/tMZpDMpvXQGsc+ajGo8y2uYUmixaSRUc/QPoQ0GA==}
    engines: {node: '>=16 || 14 >=14.17'}
    hasBin: true

  superagent@8.1.2:
    resolution: {integrity: sha512-6WTxW1EB6yCxV5VFOIPQruWGHqc3yI7hEmZK6h+pyk69Lk/Ut7rLUY6W/ONF2MjBuGjvmMiIpsrVJ2vjrHlslA==}
    engines: {node: '>=6.4.0 <13 || >=14'}
    deprecated: Please upgrade to v9.0.0+ as we have fixed a public vulnerability with formidable dependency. Note that v9.0.0+ requires Node.js v14.18.0+. See https://github.com/ladjs/superagent/pull/1800 for insight. This project is supported and maintained by the team at Forward Email @ https://forwardemail.net

  supertest@6.3.4:
    resolution: {integrity: sha512-erY3HFDG0dPnhw4U+udPfrzXa4xhSG+n4rxfRuZWCUvjFWwKl+OxWf/7zk50s84/fAAs7vf5QAb9uRa0cCykxw==}
    engines: {node: '>=6.4.0'}

  supports-color@7.2.0:
    resolution: {integrity: sha512-qpCAvRl9stuOHveKsn7HncJRvv501qIacKzQlO/+Lwxc9+0q2wLyv4Dfvt80/DPn2pqOBsJdDiogXGR9+OvwRw==}
    engines: {node: '>=8'}

  supports-color@8.1.1:
    resolution: {integrity: sha512-MpUEN2OodtUzxvKQl72cUF7RQ5EiHsGvSsVG0ia9c5RbWGL2CI4C7EpPS8UTBIplnlzZiNuV56w+FuNxy3ty2Q==}
    engines: {node: '>=10'}

  supports-preserve-symlinks-flag@1.0.0:
    resolution: {integrity: sha512-ot0WnXS9fgdkgIcePe6RHNk1WA8+muPa6cSjeR3V8K27q9BB1rTE3R1p7Hv0z1ZyAc8s6Vvv8DIyWf681MAt0w==}
    engines: {node: '>= 0.4'}

  symbol-tree@3.2.4:
    resolution: {integrity: sha512-9QNk5KwDF+Bvz+PyObkmSYjI5ksVUYtjW7AU22r2NKcfLJcXp96hkDWU3+XndOsUb+AQ9QhfzfCT2O+CNWT5Tw==}

  synckit@0.11.8:
    resolution: {integrity: sha512-+XZ+r1XGIJGeQk3VvXhT6xx/VpbHsRzsTkGgF6E5RX9TTXD0118l87puaEBZ566FhqblC6U0d4XnubznJDm30A==}
    engines: {node: ^14.18.0 || >=16.0.0}

  tailwind-merge@3.3.1:
    resolution: {integrity: sha512-gBXpgUm/3rp1lMZZrM/w7D8GKqshif0zAymAhbCyIt8KMe+0v9DQ7cdYLR4FHH/cKpdTXb+A/tKKU3eolfsI+g==}

  tailwindcss@3.4.17:
    resolution: {integrity: sha512-w33E2aCvSDP0tW9RZuNXadXlkHXqFzSkQew/aIa2i/Sj8fThxwovwlXHSPXTbAHwEIhBFXAedUhP2tueAKP8Og==}
    engines: {node: '>=14.0.0'}
    hasBin: true

  tar-fs@3.0.10:
    resolution: {integrity: sha512-C1SwlQGNLe/jPNqapK8epDsXME7CAJR5RL3GcE6KWx1d9OUByzoHVcbu1VPI8tevg9H8Alae0AApHHFGzrD5zA==}

  tar-stream@3.1.7:
    resolution: {integrity: sha512-qJj60CXt7IU1Ffyc3NJMjh6EkuCFej46zUqJ4J7pqYlThyd9bO0XBTmcOIhSzZJVWfsLks0+nle/j538YAW9RQ==}

  temp@0.9.4:
    resolution: {integrity: sha512-yYrrsWnrXMcdsnu/7YMYAofM1ktpL5By7vZhf15CrXijWWrEYZks5AXBudalfSWJLlnen/QUJUB5aoB0kqZUGA==}
    engines: {node: '>=6.0.0'}

  test-exclude@6.0.0:
    resolution: {integrity: sha512-cAGWPIyOHU6zlmg88jwm7VRyXnMN7iV68OGAbYDk/Mh/xC/pzVPlQtY6ngoIH/5/tciuhGfvESU8GrHrcxD56w==}
    engines: {node: '>=8'}

  text-decoder@1.2.3:
    resolution: {integrity: sha512-3/o9z3X0X0fTupwsYvR03pJ/DjWuqqrfwBgTQzdWDiQSm9KitAyz/9WqsT2JQW7KV2m+bC2ol/zqpW37NHxLaA==}

  text-table@0.2.0:
    resolution: {integrity: sha512-N+8UisAXDGk8PFXP4HAzVR9nbfmVJ3zYLAWiTIoqC5v5isinhr+r5uaO8+7r3BMfuNIufIsA7RdpVgacC2cSpw==}

  thenify-all@1.6.0:
    resolution: {integrity: sha512-RNxQH/qI8/t3thXJDwcstUO4zeqo64+Uy/+sNVRBx4Xn2OX+OZ9oP+iJnNFqplFra2ZUVeKCSa2oVWi3T4uVmA==}
    engines: {node: '>=0.8'}

  thenify@3.3.1:
    resolution: {integrity: sha512-RVZSIV5IG10Hk3enotrhvz0T9em6cyHBLkH/YAZuKqd8hRkKhSfCGIcP2KUY0EPxndzANBmNllzWPwak+bheSw==}

  thread-stream@2.7.0:
    resolution: {integrity: sha512-qQiRWsU/wvNolI6tbbCKd9iKaTnCXsTwVxhhKM6nctPdujTyztjlbUkUTUymidWcMnZ5pWR0ej4a0tjsW021vw==}

  through@2.3.8:
    resolution: {integrity: sha512-w89qg7PI8wAdvX60bMDP+bFoD5Dvhm9oLheFp5O4a2QF0cSBGsBX4qZmadPMvVqlLJBBci+WqGGOAPvcDeNSVg==}

  tiny-inflate@1.0.3:
    resolution: {integrity: sha512-pkY1fj1cKHb2seWDy0B16HeWyczlJA9/WW3u3c4z/NiWDsO3DOU5D7nhTLE9CF0yXv/QZFY7sEJmj24dK+Rrqw==}

  tinybench@2.9.0:
    resolution: {integrity: sha512-0+DUvqWMValLmha6lr4kD8iAMK1HzV0/aKnCtWb9v9641TnP/MFb7Pc2bxoxQjTXAErryXVgUOfv2YqNllqGeg==}

  tinypool@0.8.4:
    resolution: {integrity: sha512-i11VH5gS6IFeLY3gMBQ00/MmLncVP7JLXOw1vlgkytLmJK7QnEr7NXf0LBdxfmNPAeyetukOk0bOYrJrFGjYJQ==}
    engines: {node: '>=14.0.0'}

  tinyspy@2.2.1:
    resolution: {integrity: sha512-KYad6Vy5VDWV4GH3fjpseMQ/XU2BhIYP7Vzd0LG44qRWm/Yt2WCOTicFdvmgo6gWaqooMQCawTtILVQJupKu7A==}
    engines: {node: '>=14.0.0'}
<<<<<<< HEAD
=======

  tldts-core@6.1.86:
    resolution: {integrity: sha512-Je6p7pkk+KMzMv2XXKmAE3McmolOQFdxkKw0R8EYNr7sELW46JqnNeTX8ybPiQgvg1ymCoF8LXs5fzFaZvJPTA==}

  tldts@6.1.86:
    resolution: {integrity: sha512-WMi/OQ2axVTf/ykqCQgXiIct+mSQDFdH2fkwhPwgEwvJ1kSzZRiinb0zF2Xb8u4+OqPChmyI6MEu4EezNJz+FQ==}
    hasBin: true
>>>>>>> 455a75e1

  tmpl@1.0.5:
    resolution: {integrity: sha512-3f0uOEAQwIqGuWW2MVzYg8fV/QNnc/IpuJNG837rLuczAaLVHslWHZQj4IGiEl5Hs3kkbhwL9Ab7Hrsmuj+Smw==}

  to-regex-range@5.0.1:
    resolution: {integrity: sha512-65P7iz6X5yEr1cwcgvQxbbIw7Uk3gOy5dIdtZ4rDveLqhrdJP+Li/Hx6tyK0NEb+2GCyneCMJiGqrADCSNk8sQ==}
    engines: {node: '>=8.0'}

  toidentifier@1.0.1:
    resolution: {integrity: sha512-o5sSPKEkg/DIQNmH43V0/uerLrpzVedkUh8tGNvaeXpfpuwjKenlSox/2O/BTlZUtEe+JG7s5YhEz608PlAHRA==}
    engines: {node: '>=0.6'}

  tough-cookie@4.1.4:
    resolution: {integrity: sha512-Loo5UUvLD9ScZ6jh8beX1T6sO1w2/MpCRpEP7V280GKMVUQ0Jzar2U3UJPsrdbziLEMMhu3Ujnq//rhiFuIeag==}
    engines: {node: '>=6'}
<<<<<<< HEAD
=======

  tough-cookie@5.1.2:
    resolution: {integrity: sha512-FVDYdxtnj0G6Qm/DhNPSb8Ju59ULcup3tuJxkFb5K8Bv2pUXILbf0xZWU8PX8Ov19OXljbUyveOFwRMwkXzO+A==}
    engines: {node: '>=16'}
>>>>>>> 455a75e1

  tr46@0.0.3:
    resolution: {integrity: sha512-N3WMsuqV66lT30CrXNbEjx4GEwlow3v6rr4mCcv6prnfwhS01rkgyFdjPNBYd9br7LpXV1+Emh01fHnq2Gdgrw==}

  tr46@5.1.1:
    resolution: {integrity: sha512-hdF5ZgjTqgAntKkklYw0R03MG2x/bSzTtkxmIRw/sTNV8YXsCJ1tfLAX23lhxhHJlEf3CRCOCGGWw3vI3GaSPw==}
    engines: {node: '>=18'}

  tree-kill@1.2.2:
    resolution: {integrity: sha512-L0Orpi8qGpRG//Nd+H90vFB+3iHnue1zSSGmNOOCh1GLJ7rUKVwV2HvijphGQS2UmhUZewS9VgvxYIdgr+fG1A==}
    hasBin: true

  trigram-utils@2.0.1:
    resolution: {integrity: sha512-nfWIXHEaB+HdyslAfMxSqWKDdmqY9I32jS7GnqpdWQnLH89r6A5sdk3fDVYqGAZ0CrT8ovAFSAo6HRiWcWNIGQ==}

  ts-api-utils@1.4.3:
    resolution: {integrity: sha512-i3eMG77UTMD0hZhgRS562pv83RC6ukSAC2GMNWc+9dieh/+jDM5u5YG+NHX6VNDRHQcHwmsTHctP9LhbC3WxVw==}
    engines: {node: '>=16'}
    peerDependencies:
      typescript: '>=4.2.0'

  ts-interface-checker@0.1.13:
    resolution: {integrity: sha512-Y/arvbn+rrz3JCKl9C4kVNfTfSm2/mEp5FSz5EsZSANGPSlQrpRI5M4PKF+mJnE52jOO90PnPSc3Ur3bTQw0gA==}

  ts-jest@29.3.4:
    resolution: {integrity: sha512-Iqbrm8IXOmV+ggWHOTEbjwyCf2xZlUMv5npExksXohL+tk8va4Fjhb+X2+Rt9NBmgO7bJ8WpnMLOwih/DnMlFA==}
    engines: {node: ^14.15.0 || ^16.10.0 || ^18.0.0 || >=20.0.0}
    hasBin: true
    peerDependencies:
      '@babel/core': '>=7.0.0-beta.0 <8'
      '@jest/transform': ^29.0.0
      '@jest/types': ^29.0.0
      babel-jest: ^29.0.0
      esbuild: '*'
      jest: ^29.0.0
      typescript: '>=4.3 <6'
    peerDependenciesMeta:
      '@babel/core':
        optional: true
      '@jest/transform':
        optional: true
      '@jest/types':
        optional: true
      babel-jest:
        optional: true
      esbuild:
        optional: true

  ts-node@10.9.2:
    resolution: {integrity: sha512-f0FFpIdcHgn8zcPSbf1dRevwt047YMnaiJM3u2w2RewrB+fob/zePZcrOyQoLMMO7aBIddLcQIEK5dYjkLnGrQ==}
    hasBin: true
    peerDependencies:
      '@swc/core': '>=1.2.50'
      '@swc/wasm': '>=1.2.50'
      '@types/node': '*'
      typescript: '>=2.7'
    peerDependenciesMeta:
      '@swc/core':
        optional: true
      '@swc/wasm':
        optional: true

  tsconfck@3.1.6:
    resolution: {integrity: sha512-ks6Vjr/jEw0P1gmOVwutM3B7fWxoWBL2KRDb1JfqGVawBmO5UsvmWOQFGHBPl5yxYz4eERr19E6L7NMv+Fej4w==}
    engines: {node: ^18 || >=20}
    hasBin: true
    peerDependencies:
      typescript: ^5.0.0
    peerDependenciesMeta:
      typescript:
        optional: true

  tsconfig-paths@4.2.0:
    resolution: {integrity: sha512-NoZ4roiN7LnbKn9QqE1amc9DJfzvZXxF4xDavcOWt1BPkdx+m+0gJuPM+S0vCe7zTJMYUP0R8pO2XMr+Y8oLIg==}
    engines: {node: '>=6'}

  tslib@2.8.1:
    resolution: {integrity: sha512-oJFu94HQb+KVduSUQL7wnpmqnfmLsOA/nAh6b6EH0wCEoK0/mPeXU6c3wKDV83MkOuHPRHtSXKKU99IBazS/2w==}

  tsx@4.19.4:
    resolution: {integrity: sha512-gK5GVzDkJK1SI1zwHf32Mqxf2tSJkNx+eYcNly5+nHvWqXUJYUkWBQtKauoESz3ymezAI++ZwT855x5p5eop+Q==}
    engines: {node: '>=18.0.0'}
    hasBin: true

  tsx@4.20.0:
    resolution: {integrity: sha512-TsmdeXxcZYiJ2MKV7fdq38na0CKyLRtCeMqTeHMmrVXQ/gf5yTeJohh+sgr7MnMGsjeKXzHzy+TwOOTR1arl+Q==}
    engines: {node: '>=18.0.0'}
    hasBin: true

  tsx@4.20.3:
    resolution: {integrity: sha512-qjbnuR9Tr+FJOMBqJCW5ehvIo/buZq7vH7qD7JziU98h6l3qGy0a/yPFjwO+y0/T7GFpNgNAvEcPPVfyT8rrPQ==}
    engines: {node: '>=18.0.0'}
    hasBin: true

  type-check@0.4.0:
    resolution: {integrity: sha512-XleUoc9uwGXqjWwXaUTZAmzMcFZ5858QA2vvx1Ur5xIcixXIP+8LnFDgRplU30us6teqdlskFfu+ae4K79Ooew==}
    engines: {node: '>= 0.8.0'}

  type-detect@4.0.8:
    resolution: {integrity: sha512-0fr/mIH1dlO+x7TlcMy+bIDqKPsw/70tVyeHW787goQjhmqaZe10uwLujubK9q9Lg6Fiho1KUKDYz0Z7k7g5/g==}
    engines: {node: '>=4'}

  type-detect@4.1.0:
    resolution: {integrity: sha512-Acylog8/luQ8L7il+geoSxhEkazvkslg7PSNKOX59mbB9cOveP5aq9h74Y7YU8yDpJwetzQQrfIwtf4Wp4LKcw==}
    engines: {node: '>=4'}

  type-fest@0.20.2:
    resolution: {integrity: sha512-Ne+eE4r0/iWnpAxD852z3A+N0Bt5RN//NjJwRd2VFHEmrywxf5vsZlh4R6lixl6B+wz/8d+maTSAkN1FIkI3LQ==}
    engines: {node: '>=10'}

  type-fest@0.21.3:
    resolution: {integrity: sha512-t0rzBq87m3fVcduHDUFhKmyyX+9eo6WQjZvf51Ea/M0Q7+T374Jp1aUiyUl0GKxp8M/OETVHSDvmkyPgvX+X2w==}
    engines: {node: '>=10'}

  type-fest@4.41.0:
    resolution: {integrity: sha512-TeTSQ6H5YHvpqVwBRcnLDCBnDOHWYu7IvGbHT6N8AOymcr9PJGjc1GTtiWZTYg0NCgYwvnYWEkVChQAr9bjfwA==}
    engines: {node: '>=16'}

  type-is@1.6.18:
    resolution: {integrity: sha512-TkRKr9sUTxEH8MdfuCSP7VizJyzRNMjj2J2do2Jr3Kym598JVdEksuzPQCnlFPW4ky9Q+iA+ma9BGm06XQBy8g==}
    engines: {node: '>= 0.6'}

  type-is@2.0.1:
    resolution: {integrity: sha512-OZs6gsjF4vMp32qrCbiVSkrFmXtG/AZhY3t0iAMrMBiAZyV9oALtXO8hsrHbMXF9x6L3grlFuwW2oAz7cav+Gw==}
    engines: {node: '>= 0.6'}

  typed-query-selector@2.12.0:
    resolution: {integrity: sha512-SbklCd1F0EiZOyPiW192rrHZzZ5sBijB6xM+cpmrwDqObvdtunOHHIk9fCGsoK5JVIYXoyEp4iEdE3upFH3PAg==}

  typedarray@0.0.6:
    resolution: {integrity: sha512-/aCDEGatGvZ2BIk+HmLf4ifCJFwvKFNb9/JeZPMulfgFracn9QFcAf5GO8B/mweUjSoblS5In0cWhqpfs/5PQA==}

  typescript@5.8.3:
    resolution: {integrity: sha512-p1diW6TqL9L07nNxvRMM7hMMw4c5XOo/1ibL4aAIGmSAt9slTE1Xgw5KWuof2uTOvCg9BY7ZRi+GaF+7sfgPeQ==}
    engines: {node: '>=14.17'}
    hasBin: true

  ufo@1.6.1:
    resolution: {integrity: sha512-9a4/uxlTWJ4+a5i0ooc1rU7C7YOw3wT+UGqdeNNHWnOF9qcMBgLRS+4IYUqbczewFx4mLEig6gawh7X6mFlEkA==}

  uglify-js@3.19.3:
    resolution: {integrity: sha512-v3Xu+yuwBXisp6QYTcH4UbH+xYJXqnq2m/LtQVWKWzYc1iehYnLixoQDN9FH6/j9/oybfd6W9Ghwkl8+UMKTKQ==}
    engines: {node: '>=0.8.0'}
    hasBin: true

  unbzip2-stream@1.4.3:
    resolution: {integrity: sha512-mlExGW4w71ebDJviH16lQLtZS32VKqsSfk80GCfUlwT/4/hNRFsoscrF/c++9xinkMzECL1uL9DDwXqFWkruPg==}
<<<<<<< HEAD

  underscore@1.13.7:
    resolution: {integrity: sha512-GMXzWtsc57XAtguZgaQViUOzs0KTkk8ojr3/xAxXLITqf/3EMwxC0inyETfDFjH/Krbhuep0HNbbjI9i/q3F3g==}
=======
>>>>>>> 455a75e1

  undici-types@6.21.0:
    resolution: {integrity: sha512-iwDZqg0QAGrg9Rav5H4n0M64c3mkR59cJ6wQp+7C4nI0gsmExaedaYLNO44eT4AtBBwjbTiGPMlt2Md0T9H9JQ==}

  unicode-properties@1.4.1:
    resolution: {integrity: sha512-CLjCCLQ6UuMxWnbIylkisbRj31qxHPAurvena/0iwSVbQ2G1VY5/HjV0IRabOEbDHlzZlRdCrD4NhB0JtU40Pg==}

  unicode-trie@2.0.0:
    resolution: {integrity: sha512-x7bc76x0bm4prf1VLg79uhAzKw8DVboClSN5VxJuQ+LKDOVEW9CdH+VY7SP+vX7xCYQqzzgQpFqz15zeLvAtZQ==}

  universalify@0.2.0:
    resolution: {integrity: sha512-CJ1QgKmNg3CwvAv/kOFmtnEN05f0D/cn9QntgNOQlQF9dgvVTHj3t+8JPdjqawCHk7V/KA+fbUqzZ9XWhcqPUg==}
    engines: {node: '>= 4.0.0'}

  universalify@2.0.1:
    resolution: {integrity: sha512-gptHNQghINnc/vTGIk0SOFGFNXw7JVrlRUtConJRlvaw6DuX0wO5Jeko9sWrMBhh+PsYAZ7oXAiOnf/UKogyiw==}
    engines: {node: '>= 10.0.0'}

  unpipe@1.0.0:
    resolution: {integrity: sha512-pjy2bYhSsufwWlKwPc+l3cN7+wuJlK6uz0YdJEOlQDbl6jo/YlPi4mb8agUkVC8BF7V8NuzeyPNqRksA3hztKQ==}
    engines: {node: '>= 0.8'}

  unzipper@0.12.3:
    resolution: {integrity: sha512-PZ8hTS+AqcGxsaQntl3IRBw65QrBI6lxzqDEL7IAo/XCEqRTKGfOX56Vea5TH9SZczRVxuzk1re04z/YjuYCJA==}

  update-browserslist-db@1.1.3:
    resolution: {integrity: sha512-UxhIZQ+QInVdunkDAaiazvvT/+fXL5Osr0JZlJulepYu6Jd7qJtDZjlur0emRlT71EN3ScPoE7gvsuIKKNavKw==}
    hasBin: true
    peerDependencies:
      browserslist: '>= 4.21.0'

  uri-js@4.4.1:
    resolution: {integrity: sha512-7rKUyy33Q1yc98pQ1DAmLtwX109F7TIfWlW1Ydo8Wl1ii1SeHieeh0HHfPeL2fMXK6z0s8ecKs9frCuLJvndBg==}

  url-parse@1.5.10:
    resolution: {integrity: sha512-WypcfiRhfeUP9vvF0j6rw0J3hrWrw6iZv3+22h6iRMJ/8z1Tj6XfLP4DsUix5MhMPnXpiHDoKyoZ/bdCkwBCiQ==}

  use-callback-ref@1.3.3:
    resolution: {integrity: sha512-jQL3lRnocaFtu3V00JToYz/4QkNWswxijDaCVNZRiRTO3HQDLsdu1ZtmIUvV4yPp+rvWm5j0y0TG/S61cuijTg==}
    engines: {node: '>=10'}
    peerDependencies:
      '@types/react': '*'
      react: ^16.8.0 || ^17.0.0 || ^18.0.0 || ^19.0.0 || ^19.0.0-rc
    peerDependenciesMeta:
      '@types/react':
        optional: true

  use-sidecar@1.1.3:
    resolution: {integrity: sha512-Fedw0aZvkhynoPYlA5WXrMCAMm+nSWdZt6lzJQ7Ok8S6Q+VsHmHpRWndVRJ8Be0ZbkfPc5LRYH+5XrzXcEeLRQ==}
    engines: {node: '>=10'}
    peerDependencies:
      '@types/react': '*'
      react: ^16.8.0 || ^17.0.0 || ^18.0.0 || ^19.0.0 || ^19.0.0-rc
    peerDependenciesMeta:
      '@types/react':
        optional: true

  util-deprecate@1.0.2:
    resolution: {integrity: sha512-EPD5q1uXyFxJpCrLnCc1nHnq3gOa6DZBocAIiI2TaSCA7VCJ1UJDMagCzIkXNsUYfD1daK//LTEQ8xiIbrHtcw==}

  utils-merge@1.0.1:
    resolution: {integrity: sha512-pMZTvIkT1d+TFGvDOqodOclx0QWkkgi6Tdoa8gC8ffGAAqz9pzPTZWAybbsHHoED/ztMtkv/VoYTYyShUn81hA==}
    engines: {node: '>= 0.4.0'}

  uuid@10.0.0:
    resolution: {integrity: sha512-8XkAphELsDnEGrDxUOHB3RGvXz6TeuYSGEZBOjtTtPm2lwhGBjLgOzLHB63IUWfBpNucQjND6d3AOudO+H3RWQ==}
<<<<<<< HEAD
    hasBin: true

  uuid@11.1.0:
    resolution: {integrity: sha512-0/A9rDy9P7cJ+8w1c9WD9V//9Wj15Ce2MPz8Ri6032usz+NfePxx5AcN3bN+r6ZL6jEo066/yNYB3tn4pQEx+A==}
=======
>>>>>>> 455a75e1
    hasBin: true

  uuid@8.3.2:
    resolution: {integrity: sha512-+NYs2QeMWy+GWFOEm9xnn6HCDp0l7QBD7ml8zLUmJ+93Q5NF0NocErnwkTkXVFNiX3/fpC6afS8Dhb/gz7R7eg==}
    hasBin: true

  uuid@9.0.1:
    resolution: {integrity: sha512-b+1eJOlsR9K8HJpow9Ok3fiWOWSIcIzXodvv0rQjVoOVNpWMpxf1wZNpt4y9h10odCNrqnYp1OBzRktckBe3sA==}
    hasBin: true

  v8-compile-cache-lib@3.0.1:
    resolution: {integrity: sha512-wa7YjyUGfNZngI/vtK0UHAN+lgDCxBPCylVXGp0zu59Fz5aiGtNXaq3DhIov063MorB+VfufLh3JlF2KdTK3xg==}

  v8-to-istanbul@9.3.0:
    resolution: {integrity: sha512-kiGUalWN+rgBJ/1OHZsBtU4rXZOfj/7rKQxULKlIzwzQSvMJUUNgPwJEEh7gU6xEVxC0ahoOBvN2YI8GH6FNgA==}
    engines: {node: '>=10.12.0'}
<<<<<<< HEAD
=======

  validator@13.12.0:
    resolution: {integrity: sha512-c1Q0mCiPlgdTVVVIJIrBuxNicYE+t/7oKeI9MWLj3fh/uq2Pxh/3eeWbVZ4OcGW1TUf53At0njHw5SMdA3tmMg==}
    engines: {node: '>= 0.10'}

  validator@13.15.15:
    resolution: {integrity: sha512-BgWVbCI72aIQy937xbawcs+hrVaN/CZ2UwutgaJ36hGqRrLNM+f5LUT/YPRbo8IV/ASeFzXszezV+y2+rq3l8A==}
    engines: {node: '>= 0.10'}
>>>>>>> 455a75e1

  vary@1.1.2:
    resolution: {integrity: sha512-BNGbWLfd0eUPabhkXUVm0j8uuvREyTh5ovRa/dyow/BqAbZJyC+5fU+IzQOzmAKzYqYRAISoRhdQr3eIZ/PXqg==}
    engines: {node: '>= 0.8'}

  virtual-dom@2.1.1:
    resolution: {integrity: sha512-wb6Qc9Lbqug0kRqo/iuApfBpJJAq14Sk1faAnSmtqXiwahg7PVTvWMs9L02Z8nNIMqbwsxzBAA90bbtRLbw0zg==}

  vite-node@1.6.1:
    resolution: {integrity: sha512-YAXkfvGtuTzwWbDSACdJSg4A4DZiAqckWe90Zapc/sEX3XvHcw1NdurM/6od8J207tSDqNbSsgdCacBgvJKFuA==}
    engines: {node: ^18.0.0 || >=20.0.0}
    hasBin: true

  vite-tsconfig-paths@4.3.2:
    resolution: {integrity: sha512-0Vd/a6po6Q+86rPlntHye7F31zA2URZMbH8M3saAZ/xR9QoGN/L21bxEGfXdWmFdNkqPpRdxFT7nmNe12e9/uA==}
    peerDependencies:
      vite: '*'
    peerDependenciesMeta:
      vite:
        optional: true

  vite@5.4.19:
    resolution: {integrity: sha512-qO3aKv3HoQC8QKiNSTuUM1l9o/XX3+c+VTgLHbJWHZGeTPVAg2XwazI9UWzoxjIJCGCV2zU60uqMzjeLZuULqA==}
    engines: {node: ^18.0.0 || >=20.0.0}
    hasBin: true
    peerDependencies:
      '@types/node': ^18.0.0 || >=20.0.0
      less: '*'
      lightningcss: ^1.21.0
      sass: '*'
      sass-embedded: '*'
      stylus: '*'
      sugarss: '*'
      terser: ^5.4.0
    peerDependenciesMeta:
      '@types/node':
        optional: true
      less:
        optional: true
      lightningcss:
        optional: true
      sass:
        optional: true
      sass-embedded:
        optional: true
      stylus:
        optional: true
      sugarss:
        optional: true
      terser:
        optional: true

  vitest@1.6.1:
    resolution: {integrity: sha512-Ljb1cnSJSivGN0LqXd/zmDbWEM0RNNg2t1QW/XUhYl/qPqyu7CsqeWtqQXHVaJsecLPuDoak2oJcZN2QoRIOag==}
    engines: {node: ^18.0.0 || >=20.0.0}
    hasBin: true
    peerDependencies:
      '@edge-runtime/vm': '*'
      '@types/node': ^18.0.0 || >=20.0.0
      '@vitest/browser': 1.6.1
      '@vitest/ui': 1.6.1
      happy-dom: '*'
      jsdom: '*'
    peerDependenciesMeta:
      '@edge-runtime/vm':
        optional: true
      '@types/node':
        optional: true
      '@vitest/browser':
        optional: true
      '@vitest/ui':
        optional: true
      happy-dom:
        optional: true
      jsdom:
        optional: true

  w3c-xmlserializer@5.0.0:
    resolution: {integrity: sha512-o8qghlI8NZHU1lLPrpi2+Uq7abh4GGPpYANlalzWxyWteJOCsr/P+oPBA49TOLu5FTZO4d3F9MnWJfiMo4BkmA==}
    engines: {node: '>=18'}

  walker@1.0.8:
    resolution: {integrity: sha512-ts/8E8l5b7kY0vlWLewOkDXMmPdLcVV4GmOQLyxuSswIJsweeFZtAsMF7k1Nszz+TYBQrlYRmzOnr398y1JemQ==}

  web-streams-polyfill@3.3.3:
    resolution: {integrity: sha512-d2JWLCivmZYTSIoge9MsgFCZrt571BikcWGYkjC1khllbTeDlGqZ2D8vD8E/lJa8WGWbb7Plm8/XJYV7IJHZZw==}
    engines: {node: '>= 8'}

  webidl-conversions@3.0.1:
    resolution: {integrity: sha512-2JAn3z8AR6rjK8Sm8orRC0h/bcl/DqL7tRPdGZ4I1CjdF+EaMLmYxBHyXuKL849eucPFhvBoxMsflfOb8kxaeQ==}

  webidl-conversions@7.0.0:
    resolution: {integrity: sha512-VwddBukDzu71offAQR975unBIGqfKZpM+8ZX6ySk8nYhVoo5CYaZyzt3YBvYtRtO+aoGlqxPg/B87NGVZ/fu6g==}
    engines: {node: '>=12'}

  whatwg-encoding@3.1.1:
    resolution: {integrity: sha512-6qN4hJdMwfYBtE3YBTTHhoeuUrDBPZmbQaxWAqSALV/MeEnR5z1xd8UKud2RAkFoPkmB+hli1TZSnyi84xz1vQ==}
    engines: {node: '>=18'}

  whatwg-mimetype@4.0.0:
    resolution: {integrity: sha512-QaKxh0eNIi2mE9p2vEdzfagOKHCcj1pJ56EEHGQOVxp8r9/iszLUUV7v89x9O1p/T+NlTM5W7jW6+cz4Fq1YVg==}
    engines: {node: '>=18'}

  whatwg-url@14.2.0:
    resolution: {integrity: sha512-De72GdQZzNTUBBChsXueQUnPKDkg/5A5zp7pFDuQAj5UFoENpiACU0wlCvzpAGnTkj++ihpKwKyYewn/XNUbKw==}
    engines: {node: '>=18'}

  whatwg-url@5.0.0:
    resolution: {integrity: sha512-saE57nupxk6v3HY35+jzBwYa0rKSy0XR8JSxZPwgLr7ys0IBzhGviA1/TUGJLmSVqs8pb9AnvICXEuOHLprYTw==}

  which-boxed-primitive@1.1.1:
    resolution: {integrity: sha512-TbX3mj8n0odCBFVlY8AxkqcHASw3L60jIuF8jFP78az3C2YhmGvqbHBpAjTRH2/xqYunrJ9g1jSyjCjpoWzIAA==}
    engines: {node: '>= 0.4'}

  which-collection@1.0.2:
    resolution: {integrity: sha512-K4jVyjnBdgvc86Y6BkaLZEN933SwYOuBFkdmBu9ZfkcAbdVbpITnDmjvZ/aQjRXQrv5EPkTnD1s39GiiqbngCw==}
    engines: {node: '>= 0.4'}

  which-typed-array@1.1.19:
    resolution: {integrity: sha512-rEvr90Bck4WZt9HHFC4DJMsjvu7x+r6bImz0/BrbWb7A2djJ8hnZMrWnHo9F8ssv0OMErasDhftrfROTyqSDrw==}
    engines: {node: '>= 0.4'}

  which@2.0.2:
    resolution: {integrity: sha512-BLI3Tl1TW3Pvl70l3yq3Y64i+awpwXqsGBYWkkqMtnbXgrMD+yj7rhW0kuEDxzJaYXGjEW5ogapKNMEKNMjibA==}
    engines: {node: '>= 8'}
    hasBin: true

  why-is-node-running@2.3.0:
    resolution: {integrity: sha512-hUrmaWBdVDcxvYqnyh09zunKzROWjbZTiNy8dBEjkS7ehEDQibXJ7XvlmtbwuTclUiIyN+CyXQD4Vmko8fNm8w==}
    engines: {node: '>=8'}
    hasBin: true

  word-wrap@1.2.5:
    resolution: {integrity: sha512-BN22B5eaMMI9UMtjrGd5g5eCYPpCPDUy0FJXbYsaT5zYxjFOckS53SQDE3pWkVoWpHXVb3BrYcEN4Twa55B5cA==}
    engines: {node: '>=0.10.0'}

  wordwrap@1.0.0:
    resolution: {integrity: sha512-gvVzJFlPycKc5dZN4yPkP8w7Dc37BtP1yczEneOb4uq34pXZcvrtRTmWV8W+Ume+XCxKgbjM+nevkyFPMybd4Q==}

  wrap-ansi@7.0.0:
    resolution: {integrity: sha512-YVGIj2kamLSTxw6NsZjoBxfSwsn0ycdesmc4p+Q21c5zPuZ1pl+NfxVdxPtdHvmNVOQ6XSYG4AUtyt/Fi7D16Q==}
    engines: {node: '>=10'}

  wrap-ansi@8.1.0:
    resolution: {integrity: sha512-si7QWI6zUMq56bESFvagtmzMdGOtoxfR+Sez11Mobfc7tm+VkUckk9bW2UeffTGVUbOksxmSw0AA2gs8g71NCQ==}
    engines: {node: '>=12'}

  wrap-ansi@9.0.0:
    resolution: {integrity: sha512-G8ura3S+3Z2G+mkgNRq8dqaFZAuxfsxpBB8OCTGRTCtp+l/v9nbFNmCUP1BZMts3G1142MsZfn6eeUKrr4PD1Q==}
    engines: {node: '>=18'}

  wrappy@1.0.2:
    resolution: {integrity: sha512-l4Sp/DRseor9wL6EvV2+TuQn63dMkPjZ/sp9XkghTEbV9KlPS1xUsZ3u7/IQO4wxtcFB4bgpQPRcR3QCvezPcQ==}

  write-file-atomic@4.0.2:
    resolution: {integrity: sha512-7KxauUdBmSdWnmpaGFg+ppNjKF8uNLry8LyzjauQDOVONfFLNKrKvQOxZ/VuTIcS/gge/YNahf5RIIQWTSarlg==}
    engines: {node: ^12.13.0 || ^14.15.0 || >=16.0.0}

  write-file-atomic@5.0.1:
    resolution: {integrity: sha512-+QU2zd6OTD8XWIJCbffaiQeH9U73qIqafo1x6V1snCWYGJf6cVE0cDR4D8xRzcEnfI21IFrUPzPGtcPf8AC+Rw==}
    engines: {node: ^14.17.0 || ^16.13.0 || >=18.0.0}

  ws@8.18.2:
    resolution: {integrity: sha512-DMricUmwGZUVr++AEAe2uiVM7UoO9MAVZMDu05UQOaUII0lp+zOzLLU4Xqh/JvTqklB1T4uELaaPBKyjE1r4fQ==}
    engines: {node: '>=10.0.0'}
    peerDependencies:
      bufferutil: ^4.0.1
      utf-8-validate: '>=5.0.2'
    peerDependenciesMeta:
      bufferutil:
        optional: true
      utf-8-validate:
        optional: true

  x-is-array@0.1.0:
    resolution: {integrity: sha512-goHPif61oNrr0jJgsXRfc8oqtYzvfiMJpTqwE7Z4y9uH+T3UozkGqQ4d2nX9mB9khvA8U2o/UbPOFjgC7hLWIA==}

  x-is-string@0.1.0:
    resolution: {integrity: sha512-GojqklwG8gpzOVEVki5KudKNoq7MbbjYZCbyWzEz7tyPA7eleiE0+ePwOWQQRb5fm86rD3S8Tc0tSFf3AOv50w==}

  xml-name-validator@5.0.0:
    resolution: {integrity: sha512-EvGK8EJ3DhaHfbRlETOWAS5pO9MZITeauHKJyb8wyajUfQUenkIg2MvLDTZ4T/TgIcm3HU0TFBgWWboAZ30UHg==}
    engines: {node: '>=18'}

  xmlbuilder2@2.1.2:
    resolution: {integrity: sha512-PI710tmtVlQ5VmwzbRTuhmVhKnj9pM8Si+iOZCV2g2SNo3gCrpzR2Ka9wNzZtqfD+mnP+xkrqoNy0sjKZqP4Dg==}
    engines: {node: '>=8.0'}
<<<<<<< HEAD

  xmlbuilder@10.1.1:
    resolution: {integrity: sha512-OyzrcFLL/nb6fMGHbiRDuPup9ljBycsdCypwuyg5AAHvyWzGfChJpCXMG88AGTIMFhGZ9RccFN1e6lhg3hkwKg==}
    engines: {node: '>=4.0'}
=======
>>>>>>> 455a75e1

  xmlchars@2.2.0:
    resolution: {integrity: sha512-JZnDKK8B0RCDw84FNdDAIpZK+JuJw+s7Lz8nksI7SIuU3UXJJslUthsi+uWBUYOwPFwW7W7PRLRfUKpxjtjFCw==}

  xtend@4.0.2:
    resolution: {integrity: sha512-LKYU1iAXJXUgAXn9URjiu+MWhyUXHsvfp7mcuYm9dSUKK0/CjtrUwFAxD82/mCWbtLsGjFIad0wIsod4zrTAEQ==}
    engines: {node: '>=0.4'}

  y18n@5.0.8:
    resolution: {integrity: sha512-0pfFzegeDWJHJIAmTLRP2DwHjdF5s7jo9tuztdQxAhINCdvS+3nGINqPd00AphqJR/0LhANUS6/+7SCb98YOfA==}
    engines: {node: '>=10'}

  yallist@3.1.1:
    resolution: {integrity: sha512-a4UGQaWPH59mOXUYnAG2ewncQS4i4F43Tv3JoAM+s2VDAmS9NsK8GpDMLrCHPksFT7h3K6TOoUNn2pb7RoXx4g==}

  yaml@2.8.0:
    resolution: {integrity: sha512-4lLa/EcQCB0cJkyts+FpIRx5G/llPxfP6VQU5KByHEhLxY3IJCH0f0Hy1MHI8sClTvsIb8qwRJ6R/ZdlDJ/leQ==}
    engines: {node: '>= 14.6'}
    hasBin: true

  yargs-parser@20.2.9:
    resolution: {integrity: sha512-y11nGElTIV+CT3Zv9t7VKl+Q3hTQoT9a1Qzezhhl6Rp21gJ/IVTW7Z3y9EWXhuUBC2Shnf+DX0antecpAwSP8w==}
    engines: {node: '>=10'}

  yargs-parser@21.1.1:
    resolution: {integrity: sha512-tVpsJW7DdjecAiFpbIB1e3qxIQsE6NoPc5/eTdrbbIC4h0LVsWhnoa3g+m2HclBIujHzsxZ4VJVA+GUuc2/LBw==}
    engines: {node: '>=12'}

  yargs@16.2.0:
    resolution: {integrity: sha512-D1mvvtDG0L5ft/jGWkLpG1+m0eQxOfaBvTNELraWj22wSVUMWxZUvYgJYcKh6jGGIkJFhH4IZPQhR4TKpc8mBw==}
    engines: {node: '>=10'}

  yargs@17.7.2:
    resolution: {integrity: sha512-7dSzzRQ++CKnNI/krKnYRV7JKKPUXMEh61soaHKg9mrWEhzFWhFnxPxGl+69cD1Ou63C13NUPCnmIcrvqCuM6w==}
    engines: {node: '>=12'}

  yauzl@2.10.0:
    resolution: {integrity: sha512-p4a9I6X6nu6IhoGmBqAcbJy1mlC4j27vEPZX9F4L4/vZT3Lyq1VkFHw/V/PUcB9Buo+DG3iHkT0x3Qya58zc3g==}

  yn@3.1.1:
    resolution: {integrity: sha512-Ux4ygGWsu2c7isFWe8Yu1YluJmqVhxqK2cLXNQA5AcC3QfbGNpM7fu0Y8b/z16pXLnFxZYvWhd3fhBY9DLmC6Q==}
    engines: {node: '>=6'}

  yocto-queue@0.1.0:
    resolution: {integrity: sha512-rVksvsnNCdJ/ohGc6xgPwyN8eheCxsiLM8mxuE/t/mOVqJewPuO1miLpTHQiRgTKCLexL4MeAFVagts7HmNZ2Q==}
    engines: {node: '>=10'}

  yocto-queue@1.2.1:
    resolution: {integrity: sha512-AyeEbWOu/TAXdxlV9wmGcR0+yh2j3vYPGOECcIj2S7MkrLyC7ne+oye2BKTItt0ii2PHk4cDy+95+LshzbXnGg==}
    engines: {node: '>=12.20'}

  zip-stream@6.0.1:
    resolution: {integrity: sha512-zK7YHHz4ZXpW89AHXUPbQVGKI7uvkd3hzusTdotCg1UxyaVtg0zFJSTfW/Dq5f7OBBVnq6cZIaC8Ti4hb6dtCA==}
    engines: {node: '>= 14'}

  zod-to-json-schema@3.24.5:
    resolution: {integrity: sha512-/AuWwMP+YqiPbsJx5D6TfgRTc4kTLjsh5SOcd4bLsfUg2RcEXrFMJl1DGgdHy2aCfsIA/cr/1JM0xcB2GZji8g==}
    peerDependencies:
      zod: ^3.24.1

  zod@3.23.8:
    resolution: {integrity: sha512-XBx9AXhXktjUqnepgTiE5flcKIYWi/rme0Eaj+5Y0lftuGBq+jyRu/md4WnuxqgP1ubdpNCsYEYPxrzVHD8d6g==}

  zod@3.25.58:
    resolution: {integrity: sha512-DVLmMQzSZwNYzQoMaM3MQWnxr2eq+AtM9Hx3w1/Yl0pH8sLTSjN4jGP7w6f7uand6Hw44tsnSu1hz1AOA6qI2Q==}

snapshots:

  '@adobe/css-tools@4.4.3': {}

  '@alloc/quick-lru@5.2.0': {}

  '@ampproject/remapping@2.3.0':
    dependencies:
      '@jridgewell/gen-mapping': 0.3.8
      '@jridgewell/trace-mapping': 0.3.25

  '@asamuzakjp/css-color@3.2.0':
    dependencies:
      '@csstools/css-calc': 2.1.4(@csstools/css-parser-algorithms@3.0.5(@csstools/css-tokenizer@3.0.4))(@csstools/css-tokenizer@3.0.4)
      '@csstools/css-color-parser': 3.0.10(@csstools/css-parser-algorithms@3.0.5(@csstools/css-tokenizer@3.0.4))(@csstools/css-tokenizer@3.0.4)
      '@csstools/css-parser-algorithms': 3.0.5(@csstools/css-tokenizer@3.0.4)
      '@csstools/css-tokenizer': 3.0.4
      lru-cache: 10.4.3

  '@aws-crypto/crc32@5.2.0':
    dependencies:
      '@aws-crypto/util': 5.2.0
      '@aws-sdk/types': 3.821.0
      tslib: 2.8.1

  '@aws-crypto/crc32c@5.2.0':
    dependencies:
      '@aws-crypto/util': 5.2.0
      '@aws-sdk/types': 3.821.0
      tslib: 2.8.1

  '@aws-crypto/sha1-browser@5.2.0':
    dependencies:
      '@aws-crypto/supports-web-crypto': 5.2.0
      '@aws-crypto/util': 5.2.0
      '@aws-sdk/types': 3.821.0
      '@aws-sdk/util-locate-window': 3.804.0
      '@smithy/util-utf8': 2.3.0
      tslib: 2.8.1

  '@aws-crypto/sha256-browser@5.2.0':
    dependencies:
      '@aws-crypto/sha256-js': 5.2.0
      '@aws-crypto/supports-web-crypto': 5.2.0
      '@aws-crypto/util': 5.2.0
      '@aws-sdk/types': 3.821.0
      '@aws-sdk/util-locate-window': 3.804.0
      '@smithy/util-utf8': 2.3.0
      tslib: 2.8.1

  '@aws-crypto/sha256-js@5.2.0':
    dependencies:
      '@aws-crypto/util': 5.2.0
      '@aws-sdk/types': 3.821.0
      tslib: 2.8.1

  '@aws-crypto/supports-web-crypto@5.2.0':
    dependencies:
      tslib: 2.8.1

  '@aws-crypto/util@5.2.0':
    dependencies:
      '@aws-sdk/types': 3.821.0
      '@smithy/util-utf8': 2.3.0
      tslib: 2.8.1

  '@aws-sdk/client-s3@3.826.0':
    dependencies:
      '@aws-crypto/sha1-browser': 5.2.0
      '@aws-crypto/sha256-browser': 5.2.0
      '@aws-crypto/sha256-js': 5.2.0
      '@aws-sdk/core': 3.826.0
      '@aws-sdk/credential-provider-node': 3.826.0
      '@aws-sdk/middleware-bucket-endpoint': 3.821.0
      '@aws-sdk/middleware-expect-continue': 3.821.0
      '@aws-sdk/middleware-flexible-checksums': 3.826.0
      '@aws-sdk/middleware-host-header': 3.821.0
      '@aws-sdk/middleware-location-constraint': 3.821.0
      '@aws-sdk/middleware-logger': 3.821.0
      '@aws-sdk/middleware-recursion-detection': 3.821.0
      '@aws-sdk/middleware-sdk-s3': 3.826.0
      '@aws-sdk/middleware-ssec': 3.821.0
      '@aws-sdk/middleware-user-agent': 3.826.0
      '@aws-sdk/region-config-resolver': 3.821.0
      '@aws-sdk/signature-v4-multi-region': 3.826.0
      '@aws-sdk/types': 3.821.0
      '@aws-sdk/util-endpoints': 3.821.0
      '@aws-sdk/util-user-agent-browser': 3.821.0
      '@aws-sdk/util-user-agent-node': 3.826.0
      '@aws-sdk/xml-builder': 3.821.0
      '@smithy/config-resolver': 4.1.4
      '@smithy/core': 3.5.3
      '@smithy/eventstream-serde-browser': 4.0.4
      '@smithy/eventstream-serde-config-resolver': 4.1.2
      '@smithy/eventstream-serde-node': 4.0.4
      '@smithy/fetch-http-handler': 5.0.4
      '@smithy/hash-blob-browser': 4.0.4
      '@smithy/hash-node': 4.0.4
      '@smithy/hash-stream-node': 4.0.4
      '@smithy/invalid-dependency': 4.0.4
      '@smithy/md5-js': 4.0.4
      '@smithy/middleware-content-length': 4.0.4
      '@smithy/middleware-endpoint': 4.1.11
      '@smithy/middleware-retry': 4.1.12
      '@smithy/middleware-serde': 4.0.8
      '@smithy/middleware-stack': 4.0.4
      '@smithy/node-config-provider': 4.1.3
      '@smithy/node-http-handler': 4.0.6
      '@smithy/protocol-http': 5.1.2
      '@smithy/smithy-client': 4.4.3
      '@smithy/types': 4.3.1
      '@smithy/url-parser': 4.0.4
      '@smithy/util-base64': 4.0.0
      '@smithy/util-body-length-browser': 4.0.0
      '@smithy/util-body-length-node': 4.0.0
      '@smithy/util-defaults-mode-browser': 4.0.19
      '@smithy/util-defaults-mode-node': 4.0.19
      '@smithy/util-endpoints': 3.0.6
      '@smithy/util-middleware': 4.0.4
      '@smithy/util-retry': 4.0.5
      '@smithy/util-stream': 4.2.2
      '@smithy/util-utf8': 4.0.0
      '@smithy/util-waiter': 4.0.5
      tslib: 2.8.1
    transitivePeerDependencies:
      - aws-crt

  '@aws-sdk/client-sso@3.826.0':
    dependencies:
      '@aws-crypto/sha256-browser': 5.2.0
      '@aws-crypto/sha256-js': 5.2.0
      '@aws-sdk/core': 3.826.0
      '@aws-sdk/middleware-host-header': 3.821.0
      '@aws-sdk/middleware-logger': 3.821.0
      '@aws-sdk/middleware-recursion-detection': 3.821.0
      '@aws-sdk/middleware-user-agent': 3.826.0
      '@aws-sdk/region-config-resolver': 3.821.0
      '@aws-sdk/types': 3.821.0
      '@aws-sdk/util-endpoints': 3.821.0
      '@aws-sdk/util-user-agent-browser': 3.821.0
      '@aws-sdk/util-user-agent-node': 3.826.0
      '@smithy/config-resolver': 4.1.4
      '@smithy/core': 3.5.3
      '@smithy/fetch-http-handler': 5.0.4
      '@smithy/hash-node': 4.0.4
      '@smithy/invalid-dependency': 4.0.4
      '@smithy/middleware-content-length': 4.0.4
      '@smithy/middleware-endpoint': 4.1.11
      '@smithy/middleware-retry': 4.1.12
      '@smithy/middleware-serde': 4.0.8
      '@smithy/middleware-stack': 4.0.4
      '@smithy/node-config-provider': 4.1.3
      '@smithy/node-http-handler': 4.0.6
      '@smithy/protocol-http': 5.1.2
      '@smithy/smithy-client': 4.4.3
      '@smithy/types': 4.3.1
      '@smithy/url-parser': 4.0.4
      '@smithy/util-base64': 4.0.0
      '@smithy/util-body-length-browser': 4.0.0
      '@smithy/util-body-length-node': 4.0.0
      '@smithy/util-defaults-mode-browser': 4.0.19
      '@smithy/util-defaults-mode-node': 4.0.19
      '@smithy/util-endpoints': 3.0.6
      '@smithy/util-middleware': 4.0.4
      '@smithy/util-retry': 4.0.5
      '@smithy/util-utf8': 4.0.0
      tslib: 2.8.1
    transitivePeerDependencies:
      - aws-crt

  '@aws-sdk/core@3.826.0':
    dependencies:
      '@aws-sdk/types': 3.821.0
      '@aws-sdk/xml-builder': 3.821.0
      '@smithy/core': 3.5.3
      '@smithy/node-config-provider': 4.1.3
      '@smithy/property-provider': 4.0.4
      '@smithy/protocol-http': 5.1.2
      '@smithy/signature-v4': 5.1.2
      '@smithy/smithy-client': 4.4.3
      '@smithy/types': 4.3.1
      '@smithy/util-base64': 4.0.0
      '@smithy/util-body-length-browser': 4.0.0
      '@smithy/util-middleware': 4.0.4
      '@smithy/util-utf8': 4.0.0
      fast-xml-parser: 4.4.1
      tslib: 2.8.1

  '@aws-sdk/credential-provider-env@3.826.0':
    dependencies:
      '@aws-sdk/core': 3.826.0
      '@aws-sdk/types': 3.821.0
      '@smithy/property-provider': 4.0.4
      '@smithy/types': 4.3.1
      tslib: 2.8.1

  '@aws-sdk/credential-provider-http@3.826.0':
    dependencies:
      '@aws-sdk/core': 3.826.0
      '@aws-sdk/types': 3.821.0
      '@smithy/fetch-http-handler': 5.0.4
      '@smithy/node-http-handler': 4.0.6
      '@smithy/property-provider': 4.0.4
      '@smithy/protocol-http': 5.1.2
      '@smithy/smithy-client': 4.4.3
      '@smithy/types': 4.3.1
      '@smithy/util-stream': 4.2.2
      tslib: 2.8.1

  '@aws-sdk/credential-provider-ini@3.826.0':
    dependencies:
      '@aws-sdk/core': 3.826.0
      '@aws-sdk/credential-provider-env': 3.826.0
      '@aws-sdk/credential-provider-http': 3.826.0
      '@aws-sdk/credential-provider-process': 3.826.0
      '@aws-sdk/credential-provider-sso': 3.826.0
      '@aws-sdk/credential-provider-web-identity': 3.826.0
      '@aws-sdk/nested-clients': 3.826.0
      '@aws-sdk/types': 3.821.0
      '@smithy/credential-provider-imds': 4.0.6
      '@smithy/property-provider': 4.0.4
      '@smithy/shared-ini-file-loader': 4.0.4
      '@smithy/types': 4.3.1
      tslib: 2.8.1
    transitivePeerDependencies:
      - aws-crt

  '@aws-sdk/credential-provider-node@3.826.0':
    dependencies:
      '@aws-sdk/credential-provider-env': 3.826.0
      '@aws-sdk/credential-provider-http': 3.826.0
      '@aws-sdk/credential-provider-ini': 3.826.0
      '@aws-sdk/credential-provider-process': 3.826.0
      '@aws-sdk/credential-provider-sso': 3.826.0
      '@aws-sdk/credential-provider-web-identity': 3.826.0
      '@aws-sdk/types': 3.821.0
      '@smithy/credential-provider-imds': 4.0.6
      '@smithy/property-provider': 4.0.4
      '@smithy/shared-ini-file-loader': 4.0.4
      '@smithy/types': 4.3.1
      tslib: 2.8.1
    transitivePeerDependencies:
      - aws-crt

  '@aws-sdk/credential-provider-process@3.826.0':
    dependencies:
      '@aws-sdk/core': 3.826.0
      '@aws-sdk/types': 3.821.0
      '@smithy/property-provider': 4.0.4
      '@smithy/shared-ini-file-loader': 4.0.4
      '@smithy/types': 4.3.1
      tslib: 2.8.1

  '@aws-sdk/credential-provider-sso@3.826.0':
    dependencies:
      '@aws-sdk/client-sso': 3.826.0
      '@aws-sdk/core': 3.826.0
      '@aws-sdk/token-providers': 3.826.0
      '@aws-sdk/types': 3.821.0
      '@smithy/property-provider': 4.0.4
      '@smithy/shared-ini-file-loader': 4.0.4
      '@smithy/types': 4.3.1
      tslib: 2.8.1
    transitivePeerDependencies:
      - aws-crt

  '@aws-sdk/credential-provider-web-identity@3.826.0':
    dependencies:
      '@aws-sdk/core': 3.826.0
      '@aws-sdk/nested-clients': 3.826.0
      '@aws-sdk/types': 3.821.0
      '@smithy/property-provider': 4.0.4
      '@smithy/types': 4.3.1
      tslib: 2.8.1
    transitivePeerDependencies:
      - aws-crt

  '@aws-sdk/middleware-bucket-endpoint@3.821.0':
    dependencies:
      '@aws-sdk/types': 3.821.0
      '@aws-sdk/util-arn-parser': 3.804.0
      '@smithy/node-config-provider': 4.1.3
      '@smithy/protocol-http': 5.1.2
      '@smithy/types': 4.3.1
      '@smithy/util-config-provider': 4.0.0
      tslib: 2.8.1

  '@aws-sdk/middleware-expect-continue@3.821.0':
    dependencies:
      '@aws-sdk/types': 3.821.0
      '@smithy/protocol-http': 5.1.2
      '@smithy/types': 4.3.1
      tslib: 2.8.1

  '@aws-sdk/middleware-flexible-checksums@3.826.0':
    dependencies:
      '@aws-crypto/crc32': 5.2.0
      '@aws-crypto/crc32c': 5.2.0
      '@aws-crypto/util': 5.2.0
      '@aws-sdk/core': 3.826.0
      '@aws-sdk/types': 3.821.0
      '@smithy/is-array-buffer': 4.0.0
      '@smithy/node-config-provider': 4.1.3
      '@smithy/protocol-http': 5.1.2
      '@smithy/types': 4.3.1
      '@smithy/util-middleware': 4.0.4
      '@smithy/util-stream': 4.2.2
      '@smithy/util-utf8': 4.0.0
      tslib: 2.8.1

  '@aws-sdk/middleware-host-header@3.821.0':
    dependencies:
      '@aws-sdk/types': 3.821.0
      '@smithy/protocol-http': 5.1.2
      '@smithy/types': 4.3.1
      tslib: 2.8.1

  '@aws-sdk/middleware-location-constraint@3.821.0':
    dependencies:
      '@aws-sdk/types': 3.821.0
      '@smithy/types': 4.3.1
      tslib: 2.8.1

  '@aws-sdk/middleware-logger@3.821.0':
    dependencies:
      '@aws-sdk/types': 3.821.0
      '@smithy/types': 4.3.1
      tslib: 2.8.1

  '@aws-sdk/middleware-recursion-detection@3.821.0':
    dependencies:
      '@aws-sdk/types': 3.821.0
      '@smithy/protocol-http': 5.1.2
      '@smithy/types': 4.3.1
      tslib: 2.8.1

  '@aws-sdk/middleware-sdk-s3@3.826.0':
    dependencies:
      '@aws-sdk/core': 3.826.0
      '@aws-sdk/types': 3.821.0
      '@aws-sdk/util-arn-parser': 3.804.0
      '@smithy/core': 3.5.3
      '@smithy/node-config-provider': 4.1.3
      '@smithy/protocol-http': 5.1.2
      '@smithy/signature-v4': 5.1.2
      '@smithy/smithy-client': 4.4.3
      '@smithy/types': 4.3.1
      '@smithy/util-config-provider': 4.0.0
      '@smithy/util-middleware': 4.0.4
      '@smithy/util-stream': 4.2.2
      '@smithy/util-utf8': 4.0.0
      tslib: 2.8.1

  '@aws-sdk/middleware-ssec@3.821.0':
    dependencies:
      '@aws-sdk/types': 3.821.0
      '@smithy/types': 4.3.1
      tslib: 2.8.1

  '@aws-sdk/middleware-user-agent@3.826.0':
    dependencies:
      '@aws-sdk/core': 3.826.0
      '@aws-sdk/types': 3.821.0
      '@aws-sdk/util-endpoints': 3.821.0
      '@smithy/core': 3.5.3
      '@smithy/protocol-http': 5.1.2
      '@smithy/types': 4.3.1
      tslib: 2.8.1

  '@aws-sdk/nested-clients@3.826.0':
    dependencies:
      '@aws-crypto/sha256-browser': 5.2.0
      '@aws-crypto/sha256-js': 5.2.0
      '@aws-sdk/core': 3.826.0
      '@aws-sdk/middleware-host-header': 3.821.0
      '@aws-sdk/middleware-logger': 3.821.0
      '@aws-sdk/middleware-recursion-detection': 3.821.0
      '@aws-sdk/middleware-user-agent': 3.826.0
      '@aws-sdk/region-config-resolver': 3.821.0
      '@aws-sdk/types': 3.821.0
      '@aws-sdk/util-endpoints': 3.821.0
      '@aws-sdk/util-user-agent-browser': 3.821.0
      '@aws-sdk/util-user-agent-node': 3.826.0
      '@smithy/config-resolver': 4.1.4
      '@smithy/core': 3.5.3
      '@smithy/fetch-http-handler': 5.0.4
      '@smithy/hash-node': 4.0.4
      '@smithy/invalid-dependency': 4.0.4
      '@smithy/middleware-content-length': 4.0.4
      '@smithy/middleware-endpoint': 4.1.11
      '@smithy/middleware-retry': 4.1.12
      '@smithy/middleware-serde': 4.0.8
      '@smithy/middleware-stack': 4.0.4
      '@smithy/node-config-provider': 4.1.3
      '@smithy/node-http-handler': 4.0.6
      '@smithy/protocol-http': 5.1.2
      '@smithy/smithy-client': 4.4.3
      '@smithy/types': 4.3.1
      '@smithy/url-parser': 4.0.4
      '@smithy/util-base64': 4.0.0
      '@smithy/util-body-length-browser': 4.0.0
      '@smithy/util-body-length-node': 4.0.0
      '@smithy/util-defaults-mode-browser': 4.0.19
      '@smithy/util-defaults-mode-node': 4.0.19
      '@smithy/util-endpoints': 3.0.6
      '@smithy/util-middleware': 4.0.4
      '@smithy/util-retry': 4.0.5
      '@smithy/util-utf8': 4.0.0
      tslib: 2.8.1
    transitivePeerDependencies:
      - aws-crt

  '@aws-sdk/region-config-resolver@3.821.0':
    dependencies:
      '@aws-sdk/types': 3.821.0
      '@smithy/node-config-provider': 4.1.3
      '@smithy/types': 4.3.1
      '@smithy/util-config-provider': 4.0.0
      '@smithy/util-middleware': 4.0.4
      tslib: 2.8.1

  '@aws-sdk/signature-v4-multi-region@3.826.0':
    dependencies:
      '@aws-sdk/middleware-sdk-s3': 3.826.0
      '@aws-sdk/types': 3.821.0
      '@smithy/protocol-http': 5.1.2
      '@smithy/signature-v4': 5.1.2
      '@smithy/types': 4.3.1
      tslib: 2.8.1

  '@aws-sdk/token-providers@3.826.0':
    dependencies:
      '@aws-sdk/core': 3.826.0
      '@aws-sdk/nested-clients': 3.826.0
      '@aws-sdk/types': 3.821.0
      '@smithy/property-provider': 4.0.4
      '@smithy/shared-ini-file-loader': 4.0.4
      '@smithy/types': 4.3.1
      tslib: 2.8.1
    transitivePeerDependencies:
      - aws-crt

  '@aws-sdk/types@3.821.0':
    dependencies:
      '@smithy/types': 4.3.1
      tslib: 2.8.1

  '@aws-sdk/util-arn-parser@3.804.0':
    dependencies:
      tslib: 2.8.1

  '@aws-sdk/util-endpoints@3.821.0':
    dependencies:
      '@aws-sdk/types': 3.821.0
      '@smithy/types': 4.3.1
      '@smithy/util-endpoints': 3.0.6
      tslib: 2.8.1

  '@aws-sdk/util-locate-window@3.804.0':
    dependencies:
      tslib: 2.8.1

  '@aws-sdk/util-user-agent-browser@3.821.0':
    dependencies:
      '@aws-sdk/types': 3.821.0
      '@smithy/types': 4.3.1
      bowser: 2.11.0
      tslib: 2.8.1

  '@aws-sdk/util-user-agent-node@3.826.0':
    dependencies:
      '@aws-sdk/middleware-user-agent': 3.826.0
      '@aws-sdk/types': 3.821.0
      '@smithy/node-config-provider': 4.1.3
      '@smithy/types': 4.3.1
      tslib: 2.8.1

  '@aws-sdk/xml-builder@3.821.0':
    dependencies:
      '@smithy/types': 4.3.1
      tslib: 2.8.1

  '@babel/code-frame@7.27.1':
    dependencies:
      '@babel/helper-validator-identifier': 7.27.1
      js-tokens: 4.0.0
      picocolors: 1.1.1

  '@babel/compat-data@7.27.5': {}

  '@babel/core@7.27.4':
    dependencies:
      '@ampproject/remapping': 2.3.0
      '@babel/code-frame': 7.27.1
      '@babel/generator': 7.27.5
      '@babel/helper-compilation-targets': 7.27.2
      '@babel/helper-module-transforms': 7.27.3(@babel/core@7.27.4)
      '@babel/helpers': 7.27.6
      '@babel/parser': 7.27.5
      '@babel/template': 7.27.2
      '@babel/traverse': 7.27.4
      '@babel/types': 7.27.6
      convert-source-map: 2.0.0
      debug: 4.4.1
      gensync: 1.0.0-beta.2
      json5: 2.2.3
      semver: 6.3.1
    transitivePeerDependencies:
      - supports-color

  '@babel/generator@7.27.5':
    dependencies:
      '@babel/parser': 7.27.5
      '@babel/types': 7.27.6
      '@jridgewell/gen-mapping': 0.3.8
      '@jridgewell/trace-mapping': 0.3.25
      jsesc: 3.1.0

  '@babel/helper-compilation-targets@7.27.2':
    dependencies:
      '@babel/compat-data': 7.27.5
      '@babel/helper-validator-option': 7.27.1
      browserslist: 4.25.0
      lru-cache: 5.1.1
      semver: 6.3.1

  '@babel/helper-module-imports@7.27.1':
    dependencies:
      '@babel/traverse': 7.27.4
      '@babel/types': 7.27.6
    transitivePeerDependencies:
      - supports-color

  '@babel/helper-module-transforms@7.27.3(@babel/core@7.27.4)':
    dependencies:
      '@babel/core': 7.27.4
      '@babel/helper-module-imports': 7.27.1
      '@babel/helper-validator-identifier': 7.27.1
      '@babel/traverse': 7.27.4
    transitivePeerDependencies:
      - supports-color

  '@babel/helper-plugin-utils@7.27.1': {}

  '@babel/helper-string-parser@7.27.1': {}

  '@babel/helper-validator-identifier@7.27.1': {}

  '@babel/helper-validator-option@7.27.1': {}

  '@babel/helpers@7.27.6':
    dependencies:
      '@babel/template': 7.27.2
      '@babel/types': 7.27.6

  '@babel/parser@7.27.5':
    dependencies:
      '@babel/types': 7.27.6

  '@babel/plugin-syntax-async-generators@7.8.4(@babel/core@7.27.4)':
    dependencies:
      '@babel/core': 7.27.4
      '@babel/helper-plugin-utils': 7.27.1

  '@babel/plugin-syntax-bigint@7.8.3(@babel/core@7.27.4)':
    dependencies:
      '@babel/core': 7.27.4
      '@babel/helper-plugin-utils': 7.27.1

  '@babel/plugin-syntax-class-properties@7.12.13(@babel/core@7.27.4)':
    dependencies:
      '@babel/core': 7.27.4
      '@babel/helper-plugin-utils': 7.27.1

  '@babel/plugin-syntax-class-static-block@7.14.5(@babel/core@7.27.4)':
    dependencies:
      '@babel/core': 7.27.4
      '@babel/helper-plugin-utils': 7.27.1

  '@babel/plugin-syntax-import-attributes@7.27.1(@babel/core@7.27.4)':
    dependencies:
      '@babel/core': 7.27.4
      '@babel/helper-plugin-utils': 7.27.1

  '@babel/plugin-syntax-import-meta@7.10.4(@babel/core@7.27.4)':
    dependencies:
      '@babel/core': 7.27.4
      '@babel/helper-plugin-utils': 7.27.1

  '@babel/plugin-syntax-json-strings@7.8.3(@babel/core@7.27.4)':
    dependencies:
      '@babel/core': 7.27.4
      '@babel/helper-plugin-utils': 7.27.1

  '@babel/plugin-syntax-jsx@7.27.1(@babel/core@7.27.4)':
    dependencies:
      '@babel/core': 7.27.4
      '@babel/helper-plugin-utils': 7.27.1

  '@babel/plugin-syntax-logical-assignment-operators@7.10.4(@babel/core@7.27.4)':
    dependencies:
      '@babel/core': 7.27.4
      '@babel/helper-plugin-utils': 7.27.1

  '@babel/plugin-syntax-nullish-coalescing-operator@7.8.3(@babel/core@7.27.4)':
    dependencies:
      '@babel/core': 7.27.4
      '@babel/helper-plugin-utils': 7.27.1

  '@babel/plugin-syntax-numeric-separator@7.10.4(@babel/core@7.27.4)':
    dependencies:
      '@babel/core': 7.27.4
      '@babel/helper-plugin-utils': 7.27.1

  '@babel/plugin-syntax-object-rest-spread@7.8.3(@babel/core@7.27.4)':
    dependencies:
      '@babel/core': 7.27.4
      '@babel/helper-plugin-utils': 7.27.1

  '@babel/plugin-syntax-optional-catch-binding@7.8.3(@babel/core@7.27.4)':
    dependencies:
      '@babel/core': 7.27.4
      '@babel/helper-plugin-utils': 7.27.1

  '@babel/plugin-syntax-optional-chaining@7.8.3(@babel/core@7.27.4)':
    dependencies:
      '@babel/core': 7.27.4
      '@babel/helper-plugin-utils': 7.27.1

  '@babel/plugin-syntax-private-property-in-object@7.14.5(@babel/core@7.27.4)':
    dependencies:
      '@babel/core': 7.27.4
      '@babel/helper-plugin-utils': 7.27.1

  '@babel/plugin-syntax-top-level-await@7.14.5(@babel/core@7.27.4)':
    dependencies:
      '@babel/core': 7.27.4
      '@babel/helper-plugin-utils': 7.27.1

  '@babel/plugin-syntax-typescript@7.27.1(@babel/core@7.27.4)':
    dependencies:
      '@babel/core': 7.27.4
      '@babel/helper-plugin-utils': 7.27.1

  '@babel/plugin-transform-react-jsx-self@7.27.1(@babel/core@7.27.4)':
    dependencies:
      '@babel/core': 7.27.4
      '@babel/helper-plugin-utils': 7.27.1

  '@babel/plugin-transform-react-jsx-source@7.27.1(@babel/core@7.27.4)':
    dependencies:
      '@babel/core': 7.27.4
      '@babel/helper-plugin-utils': 7.27.1

  '@babel/runtime@7.27.6': {}

  '@babel/template@7.27.2':
    dependencies:
      '@babel/code-frame': 7.27.1
      '@babel/parser': 7.27.5
      '@babel/types': 7.27.6

  '@babel/traverse@7.27.4':
    dependencies:
      '@babel/code-frame': 7.27.1
      '@babel/generator': 7.27.5
      '@babel/parser': 7.27.5
      '@babel/template': 7.27.2
      '@babel/types': 7.27.6
      debug: 4.4.1
      globals: 11.12.0
    transitivePeerDependencies:
      - supports-color

  '@babel/types@7.27.6':
    dependencies:
      '@babel/helper-string-parser': 7.27.1
      '@babel/helper-validator-identifier': 7.27.1

  '@bcoe/v8-coverage@0.2.3': {}

  '@commitlint/config-conventional@19.8.1':
    dependencies:
      '@commitlint/types': 19.8.1
      conventional-changelog-conventionalcommits: 7.0.2

  '@commitlint/types@19.8.1':
    dependencies:
      '@types/conventional-commits-parser': 5.0.1
      chalk: 5.4.1

  '@cspotcode/source-map-support@0.8.1':
    dependencies:
      '@jridgewell/trace-mapping': 0.3.9

  '@csstools/color-helpers@5.0.2': {}

  '@csstools/css-calc@2.1.4(@csstools/css-parser-algorithms@3.0.5(@csstools/css-tokenizer@3.0.4))(@csstools/css-tokenizer@3.0.4)':
    dependencies:
      '@csstools/css-parser-algorithms': 3.0.5(@csstools/css-tokenizer@3.0.4)
      '@csstools/css-tokenizer': 3.0.4

  '@csstools/css-color-parser@3.0.10(@csstools/css-parser-algorithms@3.0.5(@csstools/css-tokenizer@3.0.4))(@csstools/css-tokenizer@3.0.4)':
    dependencies:
      '@csstools/color-helpers': 5.0.2
      '@csstools/css-calc': 2.1.4(@csstools/css-parser-algorithms@3.0.5(@csstools/css-tokenizer@3.0.4))(@csstools/css-tokenizer@3.0.4)
      '@csstools/css-parser-algorithms': 3.0.5(@csstools/css-tokenizer@3.0.4)
      '@csstools/css-tokenizer': 3.0.4

  '@csstools/css-parser-algorithms@3.0.5(@csstools/css-tokenizer@3.0.4)':
    dependencies:
      '@csstools/css-tokenizer': 3.0.4

  '@csstools/css-tokenizer@3.0.4': {}

  '@dnd-kit/accessibility@3.1.1(react@18.3.1)':
    dependencies:
      react: 18.3.1
      tslib: 2.8.1

  '@dnd-kit/core@6.3.1(react-dom@18.3.1(react@18.3.1))(react@18.3.1)':
    dependencies:
      '@dnd-kit/accessibility': 3.1.1(react@18.3.1)
      '@dnd-kit/utilities': 3.2.2(react@18.3.1)
      react: 18.3.1
      react-dom: 18.3.1(react@18.3.1)
      tslib: 2.8.1

  '@dnd-kit/sortable@10.0.0(@dnd-kit/core@6.3.1(react-dom@18.3.1(react@18.3.1))(react@18.3.1))(react@18.3.1)':
    dependencies:
      '@dnd-kit/core': 6.3.1(react-dom@18.3.1(react@18.3.1))(react@18.3.1)
      '@dnd-kit/utilities': 3.2.2(react@18.3.1)
      react: 18.3.1
      tslib: 2.8.1

  '@dnd-kit/utilities@3.2.2(react@18.3.1)':
    dependencies:
      react: 18.3.1
      tslib: 2.8.1

  '@esbuild/aix-ppc64@0.21.5':
    optional: true

  '@esbuild/aix-ppc64@0.25.5':
    optional: true

  '@esbuild/android-arm64@0.21.5':
    optional: true

  '@esbuild/android-arm64@0.25.5':
    optional: true

  '@esbuild/android-arm@0.21.5':
    optional: true

  '@esbuild/android-arm@0.25.5':
    optional: true

  '@esbuild/android-x64@0.21.5':
    optional: true

  '@esbuild/android-x64@0.25.5':
    optional: true

  '@esbuild/darwin-arm64@0.21.5':
    optional: true

  '@esbuild/darwin-arm64@0.25.5':
    optional: true

  '@esbuild/darwin-x64@0.21.5':
    optional: true

  '@esbuild/darwin-x64@0.25.5':
    optional: true

  '@esbuild/freebsd-arm64@0.21.5':
    optional: true

  '@esbuild/freebsd-arm64@0.25.5':
    optional: true

  '@esbuild/freebsd-x64@0.21.5':
    optional: true

  '@esbuild/freebsd-x64@0.25.5':
    optional: true

  '@esbuild/linux-arm64@0.21.5':
    optional: true

  '@esbuild/linux-arm64@0.25.5':
    optional: true

  '@esbuild/linux-arm@0.21.5':
    optional: true

  '@esbuild/linux-arm@0.25.5':
    optional: true

  '@esbuild/linux-ia32@0.21.5':
    optional: true

  '@esbuild/linux-ia32@0.25.5':
    optional: true

  '@esbuild/linux-loong64@0.21.5':
    optional: true

  '@esbuild/linux-loong64@0.25.5':
    optional: true

  '@esbuild/linux-mips64el@0.21.5':
    optional: true

  '@esbuild/linux-mips64el@0.25.5':
    optional: true

  '@esbuild/linux-ppc64@0.21.5':
    optional: true

  '@esbuild/linux-ppc64@0.25.5':
    optional: true

  '@esbuild/linux-riscv64@0.21.5':
    optional: true

  '@esbuild/linux-riscv64@0.25.5':
    optional: true

  '@esbuild/linux-s390x@0.21.5':
    optional: true

  '@esbuild/linux-s390x@0.25.5':
    optional: true

  '@esbuild/linux-x64@0.21.5':
    optional: true

  '@esbuild/linux-x64@0.25.5':
    optional: true

  '@esbuild/netbsd-arm64@0.25.5':
    optional: true

  '@esbuild/netbsd-x64@0.21.5':
    optional: true

  '@esbuild/netbsd-x64@0.25.5':
    optional: true

  '@esbuild/openbsd-arm64@0.25.5':
    optional: true

  '@esbuild/openbsd-x64@0.21.5':
    optional: true

  '@esbuild/openbsd-x64@0.25.5':
    optional: true

  '@esbuild/sunos-x64@0.21.5':
    optional: true

  '@esbuild/sunos-x64@0.25.5':
    optional: true

  '@esbuild/win32-arm64@0.21.5':
    optional: true

  '@esbuild/win32-arm64@0.25.5':
    optional: true

  '@esbuild/win32-ia32@0.21.5':
    optional: true

  '@esbuild/win32-ia32@0.25.5':
    optional: true

  '@esbuild/win32-x64@0.21.5':
    optional: true

  '@esbuild/win32-x64@0.25.5':
    optional: true

  '@eslint-community/eslint-utils@4.7.0(eslint@8.57.1)':
    dependencies:
      eslint: 8.57.1
      eslint-visitor-keys: 3.4.3

  '@eslint-community/regexpp@4.12.1': {}

  '@eslint/eslintrc@2.1.4':
    dependencies:
      ajv: 6.12.6
      debug: 4.4.1
      espree: 9.6.1
      globals: 13.24.0
      ignore: 5.3.2
      import-fresh: 3.3.1
      js-yaml: 4.1.0
      minimatch: 3.1.2
      strip-json-comments: 3.1.1
    transitivePeerDependencies:
      - supports-color

  '@eslint/js@8.57.1': {}

  '@humanwhocodes/config-array@0.13.0':
    dependencies:
      '@humanwhocodes/object-schema': 2.0.3
      debug: 4.4.1
      minimatch: 3.1.2
    transitivePeerDependencies:
      - supports-color

  '@humanwhocodes/module-importer@1.0.1': {}

  '@humanwhocodes/object-schema@2.0.3': {}

  '@isaacs/cliui@8.0.2':
    dependencies:
      string-width: 5.1.2
      string-width-cjs: string-width@4.2.3
      strip-ansi: 7.1.0
      strip-ansi-cjs: strip-ansi@6.0.1
      wrap-ansi: 8.1.0
      wrap-ansi-cjs: wrap-ansi@7.0.0

  '@istanbuljs/load-nyc-config@1.1.0':
    dependencies:
      camelcase: 5.3.1
      find-up: 4.1.0
      get-package-type: 0.1.0
      js-yaml: 3.14.1
      resolve-from: 5.0.0

  '@istanbuljs/schema@0.1.3': {}

  '@jest/console@29.7.0':
    dependencies:
      '@jest/types': 29.6.3
      '@types/node': 20.19.0
      chalk: 4.1.2
      jest-message-util: 29.7.0
      jest-util: 29.7.0
      slash: 3.0.0

  '@jest/core@29.7.0(ts-node@10.9.2(@types/node@20.19.0)(typescript@5.8.3))':
    dependencies:
      '@jest/console': 29.7.0
      '@jest/reporters': 29.7.0
      '@jest/test-result': 29.7.0
      '@jest/transform': 29.7.0
      '@jest/types': 29.6.3
      '@types/node': 20.19.0
      ansi-escapes: 4.3.2
      chalk: 4.1.2
      ci-info: 3.9.0
      exit: 0.1.2
      graceful-fs: 4.2.11
      jest-changed-files: 29.7.0
      jest-config: 29.7.0(@types/node@20.19.0)(ts-node@10.9.2(@types/node@20.19.0)(typescript@5.8.3))
      jest-haste-map: 29.7.0
      jest-message-util: 29.7.0
      jest-regex-util: 29.6.3
      jest-resolve: 29.7.0
      jest-resolve-dependencies: 29.7.0
      jest-runner: 29.7.0
      jest-runtime: 29.7.0
      jest-snapshot: 29.7.0
      jest-util: 29.7.0
      jest-validate: 29.7.0
      jest-watcher: 29.7.0
      micromatch: 4.0.8
      pretty-format: 29.7.0
      slash: 3.0.0
      strip-ansi: 6.0.1
    transitivePeerDependencies:
      - babel-plugin-macros
      - supports-color
      - ts-node

  '@jest/diff-sequences@30.0.0': {}

  '@jest/environment@29.7.0':
    dependencies:
      '@jest/fake-timers': 29.7.0
      '@jest/types': 29.6.3
      '@types/node': 20.19.0
      jest-mock: 29.7.0

  '@jest/environment@30.0.0':
    dependencies:
      '@jest/fake-timers': 30.0.0
      '@jest/types': 30.0.0
      '@types/node': 20.19.0
      jest-mock: 30.0.0

  '@jest/expect-utils@29.7.0':
    dependencies:
      jest-get-type: 29.6.3

  '@jest/expect-utils@30.0.0':
    dependencies:
      '@jest/get-type': 30.0.0

  '@jest/expect@29.7.0':
    dependencies:
      expect: 29.7.0
      jest-snapshot: 29.7.0
    transitivePeerDependencies:
      - supports-color

  '@jest/expect@30.0.0':
    dependencies:
      expect: 30.0.0
      jest-snapshot: 30.0.0
    transitivePeerDependencies:
      - supports-color

  '@jest/fake-timers@29.7.0':
    dependencies:
      '@jest/types': 29.6.3
      '@sinonjs/fake-timers': 10.3.0
      '@types/node': 20.19.0
      jest-message-util: 29.7.0
      jest-mock: 29.7.0
      jest-util: 29.7.0

  '@jest/fake-timers@30.0.0':
    dependencies:
      '@jest/types': 30.0.0
      '@sinonjs/fake-timers': 13.0.5
      '@types/node': 20.19.0
      jest-message-util: 30.0.0
      jest-mock: 30.0.0
      jest-util: 30.0.0

  '@jest/get-type@30.0.0': {}

  '@jest/globals@29.7.0':
    dependencies:
      '@jest/environment': 29.7.0
      '@jest/expect': 29.7.0
      '@jest/types': 29.6.3
      jest-mock: 29.7.0
    transitivePeerDependencies:
      - supports-color

  '@jest/globals@30.0.0':
    dependencies:
      '@jest/environment': 30.0.0
      '@jest/expect': 30.0.0
      '@jest/types': 30.0.0
      jest-mock: 30.0.0
    transitivePeerDependencies:
      - supports-color

  '@jest/pattern@30.0.0':
    dependencies:
      '@types/node': 20.19.0
      jest-regex-util: 30.0.0

  '@jest/reporters@29.7.0':
    dependencies:
      '@bcoe/v8-coverage': 0.2.3
      '@jest/console': 29.7.0
      '@jest/test-result': 29.7.0
      '@jest/transform': 29.7.0
      '@jest/types': 29.6.3
      '@jridgewell/trace-mapping': 0.3.25
      '@types/node': 20.19.0
      chalk: 4.1.2
      collect-v8-coverage: 1.0.2
      exit: 0.1.2
      glob: 7.2.3
      graceful-fs: 4.2.11
      istanbul-lib-coverage: 3.2.2
      istanbul-lib-instrument: 6.0.3
      istanbul-lib-report: 3.0.1
      istanbul-lib-source-maps: 4.0.1
      istanbul-reports: 3.1.7
      jest-message-util: 29.7.0
      jest-util: 29.7.0
      jest-worker: 29.7.0
      slash: 3.0.0
      string-length: 4.0.2
      strip-ansi: 6.0.1
      v8-to-istanbul: 9.3.0
    transitivePeerDependencies:
      - supports-color

  '@jest/schemas@29.6.3':
    dependencies:
      '@sinclair/typebox': 0.27.8

  '@jest/schemas@30.0.0':
    dependencies:
      '@sinclair/typebox': 0.34.35

  '@jest/snapshot-utils@30.0.0':
    dependencies:
      '@jest/types': 30.0.0
      chalk: 4.1.2
      graceful-fs: 4.2.11
      natural-compare: 1.4.0

  '@jest/source-map@29.6.3':
    dependencies:
      '@jridgewell/trace-mapping': 0.3.25
      callsites: 3.1.0
      graceful-fs: 4.2.11

  '@jest/test-result@29.7.0':
    dependencies:
      '@jest/console': 29.7.0
      '@jest/types': 29.6.3
      '@types/istanbul-lib-coverage': 2.0.6
      collect-v8-coverage: 1.0.2

  '@jest/test-sequencer@29.7.0':
    dependencies:
      '@jest/test-result': 29.7.0
      graceful-fs: 4.2.11
      jest-haste-map: 29.7.0
      slash: 3.0.0

  '@jest/transform@29.7.0':
    dependencies:
      '@babel/core': 7.27.4
      '@jest/types': 29.6.3
      '@jridgewell/trace-mapping': 0.3.25
      babel-plugin-istanbul: 6.1.1
      chalk: 4.1.2
      convert-source-map: 2.0.0
      fast-json-stable-stringify: 2.1.0
      graceful-fs: 4.2.11
      jest-haste-map: 29.7.0
      jest-regex-util: 29.6.3
      jest-util: 29.7.0
      micromatch: 4.0.8
      pirates: 4.0.7
      slash: 3.0.0
      write-file-atomic: 4.0.2
    transitivePeerDependencies:
      - supports-color

  '@jest/transform@30.0.0':
    dependencies:
      '@babel/core': 7.27.4
      '@jest/types': 30.0.0
      '@jridgewell/trace-mapping': 0.3.25
      babel-plugin-istanbul: 7.0.0
      chalk: 4.1.2
      convert-source-map: 2.0.0
      fast-json-stable-stringify: 2.1.0
      graceful-fs: 4.2.11
      jest-haste-map: 30.0.0
      jest-regex-util: 30.0.0
      jest-util: 30.0.0
      micromatch: 4.0.8
      pirates: 4.0.7
      slash: 3.0.0
      write-file-atomic: 5.0.1
    transitivePeerDependencies:
      - supports-color

  '@jest/types@29.6.3':
    dependencies:
      '@jest/schemas': 29.6.3
      '@types/istanbul-lib-coverage': 2.0.6
      '@types/istanbul-reports': 3.0.4
      '@types/node': 20.19.0
      '@types/yargs': 17.0.33
      chalk: 4.1.2

  '@jest/types@30.0.0':
    dependencies:
      '@jest/pattern': 30.0.0
      '@jest/schemas': 30.0.0
      '@types/istanbul-lib-coverage': 2.0.6
      '@types/istanbul-reports': 3.0.4
      '@types/node': 20.19.0
      '@types/yargs': 17.0.33
      chalk: 4.1.2

  '@jridgewell/gen-mapping@0.3.8':
    dependencies:
      '@jridgewell/set-array': 1.2.1
      '@jridgewell/sourcemap-codec': 1.5.0
      '@jridgewell/trace-mapping': 0.3.25

  '@jridgewell/resolve-uri@3.1.2': {}

  '@jridgewell/set-array@1.2.1': {}

  '@jridgewell/sourcemap-codec@1.5.0': {}

  '@jridgewell/trace-mapping@0.3.25':
    dependencies:
      '@jridgewell/resolve-uri': 3.1.2
      '@jridgewell/sourcemap-codec': 1.5.0

  '@jridgewell/trace-mapping@0.3.9':
    dependencies:
      '@jridgewell/resolve-uri': 3.1.2
      '@jridgewell/sourcemap-codec': 1.5.0

  '@kurkle/color@0.3.4': {}

  '@modelcontextprotocol/sdk@1.0.1':
    dependencies:
      content-type: 1.0.5
      raw-body: 3.0.0
      zod: 3.25.58

  '@modelcontextprotocol/sdk@1.12.3':
    dependencies:
      ajv: 6.12.6
      content-type: 1.0.5
      cors: 2.8.5
      cross-spawn: 7.0.6
      eventsource: 3.0.7
      express: 5.1.0
      express-rate-limit: 7.5.0(express@5.1.0)
      pkce-challenge: 5.0.0
      raw-body: 3.0.0
      zod: 3.25.58
      zod-to-json-schema: 3.24.5(zod@3.25.58)
    transitivePeerDependencies:
      - supports-color

  '@modelcontextprotocol/server-puppeteer@2025.5.12(typescript@5.8.3)':
    dependencies:
      '@modelcontextprotocol/sdk': 1.0.1
      puppeteer: 23.11.1(typescript@5.8.3)
    transitivePeerDependencies:
      - bare-buffer
      - bufferutil
      - supports-color
      - typescript
      - utf-8-validate

  '@noble/hashes@1.8.0': {}

  '@nodelib/fs.scandir@2.1.5':
    dependencies:
      '@nodelib/fs.stat': 2.0.5
      run-parallel: 1.2.0

  '@nodelib/fs.stat@2.0.5': {}

  '@nodelib/fs.walk@1.2.8':
    dependencies:
      '@nodelib/fs.scandir': 2.1.5
      fastq: 1.19.1

  '@oozcitak/dom@1.15.5':
    dependencies:
      '@oozcitak/infra': 1.0.5
      '@oozcitak/url': 1.0.0
      '@oozcitak/util': 8.0.0

  '@oozcitak/dom@1.15.6':
    dependencies:
      '@oozcitak/infra': 1.0.5
      '@oozcitak/url': 1.0.0
      '@oozcitak/util': 8.3.4

  '@oozcitak/infra@1.0.3':
    dependencies:
      '@oozcitak/util': 1.0.1

  '@oozcitak/infra@1.0.5':
    dependencies:
      '@oozcitak/util': 8.0.0

  '@oozcitak/url@1.0.0':
    dependencies:
      '@oozcitak/infra': 1.0.3
      '@oozcitak/util': 1.0.2

  '@oozcitak/util@1.0.1': {}

  '@oozcitak/util@1.0.2': {}

  '@oozcitak/util@8.0.0': {}

  '@oozcitak/util@8.3.3': {}

  '@oozcitak/util@8.3.4': {}

  '@paralleldrive/cuid2@2.2.2':
    dependencies:
      '@noble/hashes': 1.8.0

  '@pkgjs/parseargs@0.11.0':
    optional: true

  '@pkgr/core@0.2.7': {}

  '@playwright/test@1.52.0':
    dependencies:
      playwright: 1.52.0

  '@prisma/client@6.9.0(prisma@6.9.0(typescript@5.8.3))(typescript@5.8.3)':
    optionalDependencies:
      prisma: 6.9.0(typescript@5.8.3)
      typescript: 5.8.3

  '@prisma/config@6.9.0':
    dependencies:
      jiti: 2.4.2

  '@prisma/debug@6.9.0': {}

  '@prisma/engines-version@6.9.0-10.81e4af48011447c3cc503a190e86995b66d2a28e': {}

  '@prisma/engines@6.9.0':
    dependencies:
      '@prisma/debug': 6.9.0
      '@prisma/engines-version': 6.9.0-10.81e4af48011447c3cc503a190e86995b66d2a28e
      '@prisma/fetch-engine': 6.9.0
      '@prisma/get-platform': 6.9.0

  '@prisma/fetch-engine@6.9.0':
    dependencies:
      '@prisma/debug': 6.9.0
      '@prisma/engines-version': 6.9.0-10.81e4af48011447c3cc503a190e86995b66d2a28e
      '@prisma/get-platform': 6.9.0

  '@prisma/get-platform@6.9.0':
    dependencies:
      '@prisma/debug': 6.9.0

  '@puppeteer/browsers@2.6.1':
    dependencies:
      debug: 4.4.1
      extract-zip: 2.0.1
      progress: 2.0.3
      proxy-agent: 6.5.0
      semver: 7.7.2
      tar-fs: 3.0.10
      unbzip2-stream: 1.4.3
      yargs: 17.7.2
    transitivePeerDependencies:
      - bare-buffer
      - supports-color

  '@radix-ui/primitive@1.1.2': {}

  '@radix-ui/react-compose-refs@1.1.2(@types/react@18.3.23)(react@18.3.1)':
    dependencies:
      react: 18.3.1
    optionalDependencies:
      '@types/react': 18.3.23

  '@radix-ui/react-context@1.1.2(@types/react@18.3.23)(react@18.3.1)':
    dependencies:
      react: 18.3.1
    optionalDependencies:
      '@types/react': 18.3.23

  '@radix-ui/react-dialog@1.1.14(@types/react-dom@18.3.7(@types/react@18.3.23))(@types/react@18.3.23)(react-dom@18.3.1(react@18.3.1))(react@18.3.1)':
    dependencies:
      '@radix-ui/primitive': 1.1.2
      '@radix-ui/react-compose-refs': 1.1.2(@types/react@18.3.23)(react@18.3.1)
      '@radix-ui/react-context': 1.1.2(@types/react@18.3.23)(react@18.3.1)
      '@radix-ui/react-dismissable-layer': 1.1.10(@types/react-dom@18.3.7(@types/react@18.3.23))(@types/react@18.3.23)(react-dom@18.3.1(react@18.3.1))(react@18.3.1)
      '@radix-ui/react-focus-guards': 1.1.2(@types/react@18.3.23)(react@18.3.1)
      '@radix-ui/react-focus-scope': 1.1.7(@types/react-dom@18.3.7(@types/react@18.3.23))(@types/react@18.3.23)(react-dom@18.3.1(react@18.3.1))(react@18.3.1)
      '@radix-ui/react-id': 1.1.1(@types/react@18.3.23)(react@18.3.1)
      '@radix-ui/react-portal': 1.1.9(@types/react-dom@18.3.7(@types/react@18.3.23))(@types/react@18.3.23)(react-dom@18.3.1(react@18.3.1))(react@18.3.1)
      '@radix-ui/react-presence': 1.1.4(@types/react-dom@18.3.7(@types/react@18.3.23))(@types/react@18.3.23)(react-dom@18.3.1(react@18.3.1))(react@18.3.1)
      '@radix-ui/react-primitive': 2.1.3(@types/react-dom@18.3.7(@types/react@18.3.23))(@types/react@18.3.23)(react-dom@18.3.1(react@18.3.1))(react@18.3.1)
      '@radix-ui/react-slot': 1.2.3(@types/react@18.3.23)(react@18.3.1)
      '@radix-ui/react-use-controllable-state': 1.2.2(@types/react@18.3.23)(react@18.3.1)
      aria-hidden: 1.2.6
      react: 18.3.1
      react-dom: 18.3.1(react@18.3.1)
      react-remove-scroll: 2.7.1(@types/react@18.3.23)(react@18.3.1)
    optionalDependencies:
      '@types/react': 18.3.23
      '@types/react-dom': 18.3.7(@types/react@18.3.23)

  '@radix-ui/react-dismissable-layer@1.1.10(@types/react-dom@18.3.7(@types/react@18.3.23))(@types/react@18.3.23)(react-dom@18.3.1(react@18.3.1))(react@18.3.1)':
    dependencies:
      '@radix-ui/primitive': 1.1.2
      '@radix-ui/react-compose-refs': 1.1.2(@types/react@18.3.23)(react@18.3.1)
      '@radix-ui/react-primitive': 2.1.3(@types/react-dom@18.3.7(@types/react@18.3.23))(@types/react@18.3.23)(react-dom@18.3.1(react@18.3.1))(react@18.3.1)
      '@radix-ui/react-use-callback-ref': 1.1.1(@types/react@18.3.23)(react@18.3.1)
      '@radix-ui/react-use-escape-keydown': 1.1.1(@types/react@18.3.23)(react@18.3.1)
      react: 18.3.1
      react-dom: 18.3.1(react@18.3.1)
    optionalDependencies:
      '@types/react': 18.3.23
      '@types/react-dom': 18.3.7(@types/react@18.3.23)

  '@radix-ui/react-focus-guards@1.1.2(@types/react@18.3.23)(react@18.3.1)':
    dependencies:
      react: 18.3.1
    optionalDependencies:
      '@types/react': 18.3.23

  '@radix-ui/react-focus-scope@1.1.7(@types/react-dom@18.3.7(@types/react@18.3.23))(@types/react@18.3.23)(react-dom@18.3.1(react@18.3.1))(react@18.3.1)':
    dependencies:
      '@radix-ui/react-compose-refs': 1.1.2(@types/react@18.3.23)(react@18.3.1)
      '@radix-ui/react-primitive': 2.1.3(@types/react-dom@18.3.7(@types/react@18.3.23))(@types/react@18.3.23)(react-dom@18.3.1(react@18.3.1))(react@18.3.1)
      '@radix-ui/react-use-callback-ref': 1.1.1(@types/react@18.3.23)(react@18.3.1)
      react: 18.3.1
      react-dom: 18.3.1(react@18.3.1)
    optionalDependencies:
      '@types/react': 18.3.23
      '@types/react-dom': 18.3.7(@types/react@18.3.23)

  '@radix-ui/react-id@1.1.1(@types/react@18.3.23)(react@18.3.1)':
    dependencies:
      '@radix-ui/react-use-layout-effect': 1.1.1(@types/react@18.3.23)(react@18.3.1)
      react: 18.3.1
    optionalDependencies:
      '@types/react': 18.3.23

  '@radix-ui/react-portal@1.1.9(@types/react-dom@18.3.7(@types/react@18.3.23))(@types/react@18.3.23)(react-dom@18.3.1(react@18.3.1))(react@18.3.1)':
    dependencies:
      '@radix-ui/react-primitive': 2.1.3(@types/react-dom@18.3.7(@types/react@18.3.23))(@types/react@18.3.23)(react-dom@18.3.1(react@18.3.1))(react@18.3.1)
      '@radix-ui/react-use-layout-effect': 1.1.1(@types/react@18.3.23)(react@18.3.1)
      react: 18.3.1
      react-dom: 18.3.1(react@18.3.1)
    optionalDependencies:
      '@types/react': 18.3.23
      '@types/react-dom': 18.3.7(@types/react@18.3.23)

  '@radix-ui/react-presence@1.1.4(@types/react-dom@18.3.7(@types/react@18.3.23))(@types/react@18.3.23)(react-dom@18.3.1(react@18.3.1))(react@18.3.1)':
    dependencies:
      '@radix-ui/react-compose-refs': 1.1.2(@types/react@18.3.23)(react@18.3.1)
      '@radix-ui/react-use-layout-effect': 1.1.1(@types/react@18.3.23)(react@18.3.1)
      react: 18.3.1
      react-dom: 18.3.1(react@18.3.1)
    optionalDependencies:
      '@types/react': 18.3.23
      '@types/react-dom': 18.3.7(@types/react@18.3.23)

  '@radix-ui/react-primitive@2.1.3(@types/react-dom@18.3.7(@types/react@18.3.23))(@types/react@18.3.23)(react-dom@18.3.1(react@18.3.1))(react@18.3.1)':
    dependencies:
      '@radix-ui/react-slot': 1.2.3(@types/react@18.3.23)(react@18.3.1)
      react: 18.3.1
      react-dom: 18.3.1(react@18.3.1)
    optionalDependencies:
      '@types/react': 18.3.23
      '@types/react-dom': 18.3.7(@types/react@18.3.23)

  '@radix-ui/react-slot@1.2.3(@types/react@18.3.23)(react@18.3.1)':
    dependencies:
      '@radix-ui/react-compose-refs': 1.1.2(@types/react@18.3.23)(react@18.3.1)
      react: 18.3.1
    optionalDependencies:
      '@types/react': 18.3.23

  '@radix-ui/react-use-callback-ref@1.1.1(@types/react@18.3.23)(react@18.3.1)':
    dependencies:
      react: 18.3.1
    optionalDependencies:
      '@types/react': 18.3.23

  '@radix-ui/react-use-controllable-state@1.2.2(@types/react@18.3.23)(react@18.3.1)':
    dependencies:
      '@radix-ui/react-use-effect-event': 0.0.2(@types/react@18.3.23)(react@18.3.1)
      '@radix-ui/react-use-layout-effect': 1.1.1(@types/react@18.3.23)(react@18.3.1)
      react: 18.3.1
    optionalDependencies:
      '@types/react': 18.3.23

  '@radix-ui/react-use-effect-event@0.0.2(@types/react@18.3.23)(react@18.3.1)':
    dependencies:
      '@radix-ui/react-use-layout-effect': 1.1.1(@types/react@18.3.23)(react@18.3.1)
      react: 18.3.1
    optionalDependencies:
      '@types/react': 18.3.23

  '@radix-ui/react-use-escape-keydown@1.1.1(@types/react@18.3.23)(react@18.3.1)':
    dependencies:
      '@radix-ui/react-use-callback-ref': 1.1.1(@types/react@18.3.23)(react@18.3.1)
      react: 18.3.1
    optionalDependencies:
      '@types/react': 18.3.23

  '@radix-ui/react-use-layout-effect@1.1.1(@types/react@18.3.23)(react@18.3.1)':
    dependencies:
      react: 18.3.1
    optionalDependencies:
      '@types/react': 18.3.23

  '@remix-run/router@1.23.0': {}

  '@rolldown/pluginutils@1.0.0-beta.9': {}

  '@rollup/rollup-android-arm-eabi@4.42.0':
    optional: true

  '@rollup/rollup-android-arm64@4.42.0':
    optional: true

  '@rollup/rollup-darwin-arm64@4.42.0':
    optional: true

  '@rollup/rollup-darwin-x64@4.42.0':
    optional: true

  '@rollup/rollup-freebsd-arm64@4.42.0':
    optional: true

  '@rollup/rollup-freebsd-x64@4.42.0':
    optional: true

  '@rollup/rollup-linux-arm-gnueabihf@4.42.0':
    optional: true

  '@rollup/rollup-linux-arm-musleabihf@4.42.0':
    optional: true

  '@rollup/rollup-linux-arm64-gnu@4.42.0':
    optional: true

  '@rollup/rollup-linux-arm64-musl@4.42.0':
    optional: true

  '@rollup/rollup-linux-loongarch64-gnu@4.42.0':
    optional: true

  '@rollup/rollup-linux-powerpc64le-gnu@4.42.0':
    optional: true

  '@rollup/rollup-linux-riscv64-gnu@4.42.0':
    optional: true

  '@rollup/rollup-linux-riscv64-musl@4.42.0':
    optional: true

  '@rollup/rollup-linux-s390x-gnu@4.42.0':
    optional: true

  '@rollup/rollup-linux-x64-gnu@4.42.0':
    optional: true

  '@rollup/rollup-linux-x64-musl@4.42.0':
    optional: true

  '@rollup/rollup-win32-arm64-msvc@4.42.0':
    optional: true

  '@rollup/rollup-win32-ia32-msvc@4.42.0':
    optional: true

  '@rollup/rollup-win32-x64-msvc@4.42.0':
    optional: true

  '@sinclair/typebox@0.27.8': {}

  '@sinclair/typebox@0.34.35': {}

  '@sinonjs/commons@3.0.1':
    dependencies:
      type-detect: 4.0.8

  '@sinonjs/fake-timers@10.3.0':
    dependencies:
      '@sinonjs/commons': 3.0.1

  '@sinonjs/fake-timers@13.0.5':
    dependencies:
      '@sinonjs/commons': 3.0.1

  '@smithy/abort-controller@4.0.4':
    dependencies:
      '@smithy/types': 4.3.1
      tslib: 2.8.1

  '@smithy/chunked-blob-reader-native@4.0.0':
    dependencies:
      '@smithy/util-base64': 4.0.0
      tslib: 2.8.1

  '@smithy/chunked-blob-reader@5.0.0':
    dependencies:
      tslib: 2.8.1

  '@smithy/config-resolver@4.1.4':
    dependencies:
      '@smithy/node-config-provider': 4.1.3
      '@smithy/types': 4.3.1
      '@smithy/util-config-provider': 4.0.0
      '@smithy/util-middleware': 4.0.4
      tslib: 2.8.1

  '@smithy/core@3.5.3':
    dependencies:
      '@smithy/middleware-serde': 4.0.8
      '@smithy/protocol-http': 5.1.2
      '@smithy/types': 4.3.1
      '@smithy/util-base64': 4.0.0
      '@smithy/util-body-length-browser': 4.0.0
      '@smithy/util-middleware': 4.0.4
      '@smithy/util-stream': 4.2.2
      '@smithy/util-utf8': 4.0.0
      tslib: 2.8.1

  '@smithy/credential-provider-imds@4.0.6':
    dependencies:
      '@smithy/node-config-provider': 4.1.3
      '@smithy/property-provider': 4.0.4
      '@smithy/types': 4.3.1
      '@smithy/url-parser': 4.0.4
      tslib: 2.8.1

  '@smithy/eventstream-codec@4.0.4':
    dependencies:
      '@aws-crypto/crc32': 5.2.0
      '@smithy/types': 4.3.1
      '@smithy/util-hex-encoding': 4.0.0
      tslib: 2.8.1

  '@smithy/eventstream-serde-browser@4.0.4':
    dependencies:
      '@smithy/eventstream-serde-universal': 4.0.4
      '@smithy/types': 4.3.1
      tslib: 2.8.1

  '@smithy/eventstream-serde-config-resolver@4.1.2':
    dependencies:
      '@smithy/types': 4.3.1
      tslib: 2.8.1

  '@smithy/eventstream-serde-node@4.0.4':
    dependencies:
      '@smithy/eventstream-serde-universal': 4.0.4
      '@smithy/types': 4.3.1
      tslib: 2.8.1

  '@smithy/eventstream-serde-universal@4.0.4':
    dependencies:
      '@smithy/eventstream-codec': 4.0.4
      '@smithy/types': 4.3.1
      tslib: 2.8.1

  '@smithy/fetch-http-handler@5.0.4':
    dependencies:
      '@smithy/protocol-http': 5.1.2
      '@smithy/querystring-builder': 4.0.4
      '@smithy/types': 4.3.1
      '@smithy/util-base64': 4.0.0
      tslib: 2.8.1

  '@smithy/hash-blob-browser@4.0.4':
    dependencies:
      '@smithy/chunked-blob-reader': 5.0.0
      '@smithy/chunked-blob-reader-native': 4.0.0
      '@smithy/types': 4.3.1
      tslib: 2.8.1

  '@smithy/hash-node@4.0.4':
    dependencies:
      '@smithy/types': 4.3.1
      '@smithy/util-buffer-from': 4.0.0
      '@smithy/util-utf8': 4.0.0
      tslib: 2.8.1

  '@smithy/hash-stream-node@4.0.4':
    dependencies:
      '@smithy/types': 4.3.1
      '@smithy/util-utf8': 4.0.0
      tslib: 2.8.1

  '@smithy/invalid-dependency@4.0.4':
    dependencies:
      '@smithy/types': 4.3.1
      tslib: 2.8.1

  '@smithy/is-array-buffer@2.2.0':
    dependencies:
      tslib: 2.8.1

  '@smithy/is-array-buffer@4.0.0':
    dependencies:
      tslib: 2.8.1

  '@smithy/md5-js@4.0.4':
    dependencies:
      '@smithy/types': 4.3.1
      '@smithy/util-utf8': 4.0.0
      tslib: 2.8.1

  '@smithy/middleware-content-length@4.0.4':
    dependencies:
      '@smithy/protocol-http': 5.1.2
      '@smithy/types': 4.3.1
      tslib: 2.8.1

  '@smithy/middleware-endpoint@4.1.11':
    dependencies:
      '@smithy/core': 3.5.3
      '@smithy/middleware-serde': 4.0.8
      '@smithy/node-config-provider': 4.1.3
      '@smithy/shared-ini-file-loader': 4.0.4
      '@smithy/types': 4.3.1
      '@smithy/url-parser': 4.0.4
      '@smithy/util-middleware': 4.0.4
      tslib: 2.8.1

  '@smithy/middleware-retry@4.1.12':
    dependencies:
      '@smithy/node-config-provider': 4.1.3
      '@smithy/protocol-http': 5.1.2
      '@smithy/service-error-classification': 4.0.5
      '@smithy/smithy-client': 4.4.3
      '@smithy/types': 4.3.1
      '@smithy/util-middleware': 4.0.4
      '@smithy/util-retry': 4.0.5
      tslib: 2.8.1
      uuid: 9.0.1

  '@smithy/middleware-serde@4.0.8':
    dependencies:
      '@smithy/protocol-http': 5.1.2
      '@smithy/types': 4.3.1
      tslib: 2.8.1

  '@smithy/middleware-stack@4.0.4':
    dependencies:
      '@smithy/types': 4.3.1
      tslib: 2.8.1

  '@smithy/node-config-provider@4.1.3':
    dependencies:
      '@smithy/property-provider': 4.0.4
      '@smithy/shared-ini-file-loader': 4.0.4
      '@smithy/types': 4.3.1
      tslib: 2.8.1

  '@smithy/node-http-handler@4.0.6':
    dependencies:
      '@smithy/abort-controller': 4.0.4
      '@smithy/protocol-http': 5.1.2
      '@smithy/querystring-builder': 4.0.4
      '@smithy/types': 4.3.1
      tslib: 2.8.1

  '@smithy/property-provider@4.0.4':
    dependencies:
      '@smithy/types': 4.3.1
      tslib: 2.8.1

  '@smithy/protocol-http@5.1.2':
    dependencies:
      '@smithy/types': 4.3.1
      tslib: 2.8.1

  '@smithy/querystring-builder@4.0.4':
    dependencies:
      '@smithy/types': 4.3.1
      '@smithy/util-uri-escape': 4.0.0
      tslib: 2.8.1

  '@smithy/querystring-parser@4.0.4':
    dependencies:
      '@smithy/types': 4.3.1
      tslib: 2.8.1

  '@smithy/service-error-classification@4.0.5':
    dependencies:
      '@smithy/types': 4.3.1

  '@smithy/shared-ini-file-loader@4.0.4':
    dependencies:
      '@smithy/types': 4.3.1
      tslib: 2.8.1

  '@smithy/signature-v4@5.1.2':
    dependencies:
      '@smithy/is-array-buffer': 4.0.0
      '@smithy/protocol-http': 5.1.2
      '@smithy/types': 4.3.1
      '@smithy/util-hex-encoding': 4.0.0
      '@smithy/util-middleware': 4.0.4
      '@smithy/util-uri-escape': 4.0.0
      '@smithy/util-utf8': 4.0.0
      tslib: 2.8.1

  '@smithy/smithy-client@4.4.3':
    dependencies:
      '@smithy/core': 3.5.3
      '@smithy/middleware-endpoint': 4.1.11
      '@smithy/middleware-stack': 4.0.4
      '@smithy/protocol-http': 5.1.2
      '@smithy/types': 4.3.1
      '@smithy/util-stream': 4.2.2
      tslib: 2.8.1

  '@smithy/types@4.3.1':
    dependencies:
      tslib: 2.8.1

  '@smithy/url-parser@4.0.4':
    dependencies:
      '@smithy/querystring-parser': 4.0.4
      '@smithy/types': 4.3.1
      tslib: 2.8.1

  '@smithy/util-base64@4.0.0':
    dependencies:
      '@smithy/util-buffer-from': 4.0.0
      '@smithy/util-utf8': 4.0.0
      tslib: 2.8.1

  '@smithy/util-body-length-browser@4.0.0':
    dependencies:
      tslib: 2.8.1

  '@smithy/util-body-length-node@4.0.0':
    dependencies:
      tslib: 2.8.1

  '@smithy/util-buffer-from@2.2.0':
    dependencies:
      '@smithy/is-array-buffer': 2.2.0
      tslib: 2.8.1

  '@smithy/util-buffer-from@4.0.0':
    dependencies:
      '@smithy/is-array-buffer': 4.0.0
      tslib: 2.8.1

  '@smithy/util-config-provider@4.0.0':
    dependencies:
      tslib: 2.8.1

  '@smithy/util-defaults-mode-browser@4.0.19':
    dependencies:
      '@smithy/property-provider': 4.0.4
      '@smithy/smithy-client': 4.4.3
      '@smithy/types': 4.3.1
      bowser: 2.11.0
      tslib: 2.8.1

  '@smithy/util-defaults-mode-node@4.0.19':
    dependencies:
      '@smithy/config-resolver': 4.1.4
      '@smithy/credential-provider-imds': 4.0.6
      '@smithy/node-config-provider': 4.1.3
      '@smithy/property-provider': 4.0.4
      '@smithy/smithy-client': 4.4.3
      '@smithy/types': 4.3.1
      tslib: 2.8.1

  '@smithy/util-endpoints@3.0.6':
    dependencies:
      '@smithy/node-config-provider': 4.1.3
      '@smithy/types': 4.3.1
      tslib: 2.8.1

  '@smithy/util-hex-encoding@4.0.0':
    dependencies:
      tslib: 2.8.1

  '@smithy/util-middleware@4.0.4':
    dependencies:
      '@smithy/types': 4.3.1
      tslib: 2.8.1

  '@smithy/util-retry@4.0.5':
    dependencies:
      '@smithy/service-error-classification': 4.0.5
      '@smithy/types': 4.3.1
      tslib: 2.8.1

  '@smithy/util-stream@4.2.2':
    dependencies:
      '@smithy/fetch-http-handler': 5.0.4
      '@smithy/node-http-handler': 4.0.6
      '@smithy/types': 4.3.1
      '@smithy/util-base64': 4.0.0
      '@smithy/util-buffer-from': 4.0.0
      '@smithy/util-hex-encoding': 4.0.0
      '@smithy/util-utf8': 4.0.0
      tslib: 2.8.1

  '@smithy/util-uri-escape@4.0.0':
    dependencies:
      tslib: 2.8.1

  '@smithy/util-utf8@2.3.0':
    dependencies:
      '@smithy/util-buffer-from': 2.2.0
      tslib: 2.8.1

  '@smithy/util-utf8@4.0.0':
    dependencies:
      '@smithy/util-buffer-from': 4.0.0
      tslib: 2.8.1

  '@smithy/util-waiter@4.0.5':
    dependencies:
      '@smithy/abort-controller': 4.0.4
      '@smithy/types': 4.3.1
      tslib: 2.8.1

  '@swc/helpers@0.5.17':
    dependencies:
      tslib: 2.8.1

  '@tanstack/query-core@5.80.6': {}

  '@tanstack/react-query@5.80.6(react@18.3.1)':
    dependencies:
      '@tanstack/query-core': 5.80.6
      react: 18.3.1

  '@testing-library/dom@9.3.4':
    dependencies:
      '@babel/code-frame': 7.27.1
      '@babel/runtime': 7.27.6
      '@types/aria-query': 5.0.4
      aria-query: 5.1.3
      chalk: 4.1.2
      dom-accessibility-api: 0.5.16
      lz-string: 1.5.0
      pretty-format: 27.5.1

  '@testing-library/jest-dom@6.6.3':
    dependencies:
      '@adobe/css-tools': 4.4.3
      aria-query: 5.3.2
      chalk: 3.0.0
      css.escape: 1.5.1
      dom-accessibility-api: 0.6.3
      lodash: 4.17.21
      redent: 3.0.0

  '@testing-library/react@14.3.1(@types/react@18.3.23)(react-dom@18.3.1(react@18.3.1))(react@18.3.1)':
    dependencies:
      '@babel/runtime': 7.27.6
      '@testing-library/dom': 9.3.4
      '@types/react-dom': 18.3.7(@types/react@18.3.23)
      react: 18.3.1
      react-dom: 18.3.1(react@18.3.1)
    transitivePeerDependencies:
      - '@types/react'

  '@testing-library/user-event@14.6.1(@testing-library/dom@9.3.4)':
    dependencies:
      '@testing-library/dom': 9.3.4

  '@tootallnate/quickjs-emscripten@0.23.0': {}

  '@tsconfig/node10@1.0.11': {}

  '@tsconfig/node12@1.0.11': {}

  '@tsconfig/node14@1.0.3': {}

  '@tsconfig/node16@1.0.4': {}

  '@types/archiver@6.0.3':
    dependencies:
      '@types/readdir-glob': 1.1.5

  '@types/aria-query@5.0.4': {}

  '@types/babel__core@7.20.5':
    dependencies:
      '@babel/parser': 7.27.5
      '@babel/types': 7.27.6
      '@types/babel__generator': 7.27.0
      '@types/babel__template': 7.4.4
      '@types/babel__traverse': 7.20.7

  '@types/babel__generator@7.27.0':
    dependencies:
      '@babel/types': 7.27.6

  '@types/babel__template@7.4.4':
    dependencies:
      '@babel/parser': 7.27.5
      '@babel/types': 7.27.6

  '@types/babel__traverse@7.20.7':
    dependencies:
      '@babel/types': 7.27.6

  '@types/bcryptjs@3.0.0':
    dependencies:
      bcryptjs: 3.0.2

  '@types/body-parser@1.19.6':
    dependencies:
      '@types/connect': 3.4.38
      '@types/node': 20.19.0

  '@types/connect@3.4.38':
    dependencies:
      '@types/node': 20.19.0

  '@types/conventional-commits-parser@5.0.1':
    dependencies:
      '@types/node': 20.19.0

  '@types/cookiejar@2.1.5': {}

  '@types/cors@2.8.19':
    dependencies:
      '@types/node': 20.19.0

  '@types/estree@1.0.7': {}

  '@types/estree@1.0.8': {}

  '@types/express-serve-static-core@4.19.6':
    dependencies:
      '@types/node': 20.19.0
      '@types/qs': 6.14.0
      '@types/range-parser': 1.2.7
      '@types/send': 0.17.5

  '@types/express-serve-static-core@5.0.6':
    dependencies:
      '@types/node': 20.19.0
      '@types/qs': 6.14.0
      '@types/range-parser': 1.2.7
      '@types/send': 0.17.5

  '@types/express@4.17.23':
    dependencies:
      '@types/body-parser': 1.19.6
      '@types/express-serve-static-core': 4.19.6
      '@types/qs': 6.14.0
      '@types/serve-static': 1.15.8

  '@types/graceful-fs@4.1.9':
    dependencies:
      '@types/node': 20.19.0

  '@types/html-to-docx@1.8.0':
    dependencies:
      '@types/node': 20.19.0

  '@types/http-errors@2.0.5': {}

  '@types/istanbul-lib-coverage@2.0.6': {}

  '@types/istanbul-lib-report@3.0.3':
    dependencies:
      '@types/istanbul-lib-coverage': 2.0.6

  '@types/istanbul-reports@3.0.4':
    dependencies:
      '@types/istanbul-lib-report': 3.0.3

  '@types/jest@29.5.14':
    dependencies:
      expect: 29.7.0
      pretty-format: 29.7.0

  '@types/json-schema@7.0.15': {}

  '@types/jsonwebtoken@9.0.9':
    dependencies:
      '@types/ms': 2.1.0
      '@types/node': 20.19.0

  '@types/methods@1.1.4': {}

  '@types/mime@1.3.5': {}

  '@types/ms@2.1.0': {}

  '@types/multer@1.4.13':
    dependencies:
      '@types/express': 4.17.23

  '@types/node-cron@3.0.11': {}

  '@types/node-fetch@2.6.12':
    dependencies:
      '@types/node': 20.19.0
      form-data: 4.0.3

  '@types/node@20.19.0':
    dependencies:
      undici-types: 6.21.0

  '@types/nodemailer@6.4.17':
    dependencies:
      '@types/node': 20.19.0

  '@types/pdfkit@0.13.9':
    dependencies:
      '@types/node': 20.19.0

  '@types/prop-types@15.7.14': {}

  '@types/qs@6.14.0': {}

  '@types/range-parser@1.2.7': {}

  '@types/react-dom@18.3.7(@types/react@18.3.23)':
    dependencies:
      '@types/react': 18.3.23

  '@types/react@18.3.23':
    dependencies:
      '@types/prop-types': 15.7.14
      csstype: 3.1.3

  '@types/readdir-glob@1.1.5':
    dependencies:
      '@types/node': 20.19.0

  '@types/semver@7.7.0': {}

  '@types/send@0.17.5':
    dependencies:
      '@types/mime': 1.3.5
      '@types/node': 20.19.0

  '@types/serve-static@1.15.8':
    dependencies:
      '@types/http-errors': 2.0.5
      '@types/node': 20.19.0
      '@types/send': 0.17.5

  '@types/stack-utils@2.0.3': {}

  '@types/superagent@8.1.9':
    dependencies:
      '@types/cookiejar': 2.1.5
      '@types/methods': 1.1.4
      '@types/node': 20.19.0
      form-data: 4.0.3

  '@types/supertest@6.0.3':
    dependencies:
      '@types/methods': 1.1.4
      '@types/superagent': 8.1.9

  '@types/trusted-types@2.0.7':
    optional: true

  '@types/unzipper@0.10.11':
    dependencies:
      '@types/node': 20.19.0

<<<<<<< HEAD
  '@types/uuid@10.0.0': {}
=======
  '@types/validator@13.15.2': {}
>>>>>>> 455a75e1

  '@types/yargs-parser@21.0.3': {}

  '@types/yargs@17.0.33':
    dependencies:
      '@types/yargs-parser': 21.0.3

  '@types/yauzl@2.10.3':
    dependencies:
      '@types/node': 20.19.0
    optional: true

  '@typescript-eslint/eslint-plugin@6.21.0(@typescript-eslint/parser@6.21.0(eslint@8.57.1)(typescript@5.8.3))(eslint@8.57.1)(typescript@5.8.3)':
    dependencies:
      '@eslint-community/regexpp': 4.12.1
      '@typescript-eslint/parser': 6.21.0(eslint@8.57.1)(typescript@5.8.3)
      '@typescript-eslint/scope-manager': 6.21.0
      '@typescript-eslint/type-utils': 6.21.0(eslint@8.57.1)(typescript@5.8.3)
      '@typescript-eslint/utils': 6.21.0(eslint@8.57.1)(typescript@5.8.3)
      '@typescript-eslint/visitor-keys': 6.21.0
      debug: 4.4.1
      eslint: 8.57.1
      graphemer: 1.4.0
      ignore: 5.3.2
      natural-compare: 1.4.0
      semver: 7.7.2
      ts-api-utils: 1.4.3(typescript@5.8.3)
    optionalDependencies:
      typescript: 5.8.3
    transitivePeerDependencies:
      - supports-color

  '@typescript-eslint/parser@6.21.0(eslint@8.57.1)(typescript@5.8.3)':
    dependencies:
      '@typescript-eslint/scope-manager': 6.21.0
      '@typescript-eslint/types': 6.21.0
      '@typescript-eslint/typescript-estree': 6.21.0(typescript@5.8.3)
      '@typescript-eslint/visitor-keys': 6.21.0
      debug: 4.4.1
      eslint: 8.57.1
    optionalDependencies:
      typescript: 5.8.3
    transitivePeerDependencies:
      - supports-color

  '@typescript-eslint/scope-manager@6.21.0':
    dependencies:
      '@typescript-eslint/types': 6.21.0
      '@typescript-eslint/visitor-keys': 6.21.0

  '@typescript-eslint/type-utils@6.21.0(eslint@8.57.1)(typescript@5.8.3)':
    dependencies:
      '@typescript-eslint/typescript-estree': 6.21.0(typescript@5.8.3)
      '@typescript-eslint/utils': 6.21.0(eslint@8.57.1)(typescript@5.8.3)
      debug: 4.4.1
      eslint: 8.57.1
      ts-api-utils: 1.4.3(typescript@5.8.3)
    optionalDependencies:
      typescript: 5.8.3
    transitivePeerDependencies:
      - supports-color

  '@typescript-eslint/types@6.21.0': {}

  '@typescript-eslint/typescript-estree@6.21.0(typescript@5.8.3)':
    dependencies:
      '@typescript-eslint/types': 6.21.0
      '@typescript-eslint/visitor-keys': 6.21.0
      debug: 4.4.1
      globby: 11.1.0
      is-glob: 4.0.3
      minimatch: 9.0.3
      semver: 7.7.2
      ts-api-utils: 1.4.3(typescript@5.8.3)
    optionalDependencies:
      typescript: 5.8.3
    transitivePeerDependencies:
      - supports-color

  '@typescript-eslint/utils@6.21.0(eslint@8.57.1)(typescript@5.8.3)':
    dependencies:
      '@eslint-community/eslint-utils': 4.7.0(eslint@8.57.1)
      '@types/json-schema': 7.0.15
      '@types/semver': 7.7.0
      '@typescript-eslint/scope-manager': 6.21.0
      '@typescript-eslint/types': 6.21.0
      '@typescript-eslint/typescript-estree': 6.21.0(typescript@5.8.3)
      eslint: 8.57.1
      semver: 7.7.2
    transitivePeerDependencies:
      - supports-color
      - typescript

  '@typescript-eslint/visitor-keys@6.21.0':
    dependencies:
      '@typescript-eslint/types': 6.21.0
      eslint-visitor-keys: 3.4.3

  '@ungap/structured-clone@1.3.0': {}

  '@upstash/context7-mcp@1.0.14':
    dependencies:
      '@modelcontextprotocol/sdk': 1.12.3
      commander: 14.0.0
      zod: 3.25.58
    transitivePeerDependencies:
      - supports-color

  '@vitejs/plugin-react@4.5.1(vite@5.4.19(@types/node@20.19.0))':
    dependencies:
      '@babel/core': 7.27.4
      '@babel/plugin-transform-react-jsx-self': 7.27.1(@babel/core@7.27.4)
      '@babel/plugin-transform-react-jsx-source': 7.27.1(@babel/core@7.27.4)
      '@rolldown/pluginutils': 1.0.0-beta.9
      '@types/babel__core': 7.20.5
      react-refresh: 0.17.0
      vite: 5.4.19(@types/node@20.19.0)
    transitivePeerDependencies:
      - supports-color

  '@vitest/coverage-v8@1.6.1(vitest@1.6.1(@types/node@20.19.0)(jsdom@24.1.3))':
    dependencies:
      '@ampproject/remapping': 2.3.0
      '@bcoe/v8-coverage': 0.2.3
      debug: 4.4.1
      istanbul-lib-coverage: 3.2.2
      istanbul-lib-report: 3.0.1
      istanbul-lib-source-maps: 5.0.6
      istanbul-reports: 3.1.7
      magic-string: 0.30.17
      magicast: 0.3.5
      picocolors: 1.1.1
      std-env: 3.9.0
      strip-literal: 2.1.1
      test-exclude: 6.0.0
      vitest: 1.6.1(@types/node@20.19.0)(jsdom@24.1.3)
    transitivePeerDependencies:
      - supports-color

  '@vitest/expect@1.6.1':
    dependencies:
      '@vitest/spy': 1.6.1
      '@vitest/utils': 1.6.1
      chai: 4.5.0

  '@vitest/runner@1.6.1':
    dependencies:
      '@vitest/utils': 1.6.1
      p-limit: 5.0.0
      pathe: 1.1.2

  '@vitest/snapshot@1.6.1':
    dependencies:
      magic-string: 0.30.17
      pathe: 1.1.2
      pretty-format: 29.7.0

  '@vitest/spy@1.6.1':
    dependencies:
      tinyspy: 2.2.1

  '@vitest/utils@1.6.1':
    dependencies:
      diff-sequences: 29.6.3
      estree-walker: 3.0.3
      loupe: 2.3.7
      pretty-format: 29.7.0

  '@xmldom/xmldom@0.8.10': {}

  abort-controller@3.0.0:
    dependencies:
      event-target-shim: 5.0.1

  accepts@1.3.8:
    dependencies:
      mime-types: 2.1.35
      negotiator: 0.6.3

  accepts@2.0.0:
    dependencies:
      mime-types: 3.0.1
      negotiator: 1.0.0

  acorn-jsx@5.3.2(acorn@8.15.0):
    dependencies:
      acorn: 8.15.0

  acorn-walk@8.3.4:
    dependencies:
      acorn: 8.15.0

  acorn@8.15.0: {}

  agent-base@7.1.3: {}

  ajv@6.12.6:
    dependencies:
      fast-deep-equal: 3.1.3
      fast-json-stable-stringify: 2.1.0
      json-schema-traverse: 0.4.1
      uri-js: 4.4.1

  ansi-escapes@4.3.2:
    dependencies:
      type-fest: 0.21.3

  ansi-escapes@7.0.0:
    dependencies:
      environment: 1.1.0

  ansi-regex@5.0.1: {}

  ansi-regex@6.1.0: {}

  ansi-styles@4.3.0:
    dependencies:
      color-convert: 2.0.1

  ansi-styles@5.2.0: {}

  ansi-styles@6.2.1: {}

  any-promise@1.3.0: {}

  anymatch@3.1.3:
    dependencies:
      normalize-path: 3.0.0
      picomatch: 2.3.1

  append-field@1.0.0: {}

  archiver-utils@5.0.2:
    dependencies:
      glob: 10.4.5
      graceful-fs: 4.2.11
      is-stream: 2.0.1
      lazystream: 1.0.1
      lodash: 4.17.21
      normalize-path: 3.0.0
      readable-stream: 4.7.0

  archiver@7.0.1:
    dependencies:
      archiver-utils: 5.0.2
      async: 3.2.6
      buffer-crc32: 1.0.0
      readable-stream: 4.7.0
      readdir-glob: 1.1.3
      tar-stream: 3.1.7
      zip-stream: 6.0.1

  arg@4.1.3: {}

  arg@5.0.2: {}

  argparse@1.0.10:
    dependencies:
      sprintf-js: 1.0.3

  argparse@2.0.1: {}

  aria-hidden@1.2.6:
    dependencies:
      tslib: 2.8.1

  aria-query@5.1.3:
    dependencies:
      deep-equal: 2.2.3

  aria-query@5.3.2: {}

  array-buffer-byte-length@1.0.2:
    dependencies:
      call-bound: 1.0.4
      is-array-buffer: 3.0.5

  array-flatten@1.1.1: {}

  array-ify@1.0.0: {}

  array-union@2.1.0: {}

  asap@2.0.6: {}

  assertion-error@1.1.0: {}

  ast-types@0.13.4:
    dependencies:
      tslib: 2.8.1

  async@3.2.6: {}

  asynckit@0.4.0: {}

  atomic-sleep@1.0.0: {}

  autoprefixer@10.4.21(postcss@8.5.4):
    dependencies:
      browserslist: 4.25.0
      caniuse-lite: 1.0.30001721
      fraction.js: 4.3.7
      normalize-range: 0.1.2
      picocolors: 1.1.1
      postcss: 8.5.4
      postcss-value-parser: 4.2.0

  available-typed-arrays@1.0.7:
    dependencies:
      possible-typed-array-names: 1.1.0

  axios@1.9.0(debug@4.4.1):
    dependencies:
      follow-redirects: 1.15.9(debug@4.4.1)
      form-data: 4.0.3
      proxy-from-env: 1.1.0
    transitivePeerDependencies:
      - debug

  b4a@1.6.7: {}

  babel-jest@29.7.0(@babel/core@7.27.4):
    dependencies:
      '@babel/core': 7.27.4
      '@jest/transform': 29.7.0
      '@types/babel__core': 7.20.5
      babel-plugin-istanbul: 6.1.1
      babel-preset-jest: 29.6.3(@babel/core@7.27.4)
      chalk: 4.1.2
      graceful-fs: 4.2.11
      slash: 3.0.0
    transitivePeerDependencies:
      - supports-color

  babel-plugin-istanbul@6.1.1:
    dependencies:
      '@babel/helper-plugin-utils': 7.27.1
      '@istanbuljs/load-nyc-config': 1.1.0
      '@istanbuljs/schema': 0.1.3
      istanbul-lib-instrument: 5.2.1
      test-exclude: 6.0.0
    transitivePeerDependencies:
      - supports-color

  babel-plugin-istanbul@7.0.0:
    dependencies:
      '@babel/helper-plugin-utils': 7.27.1
      '@istanbuljs/load-nyc-config': 1.1.0
      '@istanbuljs/schema': 0.1.3
      istanbul-lib-instrument: 6.0.3
      test-exclude: 6.0.0
    transitivePeerDependencies:
      - supports-color

  babel-plugin-jest-hoist@29.6.3:
    dependencies:
      '@babel/template': 7.27.2
      '@babel/types': 7.27.6
      '@types/babel__core': 7.20.5
      '@types/babel__traverse': 7.20.7

  babel-preset-current-node-syntax@1.1.0(@babel/core@7.27.4):
    dependencies:
      '@babel/core': 7.27.4
      '@babel/plugin-syntax-async-generators': 7.8.4(@babel/core@7.27.4)
      '@babel/plugin-syntax-bigint': 7.8.3(@babel/core@7.27.4)
      '@babel/plugin-syntax-class-properties': 7.12.13(@babel/core@7.27.4)
      '@babel/plugin-syntax-class-static-block': 7.14.5(@babel/core@7.27.4)
      '@babel/plugin-syntax-import-attributes': 7.27.1(@babel/core@7.27.4)
      '@babel/plugin-syntax-import-meta': 7.10.4(@babel/core@7.27.4)
      '@babel/plugin-syntax-json-strings': 7.8.3(@babel/core@7.27.4)
      '@babel/plugin-syntax-logical-assignment-operators': 7.10.4(@babel/core@7.27.4)
      '@babel/plugin-syntax-nullish-coalescing-operator': 7.8.3(@babel/core@7.27.4)
      '@babel/plugin-syntax-numeric-separator': 7.10.4(@babel/core@7.27.4)
      '@babel/plugin-syntax-object-rest-spread': 7.8.3(@babel/core@7.27.4)
      '@babel/plugin-syntax-optional-catch-binding': 7.8.3(@babel/core@7.27.4)
      '@babel/plugin-syntax-optional-chaining': 7.8.3(@babel/core@7.27.4)
      '@babel/plugin-syntax-private-property-in-object': 7.14.5(@babel/core@7.27.4)
      '@babel/plugin-syntax-top-level-await': 7.14.5(@babel/core@7.27.4)

  babel-preset-jest@29.6.3(@babel/core@7.27.4):
    dependencies:
      '@babel/core': 7.27.4
      babel-plugin-jest-hoist: 29.6.3
      babel-preset-current-node-syntax: 1.1.0(@babel/core@7.27.4)

  balanced-match@1.0.2: {}

  bare-events@2.5.4:
    optional: true

  bare-fs@4.1.5:
    dependencies:
      bare-events: 2.5.4
      bare-path: 3.0.0
      bare-stream: 2.6.5(bare-events@2.5.4)
    optional: true

  bare-os@3.6.1:
    optional: true

  bare-path@3.0.0:
    dependencies:
      bare-os: 3.6.1
    optional: true

  bare-stream@2.6.5(bare-events@2.5.4):
    dependencies:
      streamx: 2.22.1
    optionalDependencies:
      bare-events: 2.5.4
    optional: true

  base64-js@0.0.8: {}

  base64-js@1.5.1: {}

  basic-ftp@5.0.5: {}

  bcryptjs@3.0.2: {}

  binary-extensions@2.3.0: {}

  bluebird@3.4.7: {}

  bluebird@3.7.2: {}

  body-parser@1.20.3:
    dependencies:
      bytes: 3.1.2
      content-type: 1.0.5
      debug: 2.6.9
      depd: 2.0.0
      destroy: 1.2.0
      http-errors: 2.0.0
      iconv-lite: 0.4.24
      on-finished: 2.4.1
      qs: 6.13.0
      raw-body: 2.5.2
      type-is: 1.6.18
      unpipe: 1.0.0
    transitivePeerDependencies:
      - supports-color

  body-parser@2.2.0:
    dependencies:
      bytes: 3.1.2
      content-type: 1.0.5
      debug: 4.4.1
      http-errors: 2.0.0
      iconv-lite: 0.6.3
      on-finished: 2.4.1
      qs: 6.14.0
      raw-body: 3.0.0
      type-is: 2.0.1
    transitivePeerDependencies:
      - supports-color

  bowser@2.11.0: {}

  brace-expansion@1.1.11:
    dependencies:
      balanced-match: 1.0.2
      concat-map: 0.0.1

  brace-expansion@2.0.1:
    dependencies:
      balanced-match: 1.0.2

  braces@3.0.3:
    dependencies:
      fill-range: 7.1.1

  brotli@1.3.3:
    dependencies:
      base64-js: 1.5.1

  browser-split@0.0.1: {}

  browserslist@4.25.0:
    dependencies:
      caniuse-lite: 1.0.30001721
      electron-to-chromium: 1.5.165
      node-releases: 2.0.19
      update-browserslist-db: 1.1.3(browserslist@4.25.0)

  bs-logger@0.2.6:
    dependencies:
      fast-json-stable-stringify: 2.1.0

  bser@2.1.1:
    dependencies:
      node-int64: 0.4.0

  btoa@1.2.1: {}

  buffer-crc32@0.2.13: {}

  buffer-crc32@1.0.0: {}

  buffer-equal-constant-time@1.0.1: {}

  buffer-from@1.1.2: {}

  buffer@5.7.1:
    dependencies:
      base64-js: 1.5.1
      ieee754: 1.2.1

  buffer@6.0.3:
    dependencies:
      base64-js: 1.5.1
      ieee754: 1.2.1

  busboy@1.6.0:
    dependencies:
      streamsearch: 1.1.0

  bytes@3.1.2: {}

  cac@6.7.14: {}

  call-bind-apply-helpers@1.0.2:
    dependencies:
      es-errors: 1.3.0
      function-bind: 1.1.2

  call-bind@1.0.8:
    dependencies:
      call-bind-apply-helpers: 1.0.2
      es-define-property: 1.0.1
      get-intrinsic: 1.3.0
      set-function-length: 1.2.2

  call-bound@1.0.4:
    dependencies:
      call-bind-apply-helpers: 1.0.2
      get-intrinsic: 1.3.0

  callsites@3.1.0: {}

  camelcase-css@2.0.1: {}

  camelcase@5.3.1: {}

  camelcase@6.3.0: {}

  camelize@1.0.1: {}

  caniuse-lite@1.0.30001721: {}

  chai@4.5.0:
    dependencies:
      assertion-error: 1.1.0
      check-error: 1.0.3
      deep-eql: 4.1.4
      get-func-name: 2.0.2
      loupe: 2.3.7
      pathval: 1.1.1
      type-detect: 4.1.0

  chalk@3.0.0:
    dependencies:
      ansi-styles: 4.3.0
      supports-color: 7.2.0

  chalk@4.1.2:
    dependencies:
      ansi-styles: 4.3.0
      supports-color: 7.2.0

  chalk@5.4.1: {}

  char-regex@1.0.2: {}

  chart.js@4.5.0:
    dependencies:
      '@kurkle/color': 0.3.4

  check-error@1.0.3:
    dependencies:
      get-func-name: 2.0.2

  chokidar@3.6.0:
    dependencies:
      anymatch: 3.1.3
      braces: 3.0.3
      glob-parent: 5.1.2
      is-binary-path: 2.1.0
      is-glob: 4.0.3
      normalize-path: 3.0.0
      readdirp: 3.6.0
    optionalDependencies:
      fsevents: 2.3.3

  chromium-bidi@0.11.0(devtools-protocol@0.0.1367902):
    dependencies:
      devtools-protocol: 0.0.1367902
      mitt: 3.0.1
      zod: 3.23.8

  ci-info@3.9.0: {}

  ci-info@4.2.0: {}

  cjs-module-lexer@1.4.3: {}

  cli-cursor@5.0.0:
    dependencies:
      restore-cursor: 5.1.0

  cli-truncate@4.0.0:
    dependencies:
      slice-ansi: 5.0.0
      string-width: 7.2.0

  cliui@7.0.4:
    dependencies:
      string-width: 4.2.3
      strip-ansi: 6.0.1
      wrap-ansi: 7.0.0

  cliui@8.0.1:
    dependencies:
      string-width: 4.2.3
      strip-ansi: 6.0.1
      wrap-ansi: 7.0.0

  clone@2.1.2: {}

  clsx@2.1.1: {}

  co@4.6.0: {}

  collapse-white-space@2.1.0: {}

  collect-v8-coverage@1.0.2: {}

  color-convert@2.0.1:
    dependencies:
      color-name: 1.1.4

  color-name@1.1.4: {}

  colorette@2.0.20: {}

  combined-stream@1.0.8:
    dependencies:
      delayed-stream: 1.0.0

  commander@13.1.0: {}

  commander@14.0.0: {}

  commander@4.1.1: {}

  compare-func@2.0.0:
    dependencies:
      array-ify: 1.0.0
      dot-prop: 5.3.0

  component-emitter@1.3.1: {}

  compress-commons@6.0.2:
    dependencies:
      crc-32: 1.2.2
      crc32-stream: 6.0.0
      is-stream: 2.0.1
      normalize-path: 3.0.0
      readable-stream: 4.7.0

  concat-map@0.0.1: {}

  concat-stream@2.0.0:
    dependencies:
      buffer-from: 1.1.2
      inherits: 2.0.4
      readable-stream: 3.6.2
      typedarray: 0.0.6

  concurrently@8.2.2:
    dependencies:
      chalk: 4.1.2
      date-fns: 2.30.0
      lodash: 4.17.21
      rxjs: 7.8.2
      shell-quote: 1.8.3
      spawn-command: 0.0.2
      supports-color: 8.1.1
      tree-kill: 1.2.2
      yargs: 17.7.2

  confbox@0.1.8: {}

  content-disposition@0.5.4:
    dependencies:
      safe-buffer: 5.2.1

  content-disposition@1.0.0:
    dependencies:
      safe-buffer: 5.2.1

  content-type@1.0.5: {}

  conventional-changelog-conventionalcommits@7.0.2:
    dependencies:
      compare-func: 2.0.0

  convert-source-map@1.9.0: {}

  convert-source-map@2.0.0: {}

  cookie-parser@1.4.7:
    dependencies:
      cookie: 0.7.2
      cookie-signature: 1.0.6

  cookie-signature@1.0.6: {}

  cookie-signature@1.2.2: {}

  cookie@0.7.1: {}

  cookie@0.7.2: {}

  cookiejar@2.1.4: {}

  core-util-is@1.0.3: {}

  cors@2.8.5:
    dependencies:
      object-assign: 4.1.1
      vary: 1.1.2

  cosmiconfig@9.0.0(typescript@5.8.3):
    dependencies:
      env-paths: 2.2.1
      import-fresh: 3.3.1
      js-yaml: 4.1.0
      parse-json: 5.2.0
    optionalDependencies:
      typescript: 5.8.3

  crc-32@1.2.2: {}

  crc32-stream@6.0.0:
    dependencies:
      crc-32: 1.2.2
      readable-stream: 4.7.0

  create-jest@29.7.0(@types/node@20.19.0)(ts-node@10.9.2(@types/node@20.19.0)(typescript@5.8.3)):
    dependencies:
      '@jest/types': 29.6.3
      chalk: 4.1.2
      exit: 0.1.2
      graceful-fs: 4.2.11
      jest-config: 29.7.0(@types/node@20.19.0)(ts-node@10.9.2(@types/node@20.19.0)(typescript@5.8.3))
      jest-util: 29.7.0
      prompts: 2.4.2
    transitivePeerDependencies:
      - '@types/node'
      - babel-plugin-macros
      - supports-color
      - ts-node

  create-require@1.1.1: {}

  cross-spawn@7.0.6:
    dependencies:
      path-key: 3.1.1
      shebang-command: 2.0.0
      which: 2.0.2

  crypto-js@4.2.0: {}

  css.escape@1.5.1: {}

  cssesc@3.0.0: {}

  cssstyle@4.4.0:
    dependencies:
      '@asamuzakjp/css-color': 3.2.0
      rrweb-cssom: 0.8.0

  csstype@3.1.3: {}

  data-uri-to-buffer@4.0.1: {}

  data-uri-to-buffer@6.0.2: {}

  data-urls@5.0.0:
    dependencies:
      whatwg-mimetype: 4.0.0
      whatwg-url: 14.2.0

  date-fns@2.30.0:
    dependencies:
      '@babel/runtime': 7.27.6

  debug@2.6.9:
    dependencies:
      ms: 2.0.0

  debug@3.2.7:
    dependencies:
      ms: 2.1.3

  debug@4.4.1:
    dependencies:
      ms: 2.1.3

  decimal.js@10.5.0: {}

  dedent@1.6.0: {}

  deep-eql@4.1.4:
    dependencies:
      type-detect: 4.1.0

  deep-equal@2.2.3:
    dependencies:
      array-buffer-byte-length: 1.0.2
      call-bind: 1.0.8
      es-get-iterator: 1.1.3
      get-intrinsic: 1.3.0
      is-arguments: 1.2.0
      is-array-buffer: 3.0.5
      is-date-object: 1.1.0
      is-regex: 1.2.1
      is-shared-array-buffer: 1.0.4
      isarray: 2.0.5
      object-is: 1.1.6
      object-keys: 1.1.1
      object.assign: 4.1.7
      regexp.prototype.flags: 1.5.4
      side-channel: 1.1.0
      which-boxed-primitive: 1.1.1
      which-collection: 1.0.2
      which-typed-array: 1.1.19

  deep-is@0.1.4: {}

  deepmerge@4.3.1: {}

  define-data-property@1.1.4:
    dependencies:
      es-define-property: 1.0.1
      es-errors: 1.3.0
      gopd: 1.2.0

  define-properties@1.2.1:
    dependencies:
      define-data-property: 1.1.4
      has-property-descriptors: 1.0.2
      object-keys: 1.1.1

  degenerator@5.0.1:
    dependencies:
      ast-types: 0.13.4
      escodegen: 2.1.0
      esprima: 4.0.1

  delayed-stream@1.0.0: {}

  depd@2.0.0: {}

  destroy@1.2.0: {}

  detect-newline@3.1.0: {}

  detect-node-es@1.1.0: {}

  devtools-protocol@0.0.1367902: {}

  dezalgo@1.0.4:
    dependencies:
      asap: 2.0.6
      wrappy: 1.0.2

  dfa@1.2.0: {}

  didyoumean@1.2.2: {}

  diff-sequences@29.6.3: {}

  diff@4.0.2: {}

  dingbat-to-unicode@1.0.1: {}

  dir-glob@3.0.1:
    dependencies:
      path-type: 4.0.0

  dlv@1.1.3: {}

  doctrine@3.0.0:
    dependencies:
      esutils: 2.0.3

  dom-accessibility-api@0.5.16: {}

  dom-accessibility-api@0.6.3: {}

  dom-serializer@0.2.2:
    dependencies:
      domelementtype: 2.3.0
      entities: 2.2.0

  dom-walk@0.1.2: {}

  domelementtype@1.3.1: {}

  domelementtype@2.3.0: {}

  domhandler@2.4.2:
    dependencies:
      domelementtype: 1.3.1

  dompurify@3.2.6:
    optionalDependencies:
      '@types/trusted-types': 2.0.7

  domutils@1.7.0:
    dependencies:
      dom-serializer: 0.2.2
      domelementtype: 1.3.1

  dot-prop@5.3.0:
    dependencies:
      is-obj: 2.0.0

  dotenv@16.5.0: {}

  duck@0.1.12:
    dependencies:
      underscore: 1.13.7

  dunder-proto@1.0.1:
    dependencies:
      call-bind-apply-helpers: 1.0.2
      es-errors: 1.3.0
      gopd: 1.2.0

  duplexer2@0.1.4:
    dependencies:
      readable-stream: 2.3.8

  duplexer@0.1.2: {}

  eastasianwidth@0.2.0: {}

  ecdsa-sig-formatter@1.0.11:
    dependencies:
      safe-buffer: 5.2.1

  ee-first@1.1.1: {}

  ejs@3.1.10:
    dependencies:
      jake: 10.9.2

  electron-to-chromium@1.5.165: {}

  emittery@0.13.1: {}

  emoji-regex@10.4.0: {}

  emoji-regex@8.0.0: {}

  emoji-regex@9.2.2: {}

  encodeurl@1.0.2: {}

  encodeurl@2.0.0: {}

  end-of-stream@1.4.5:
    dependencies:
      once: 1.4.0

  ent@2.2.2:
    dependencies:
      call-bound: 1.0.4
      es-errors: 1.3.0
      punycode: 1.4.1
      safe-regex-test: 1.1.0

  entities@1.1.2: {}

  entities@2.2.0: {}

  entities@6.0.1: {}

  env-paths@2.2.1: {}

  environment@1.1.0: {}

  error-ex@1.3.2:
    dependencies:
      is-arrayish: 0.2.1

  error@4.4.0:
    dependencies:
      camelize: 1.0.1
      string-template: 0.2.1
      xtend: 4.0.2

  es-define-property@1.0.1: {}

  es-errors@1.3.0: {}

  es-get-iterator@1.1.3:
    dependencies:
      call-bind: 1.0.8
      get-intrinsic: 1.3.0
      has-symbols: 1.1.0
      is-arguments: 1.2.0
      is-map: 2.0.3
      is-set: 2.0.3
      is-string: 1.1.1
      isarray: 2.0.5
      stop-iteration-iterator: 1.1.0

  es-object-atoms@1.1.1:
    dependencies:
      es-errors: 1.3.0

  es-set-tostringtag@2.1.0:
    dependencies:
      es-errors: 1.3.0
      get-intrinsic: 1.3.0
      has-tostringtag: 1.0.2
      hasown: 2.0.2

  esbuild@0.21.5:
    optionalDependencies:
      '@esbuild/aix-ppc64': 0.21.5
      '@esbuild/android-arm': 0.21.5
      '@esbuild/android-arm64': 0.21.5
      '@esbuild/android-x64': 0.21.5
      '@esbuild/darwin-arm64': 0.21.5
      '@esbuild/darwin-x64': 0.21.5
      '@esbuild/freebsd-arm64': 0.21.5
      '@esbuild/freebsd-x64': 0.21.5
      '@esbuild/linux-arm': 0.21.5
      '@esbuild/linux-arm64': 0.21.5
      '@esbuild/linux-ia32': 0.21.5
      '@esbuild/linux-loong64': 0.21.5
      '@esbuild/linux-mips64el': 0.21.5
      '@esbuild/linux-ppc64': 0.21.5
      '@esbuild/linux-riscv64': 0.21.5
      '@esbuild/linux-s390x': 0.21.5
      '@esbuild/linux-x64': 0.21.5
      '@esbuild/netbsd-x64': 0.21.5
      '@esbuild/openbsd-x64': 0.21.5
      '@esbuild/sunos-x64': 0.21.5
      '@esbuild/win32-arm64': 0.21.5
      '@esbuild/win32-ia32': 0.21.5
      '@esbuild/win32-x64': 0.21.5

  esbuild@0.25.5:
    optionalDependencies:
      '@esbuild/aix-ppc64': 0.25.5
      '@esbuild/android-arm': 0.25.5
      '@esbuild/android-arm64': 0.25.5
      '@esbuild/android-x64': 0.25.5
      '@esbuild/darwin-arm64': 0.25.5
      '@esbuild/darwin-x64': 0.25.5
      '@esbuild/freebsd-arm64': 0.25.5
      '@esbuild/freebsd-x64': 0.25.5
      '@esbuild/linux-arm': 0.25.5
      '@esbuild/linux-arm64': 0.25.5
      '@esbuild/linux-ia32': 0.25.5
      '@esbuild/linux-loong64': 0.25.5
      '@esbuild/linux-mips64el': 0.25.5
      '@esbuild/linux-ppc64': 0.25.5
      '@esbuild/linux-riscv64': 0.25.5
      '@esbuild/linux-s390x': 0.25.5
      '@esbuild/linux-x64': 0.25.5
      '@esbuild/netbsd-arm64': 0.25.5
      '@esbuild/netbsd-x64': 0.25.5
      '@esbuild/openbsd-arm64': 0.25.5
      '@esbuild/openbsd-x64': 0.25.5
      '@esbuild/sunos-x64': 0.25.5
      '@esbuild/win32-arm64': 0.25.5
      '@esbuild/win32-ia32': 0.25.5
      '@esbuild/win32-x64': 0.25.5

  escalade@3.2.0: {}

  escape-html@1.0.3: {}

  escape-string-regexp@2.0.0: {}

  escape-string-regexp@4.0.0: {}

  escodegen@2.1.0:
    dependencies:
      esprima: 4.0.1
      estraverse: 5.3.0
      esutils: 2.0.3
    optionalDependencies:
      source-map: 0.6.1

  eslint-config-prettier@9.1.0(eslint@8.57.1):
    dependencies:
      eslint: 8.57.1

  eslint-scope@7.2.2:
    dependencies:
      esrecurse: 4.3.0
      estraverse: 5.3.0

  eslint-visitor-keys@3.4.3: {}

  eslint@8.57.1:
    dependencies:
      '@eslint-community/eslint-utils': 4.7.0(eslint@8.57.1)
      '@eslint-community/regexpp': 4.12.1
      '@eslint/eslintrc': 2.1.4
      '@eslint/js': 8.57.1
      '@humanwhocodes/config-array': 0.13.0
      '@humanwhocodes/module-importer': 1.0.1
      '@nodelib/fs.walk': 1.2.8
      '@ungap/structured-clone': 1.3.0
      ajv: 6.12.6
      chalk: 4.1.2
      cross-spawn: 7.0.6
      debug: 4.4.1
      doctrine: 3.0.0
      escape-string-regexp: 4.0.0
      eslint-scope: 7.2.2
      eslint-visitor-keys: 3.4.3
      espree: 9.6.1
      esquery: 1.6.0
      esutils: 2.0.3
      fast-deep-equal: 3.1.3
      file-entry-cache: 6.0.1
      find-up: 5.0.0
      glob-parent: 6.0.2
      globals: 13.24.0
      graphemer: 1.4.0
      ignore: 5.3.2
      imurmurhash: 0.1.4
      is-glob: 4.0.3
      is-path-inside: 3.0.3
      js-yaml: 4.1.0
      json-stable-stringify-without-jsonify: 1.0.1
      levn: 0.4.1
      lodash.merge: 4.6.2
      minimatch: 3.1.2
      natural-compare: 1.4.0
      optionator: 0.9.4
      strip-ansi: 6.0.1
      text-table: 0.2.0
    transitivePeerDependencies:
      - supports-color

  espree@9.6.1:
    dependencies:
      acorn: 8.15.0
      acorn-jsx: 5.3.2(acorn@8.15.0)
      eslint-visitor-keys: 3.4.3

  esprima@4.0.1: {}

  esquery@1.6.0:
    dependencies:
      estraverse: 5.3.0

  esrecurse@4.3.0:
    dependencies:
      estraverse: 5.3.0

  estraverse@5.3.0: {}

  estree-walker@3.0.3:
    dependencies:
      '@types/estree': 1.0.8

  esutils@2.0.3: {}

  etag@1.8.1: {}

  ev-store@7.0.0:
    dependencies:
      individual: 3.0.0

  event-target-shim@5.0.1: {}

  eventemitter3@5.0.1: {}

  events@3.3.0: {}

  eventsource-parser@3.0.2: {}

  eventsource@3.0.7:
    dependencies:
      eventsource-parser: 3.0.2

  execa@5.1.1:
    dependencies:
      cross-spawn: 7.0.6
      get-stream: 6.0.1
      human-signals: 2.1.0
      is-stream: 2.0.1
      merge-stream: 2.0.0
      npm-run-path: 4.0.1
      onetime: 5.1.2
      signal-exit: 3.0.7
      strip-final-newline: 2.0.0

  execa@8.0.1:
    dependencies:
      cross-spawn: 7.0.6
      get-stream: 8.0.1
      human-signals: 5.0.0
      is-stream: 3.0.0
      merge-stream: 2.0.0
      npm-run-path: 5.3.0
      onetime: 6.0.0
      signal-exit: 4.1.0
      strip-final-newline: 3.0.0

  exit@0.1.2: {}

  expect@29.7.0:
    dependencies:
      '@jest/expect-utils': 29.7.0
      jest-get-type: 29.6.3
      jest-matcher-utils: 29.7.0
      jest-message-util: 29.7.0
      jest-util: 29.7.0

  expect@30.0.0:
    dependencies:
      '@jest/expect-utils': 30.0.0
      '@jest/get-type': 30.0.0
      jest-matcher-utils: 30.0.0
      jest-message-util: 30.0.0
      jest-mock: 30.0.0
      jest-util: 30.0.0

  express-rate-limit@7.5.0(express@4.21.2):
    dependencies:
      express: 4.21.2

  express-rate-limit@7.5.0(express@5.1.0):
    dependencies:
      express: 5.1.0

  express-validator@7.2.1:
    dependencies:
      lodash: 4.17.21
      validator: 13.12.0

  express@4.21.2:
    dependencies:
      accepts: 1.3.8
      array-flatten: 1.1.1
      body-parser: 1.20.3
      content-disposition: 0.5.4
      content-type: 1.0.5
      cookie: 0.7.1
      cookie-signature: 1.0.6
      debug: 2.6.9
      depd: 2.0.0
      encodeurl: 2.0.0
      escape-html: 1.0.3
      etag: 1.8.1
      finalhandler: 1.3.1
      fresh: 0.5.2
      http-errors: 2.0.0
      merge-descriptors: 1.0.3
      methods: 1.1.2
      on-finished: 2.4.1
      parseurl: 1.3.3
      path-to-regexp: 0.1.12
      proxy-addr: 2.0.7
      qs: 6.13.0
      range-parser: 1.2.1
      safe-buffer: 5.2.1
      send: 0.19.0
      serve-static: 1.16.2
      setprototypeof: 1.2.0
      statuses: 2.0.1
      type-is: 1.6.18
      utils-merge: 1.0.1
      vary: 1.1.2
    transitivePeerDependencies:
      - supports-color

  express@5.1.0:
    dependencies:
      accepts: 2.0.0
      body-parser: 2.2.0
      content-disposition: 1.0.0
      content-type: 1.0.5
      cookie: 0.7.2
      cookie-signature: 1.2.2
      debug: 4.4.1
      encodeurl: 2.0.0
      escape-html: 1.0.3
      etag: 1.8.1
      finalhandler: 2.1.0
      fresh: 2.0.0
      http-errors: 2.0.0
      merge-descriptors: 2.0.0
      mime-types: 3.0.1
      on-finished: 2.4.1
      once: 1.4.0
      parseurl: 1.3.3
      proxy-addr: 2.0.7
      qs: 6.14.0
      range-parser: 1.2.1
      router: 2.2.0
      send: 1.2.0
      serve-static: 2.2.0
      statuses: 2.0.1
      type-is: 2.0.1
      vary: 1.1.2
    transitivePeerDependencies:
      - supports-color

  extract-zip@2.0.1:
    dependencies:
      debug: 4.4.1
      get-stream: 5.2.0
      yauzl: 2.10.0
    optionalDependencies:
      '@types/yauzl': 2.10.3
    transitivePeerDependencies:
      - supports-color

  fast-deep-equal@3.1.3: {}

  fast-fifo@1.3.2: {}

  fast-glob@3.3.3:
    dependencies:
      '@nodelib/fs.stat': 2.0.5
      '@nodelib/fs.walk': 1.2.8
      glob-parent: 5.1.2
      merge2: 1.4.1
      micromatch: 4.0.8

  fast-json-stable-stringify@2.1.0: {}

  fast-levenshtein@2.0.6: {}

  fast-redact@3.5.0: {}

  fast-safe-stringify@2.1.1: {}

  fast-xml-parser@4.4.1:
    dependencies:
      strnum: 1.1.2

  fastq@1.19.1:
    dependencies:
      reusify: 1.1.0

  fb-watchman@2.0.2:
    dependencies:
      bser: 2.1.1

  fd-slicer@1.1.0:
    dependencies:
      pend: 1.2.0

  fetch-blob@3.2.0:
    dependencies:
      node-domexception: 1.0.0
      web-streams-polyfill: 3.3.3

  file-entry-cache@6.0.1:
    dependencies:
      flat-cache: 3.2.0

  filelist@1.0.4:
    dependencies:
      minimatch: 5.1.6

  fill-range@7.1.1:
    dependencies:
      to-regex-range: 5.0.1

  finalhandler@1.3.1:
    dependencies:
      debug: 2.6.9
      encodeurl: 2.0.0
      escape-html: 1.0.3
      on-finished: 2.4.1
      parseurl: 1.3.3
      statuses: 2.0.1
      unpipe: 1.0.0
    transitivePeerDependencies:
      - supports-color

  finalhandler@2.1.0:
    dependencies:
      debug: 4.4.1
      encodeurl: 2.0.0
      escape-html: 1.0.3
      on-finished: 2.4.1
      parseurl: 1.3.3
      statuses: 2.0.1
    transitivePeerDependencies:
      - supports-color

  find-up@4.1.0:
    dependencies:
      locate-path: 5.0.0
      path-exists: 4.0.0

  find-up@5.0.0:
    dependencies:
      locate-path: 6.0.0
      path-exists: 4.0.0

  flat-cache@3.2.0:
    dependencies:
      flatted: 3.3.3
      keyv: 4.5.4
      rimraf: 3.0.2

  flatted@3.3.3: {}

  follow-redirects@1.15.9(debug@4.4.1):
    optionalDependencies:
      debug: 4.4.1

  fontkit@2.0.4:
    dependencies:
      '@swc/helpers': 0.5.17
      brotli: 1.3.3
      clone: 2.1.2
      dfa: 1.2.0
      fast-deep-equal: 3.1.3
      restructure: 3.0.2
      tiny-inflate: 1.0.3
      unicode-properties: 1.4.1
      unicode-trie: 2.0.0

  for-each@0.3.5:
    dependencies:
      is-callable: 1.2.7

  foreground-child@3.3.1:
    dependencies:
      cross-spawn: 7.0.6
      signal-exit: 4.1.0

  form-data@4.0.3:
    dependencies:
      asynckit: 0.4.0
      combined-stream: 1.0.8
      es-set-tostringtag: 2.1.0
      hasown: 2.0.2
      mime-types: 2.1.35

  formdata-polyfill@4.0.10:
    dependencies:
      fetch-blob: 3.2.0

  formidable@2.1.5:
    dependencies:
      '@paralleldrive/cuid2': 2.2.2
      dezalgo: 1.0.4
      once: 1.4.0
      qs: 6.14.0

  forwarded@0.2.0: {}

  fraction.js@4.3.7: {}

  franc@6.2.0:
    dependencies:
      trigram-utils: 2.0.1

  fresh@0.5.2: {}

  fresh@2.0.0: {}

  fs-extra@11.3.0:
    dependencies:
      graceful-fs: 4.2.11
      jsonfile: 6.1.0
      universalify: 2.0.1

  fs.realpath@1.0.0: {}

  fsevents@2.3.2:
    optional: true

  fsevents@2.3.3:
    optional: true

  function-bind@1.1.2: {}

  functions-have-names@1.2.3: {}

  gensync@1.0.0-beta.2: {}

  get-caller-file@2.0.5: {}

  get-east-asian-width@1.3.0: {}

  get-func-name@2.0.2: {}

  get-intrinsic@1.3.0:
    dependencies:
      call-bind-apply-helpers: 1.0.2
      es-define-property: 1.0.1
      es-errors: 1.3.0
      es-object-atoms: 1.1.1
      function-bind: 1.1.2
      get-proto: 1.0.1
      gopd: 1.2.0
      has-symbols: 1.1.0
      hasown: 2.0.2
      math-intrinsics: 1.1.0

  get-nonce@1.0.1: {}

  get-package-type@0.1.0: {}

  get-proto@1.0.1:
    dependencies:
      dunder-proto: 1.0.1
      es-object-atoms: 1.1.1

  get-stream@5.2.0:
    dependencies:
      pump: 3.0.3

  get-stream@6.0.1: {}

  get-stream@8.0.1: {}

  get-tsconfig@4.10.1:
    dependencies:
      resolve-pkg-maps: 1.0.0

  get-uri@6.0.4:
    dependencies:
      basic-ftp: 5.0.5
      data-uri-to-buffer: 6.0.2
      debug: 4.4.1
    transitivePeerDependencies:
      - supports-color

  glob-parent@5.1.2:
    dependencies:
      is-glob: 4.0.3

  glob-parent@6.0.2:
    dependencies:
      is-glob: 4.0.3

  glob@10.4.5:
    dependencies:
      foreground-child: 3.3.1
      jackspeak: 3.4.3
      minimatch: 9.0.5
      minipass: 7.1.2
      package-json-from-dist: 1.0.1
      path-scurry: 1.11.1

  glob@7.2.3:
    dependencies:
      fs.realpath: 1.0.0
      inflight: 1.0.6
      inherits: 2.0.4
      minimatch: 3.1.2
      once: 1.4.0
      path-is-absolute: 1.0.1

  global@4.4.0:
    dependencies:
      min-document: 2.19.0
      process: 0.11.10

  globals@11.12.0: {}

  globals@13.24.0:
    dependencies:
      type-fest: 0.20.2

  globby@11.1.0:
    dependencies:
      array-union: 2.1.0
      dir-glob: 3.0.1
      fast-glob: 3.3.3
      ignore: 5.3.2
      merge2: 1.4.1
      slash: 3.0.0

  globrex@0.1.2: {}

  gopd@1.2.0: {}

  graceful-fs@4.2.11: {}

  graphemer@1.4.0: {}

  gzip-size@6.0.0:
    dependencies:
      duplexer: 0.1.2

  handlebars@4.7.8:
    dependencies:
      minimist: 1.2.8
      neo-async: 2.6.2
      source-map: 0.6.1
      wordwrap: 1.0.0
    optionalDependencies:
      uglify-js: 3.19.3

  has-bigints@1.1.0: {}

  has-flag@4.0.0: {}

  has-property-descriptors@1.0.2:
    dependencies:
      es-define-property: 1.0.1

  has-symbols@1.1.0: {}

  has-tostringtag@1.0.2:
    dependencies:
      has-symbols: 1.1.0

  hasown@2.0.2:
    dependencies:
      function-bind: 1.1.2

  html-encoding-sniffer@4.0.0:
    dependencies:
      whatwg-encoding: 3.1.1

  html-entities@2.6.0: {}

  html-escaper@2.0.2: {}

  html-to-docx@1.8.0:
    dependencies:
      '@oozcitak/dom': 1.15.6
      '@oozcitak/util': 8.3.4
      color-name: 1.1.4
      html-entities: 2.6.0
      html-to-vdom: 0.7.0
      image-size: 1.2.1
      image-to-base64: 2.2.0
      jszip: 3.10.1
      lodash: 4.17.21
      mime-types: 2.1.35
      nanoid: 3.3.11
      virtual-dom: 2.1.1
      xmlbuilder2: 2.1.2
    transitivePeerDependencies:
      - encoding

  html-to-vdom@0.7.0:
    dependencies:
      ent: 2.2.2
      htmlparser2: 3.10.1

  htmlparser2@3.10.1:
    dependencies:
      domelementtype: 1.3.1
      domhandler: 2.4.2
      domutils: 1.7.0
      entities: 1.1.2
      inherits: 2.0.4
      readable-stream: 3.6.2

  http-errors@2.0.0:
    dependencies:
      depd: 2.0.0
      inherits: 2.0.4
      setprototypeof: 1.2.0
      statuses: 2.0.1
      toidentifier: 1.0.1

  http-proxy-agent@7.0.2:
    dependencies:
      agent-base: 7.1.3
      debug: 4.4.1
    transitivePeerDependencies:
      - supports-color

  https-proxy-agent@7.0.6:
    dependencies:
      agent-base: 7.1.3
      debug: 4.4.1
    transitivePeerDependencies:
      - supports-color

  human-signals@2.1.0: {}

  human-signals@5.0.0: {}

  husky@8.0.3: {}

  iconv-lite@0.4.24:
    dependencies:
      safer-buffer: 2.1.2

  iconv-lite@0.6.3:
    dependencies:
      safer-buffer: 2.1.2

  ieee754@1.2.1: {}

  ignore@5.3.2: {}

  image-size@1.2.1:
    dependencies:
      queue: 6.0.2

  image-to-base64@2.2.0:
    dependencies:
      node-fetch: 2.7.0
    transitivePeerDependencies:
      - encoding

  immediate@3.0.6: {}

  import-fresh@3.3.1:
    dependencies:
      parent-module: 1.0.1
      resolve-from: 4.0.0

  import-local@3.2.0:
    dependencies:
      pkg-dir: 4.2.0
      resolve-cwd: 3.0.0

  imurmurhash@0.1.4: {}

  indent-string@4.0.0: {}

  individual@3.0.0: {}

  inflight@1.0.6:
    dependencies:
      once: 1.4.0
      wrappy: 1.0.2

  inherits@2.0.4: {}

  internal-slot@1.1.0:
    dependencies:
      es-errors: 1.3.0
      hasown: 2.0.2
      side-channel: 1.1.0

  ip-address@9.0.5:
    dependencies:
      jsbn: 1.1.0
      sprintf-js: 1.1.3

  ipaddr.js@1.9.1: {}

  is-arguments@1.2.0:
    dependencies:
      call-bound: 1.0.4
      has-tostringtag: 1.0.2

  is-array-buffer@3.0.5:
    dependencies:
      call-bind: 1.0.8
      call-bound: 1.0.4
      get-intrinsic: 1.3.0

  is-arrayish@0.2.1: {}

  is-bigint@1.1.0:
    dependencies:
      has-bigints: 1.1.0

  is-binary-path@2.1.0:
    dependencies:
      binary-extensions: 2.3.0

  is-boolean-object@1.2.2:
    dependencies:
      call-bound: 1.0.4
      has-tostringtag: 1.0.2

  is-callable@1.2.7: {}

  is-core-module@2.16.1:
    dependencies:
      hasown: 2.0.2

  is-date-object@1.1.0:
    dependencies:
      call-bound: 1.0.4
      has-tostringtag: 1.0.2

  is-docker@2.2.1: {}

  is-extglob@2.1.1: {}

  is-fullwidth-code-point@3.0.0: {}

  is-fullwidth-code-point@4.0.0: {}

  is-fullwidth-code-point@5.0.0:
    dependencies:
      get-east-asian-width: 1.3.0

  is-generator-fn@2.1.0: {}

  is-glob@4.0.3:
    dependencies:
      is-extglob: 2.1.1

  is-map@2.0.3: {}

  is-number-object@1.1.1:
    dependencies:
      call-bound: 1.0.4
      has-tostringtag: 1.0.2

  is-number@7.0.0: {}

  is-obj@2.0.0: {}

  is-object@1.0.2: {}

  is-path-inside@3.0.3: {}

  is-potential-custom-element-name@1.0.1: {}

  is-promise@4.0.0: {}

  is-regex@1.2.1:
    dependencies:
      call-bound: 1.0.4
      gopd: 1.2.0
      has-tostringtag: 1.0.2
      hasown: 2.0.2

  is-set@2.0.3: {}

  is-shared-array-buffer@1.0.4:
    dependencies:
      call-bound: 1.0.4

  is-stream@2.0.1: {}

  is-stream@3.0.0: {}

  is-string@1.1.1:
    dependencies:
      call-bound: 1.0.4
      has-tostringtag: 1.0.2

  is-symbol@1.1.1:
    dependencies:
      call-bound: 1.0.4
      has-symbols: 1.1.0
      safe-regex-test: 1.1.0

  is-weakmap@2.0.2: {}

  is-weakset@2.0.4:
    dependencies:
      call-bound: 1.0.4
      get-intrinsic: 1.3.0

  is-wsl@2.2.0:
    dependencies:
      is-docker: 2.2.1

  isarray@1.0.0: {}

  isarray@2.0.5: {}

  isexe@2.0.0: {}

  isomorphic-dompurify@2.25.0:
    dependencies:
      dompurify: 3.2.6
      jsdom: 26.1.0
    transitivePeerDependencies:
      - bufferutil
      - canvas
      - supports-color
      - utf-8-validate

  istanbul-lib-coverage@3.2.2: {}

  istanbul-lib-instrument@5.2.1:
    dependencies:
      '@babel/core': 7.27.4
      '@babel/parser': 7.27.5
      '@istanbuljs/schema': 0.1.3
      istanbul-lib-coverage: 3.2.2
      semver: 6.3.1
    transitivePeerDependencies:
      - supports-color

  istanbul-lib-instrument@6.0.3:
    dependencies:
      '@babel/core': 7.27.4
      '@babel/parser': 7.27.5
      '@istanbuljs/schema': 0.1.3
      istanbul-lib-coverage: 3.2.2
      semver: 7.7.2
    transitivePeerDependencies:
      - supports-color

  istanbul-lib-report@3.0.1:
    dependencies:
      istanbul-lib-coverage: 3.2.2
      make-dir: 4.0.0
      supports-color: 7.2.0

  istanbul-lib-source-maps@4.0.1:
    dependencies:
      debug: 4.4.1
      istanbul-lib-coverage: 3.2.2
      source-map: 0.6.1
    transitivePeerDependencies:
      - supports-color

  istanbul-lib-source-maps@5.0.6:
    dependencies:
      '@jridgewell/trace-mapping': 0.3.25
      debug: 4.4.1
      istanbul-lib-coverage: 3.2.2
    transitivePeerDependencies:
      - supports-color

  istanbul-reports@3.1.7:
    dependencies:
      html-escaper: 2.0.2
      istanbul-lib-report: 3.0.1

  jackspeak@3.4.3:
    dependencies:
      '@isaacs/cliui': 8.0.2
    optionalDependencies:
      '@pkgjs/parseargs': 0.11.0

  jake@10.9.2:
    dependencies:
      async: 3.2.6
      chalk: 4.1.2
      filelist: 1.0.4
      minimatch: 3.1.2

  jest-changed-files@29.7.0:
    dependencies:
      execa: 5.1.1
      jest-util: 29.7.0
      p-limit: 3.1.0

  jest-circus@29.7.0:
    dependencies:
      '@jest/environment': 29.7.0
      '@jest/expect': 29.7.0
      '@jest/test-result': 29.7.0
      '@jest/types': 29.6.3
      '@types/node': 20.19.0
      chalk: 4.1.2
      co: 4.6.0
      dedent: 1.6.0
      is-generator-fn: 2.1.0
      jest-each: 29.7.0
      jest-matcher-utils: 29.7.0
      jest-message-util: 29.7.0
      jest-runtime: 29.7.0
      jest-snapshot: 29.7.0
      jest-util: 29.7.0
      p-limit: 3.1.0
      pretty-format: 29.7.0
      pure-rand: 6.1.0
      slash: 3.0.0
      stack-utils: 2.0.6
    transitivePeerDependencies:
      - babel-plugin-macros
      - supports-color

  jest-cli@29.7.0(@types/node@20.19.0)(ts-node@10.9.2(@types/node@20.19.0)(typescript@5.8.3)):
    dependencies:
      '@jest/core': 29.7.0(ts-node@10.9.2(@types/node@20.19.0)(typescript@5.8.3))
      '@jest/test-result': 29.7.0
      '@jest/types': 29.6.3
      chalk: 4.1.2
      create-jest: 29.7.0(@types/node@20.19.0)(ts-node@10.9.2(@types/node@20.19.0)(typescript@5.8.3))
      exit: 0.1.2
      import-local: 3.2.0
      jest-config: 29.7.0(@types/node@20.19.0)(ts-node@10.9.2(@types/node@20.19.0)(typescript@5.8.3))
      jest-util: 29.7.0
      jest-validate: 29.7.0
      yargs: 17.7.2
    transitivePeerDependencies:
      - '@types/node'
      - babel-plugin-macros
      - supports-color
      - ts-node

  jest-config@29.7.0(@types/node@20.19.0)(ts-node@10.9.2(@types/node@20.19.0)(typescript@5.8.3)):
    dependencies:
      '@babel/core': 7.27.4
      '@jest/test-sequencer': 29.7.0
      '@jest/types': 29.6.3
      babel-jest: 29.7.0(@babel/core@7.27.4)
      chalk: 4.1.2
      ci-info: 3.9.0
      deepmerge: 4.3.1
      glob: 7.2.3
      graceful-fs: 4.2.11
      jest-circus: 29.7.0
      jest-environment-node: 29.7.0
      jest-get-type: 29.6.3
      jest-regex-util: 29.6.3
      jest-resolve: 29.7.0
      jest-runner: 29.7.0
      jest-util: 29.7.0
      jest-validate: 29.7.0
      micromatch: 4.0.8
      parse-json: 5.2.0
      pretty-format: 29.7.0
      slash: 3.0.0
      strip-json-comments: 3.1.1
    optionalDependencies:
      '@types/node': 20.19.0
      ts-node: 10.9.2(@types/node@20.19.0)(typescript@5.8.3)
    transitivePeerDependencies:
      - babel-plugin-macros
      - supports-color

  jest-diff@29.7.0:
    dependencies:
      chalk: 4.1.2
      diff-sequences: 29.6.3
      jest-get-type: 29.6.3
      pretty-format: 29.7.0

  jest-diff@30.0.0:
    dependencies:
      '@jest/diff-sequences': 30.0.0
      '@jest/get-type': 30.0.0
      chalk: 4.1.2
      pretty-format: 30.0.0

  jest-docblock@29.7.0:
    dependencies:
      detect-newline: 3.1.0

  jest-each@29.7.0:
    dependencies:
      '@jest/types': 29.6.3
      chalk: 4.1.2
      jest-get-type: 29.6.3
      jest-util: 29.7.0
      pretty-format: 29.7.0

  jest-environment-node@29.7.0:
    dependencies:
      '@jest/environment': 29.7.0
      '@jest/fake-timers': 29.7.0
      '@jest/types': 29.6.3
      '@types/node': 20.19.0
      jest-mock: 29.7.0
      jest-util: 29.7.0

  jest-get-type@29.6.3: {}

  jest-haste-map@29.7.0:
    dependencies:
      '@jest/types': 29.6.3
      '@types/graceful-fs': 4.1.9
      '@types/node': 20.19.0
      anymatch: 3.1.3
      fb-watchman: 2.0.2
      graceful-fs: 4.2.11
      jest-regex-util: 29.6.3
      jest-util: 29.7.0
      jest-worker: 29.7.0
      micromatch: 4.0.8
      walker: 1.0.8
    optionalDependencies:
      fsevents: 2.3.3

  jest-haste-map@30.0.0:
    dependencies:
      '@jest/types': 30.0.0
      '@types/node': 20.19.0
      anymatch: 3.1.3
      fb-watchman: 2.0.2
      graceful-fs: 4.2.11
      jest-regex-util: 30.0.0
      jest-util: 30.0.0
      jest-worker: 30.0.0
      micromatch: 4.0.8
      walker: 1.0.8
    optionalDependencies:
      fsevents: 2.3.3

  jest-leak-detector@29.7.0:
    dependencies:
      jest-get-type: 29.6.3
      pretty-format: 29.7.0

  jest-matcher-utils@29.7.0:
    dependencies:
      chalk: 4.1.2
      jest-diff: 29.7.0
      jest-get-type: 29.6.3
      pretty-format: 29.7.0

  jest-matcher-utils@30.0.0:
    dependencies:
      '@jest/get-type': 30.0.0
      chalk: 4.1.2
      jest-diff: 30.0.0
      pretty-format: 30.0.0

  jest-message-util@29.7.0:
    dependencies:
      '@babel/code-frame': 7.27.1
      '@jest/types': 29.6.3
      '@types/stack-utils': 2.0.3
      chalk: 4.1.2
      graceful-fs: 4.2.11
      micromatch: 4.0.8
      pretty-format: 29.7.0
      slash: 3.0.0
      stack-utils: 2.0.6

  jest-message-util@30.0.0:
    dependencies:
      '@babel/code-frame': 7.27.1
      '@jest/types': 30.0.0
      '@types/stack-utils': 2.0.3
      chalk: 4.1.2
      graceful-fs: 4.2.11
      micromatch: 4.0.8
      pretty-format: 30.0.0
      slash: 3.0.0
      stack-utils: 2.0.6

  jest-mock@29.7.0:
    dependencies:
      '@jest/types': 29.6.3
      '@types/node': 20.19.0
      jest-util: 29.7.0

  jest-mock@30.0.0:
    dependencies:
      '@jest/types': 30.0.0
      '@types/node': 20.19.0
      jest-util: 30.0.0

  jest-pnp-resolver@1.2.3(jest-resolve@29.7.0):
    optionalDependencies:
      jest-resolve: 29.7.0

  jest-regex-util@29.6.3: {}

  jest-regex-util@30.0.0: {}

  jest-resolve-dependencies@29.7.0:
    dependencies:
      jest-regex-util: 29.6.3
      jest-snapshot: 29.7.0
    transitivePeerDependencies:
      - supports-color

  jest-resolve@29.7.0:
    dependencies:
      chalk: 4.1.2
      graceful-fs: 4.2.11
      jest-haste-map: 29.7.0
      jest-pnp-resolver: 1.2.3(jest-resolve@29.7.0)
      jest-util: 29.7.0
      jest-validate: 29.7.0
      resolve: 1.22.10
      resolve.exports: 2.0.3
      slash: 3.0.0

  jest-runner@29.7.0:
    dependencies:
      '@jest/console': 29.7.0
      '@jest/environment': 29.7.0
      '@jest/test-result': 29.7.0
      '@jest/transform': 29.7.0
      '@jest/types': 29.6.3
      '@types/node': 20.19.0
      chalk: 4.1.2
      emittery: 0.13.1
      graceful-fs: 4.2.11
      jest-docblock: 29.7.0
      jest-environment-node: 29.7.0
      jest-haste-map: 29.7.0
      jest-leak-detector: 29.7.0
      jest-message-util: 29.7.0
      jest-resolve: 29.7.0
      jest-runtime: 29.7.0
      jest-util: 29.7.0
      jest-watcher: 29.7.0
      jest-worker: 29.7.0
      p-limit: 3.1.0
      source-map-support: 0.5.13
    transitivePeerDependencies:
      - supports-color

  jest-runtime@29.7.0:
    dependencies:
      '@jest/environment': 29.7.0
      '@jest/fake-timers': 29.7.0
      '@jest/globals': 29.7.0
      '@jest/source-map': 29.6.3
      '@jest/test-result': 29.7.0
      '@jest/transform': 29.7.0
      '@jest/types': 29.6.3
      '@types/node': 20.19.0
      chalk: 4.1.2
      cjs-module-lexer: 1.4.3
      collect-v8-coverage: 1.0.2
      glob: 7.2.3
      graceful-fs: 4.2.11
      jest-haste-map: 29.7.0
      jest-message-util: 29.7.0
      jest-mock: 29.7.0
      jest-regex-util: 29.6.3
      jest-resolve: 29.7.0
      jest-snapshot: 29.7.0
      jest-util: 29.7.0
      slash: 3.0.0
      strip-bom: 4.0.0
    transitivePeerDependencies:
      - supports-color

  jest-snapshot@29.7.0:
    dependencies:
      '@babel/core': 7.27.4
      '@babel/generator': 7.27.5
      '@babel/plugin-syntax-jsx': 7.27.1(@babel/core@7.27.4)
      '@babel/plugin-syntax-typescript': 7.27.1(@babel/core@7.27.4)
      '@babel/types': 7.27.6
      '@jest/expect-utils': 29.7.0
      '@jest/transform': 29.7.0
      '@jest/types': 29.6.3
      babel-preset-current-node-syntax: 1.1.0(@babel/core@7.27.4)
      chalk: 4.1.2
      expect: 29.7.0
      graceful-fs: 4.2.11
      jest-diff: 29.7.0
      jest-get-type: 29.6.3
      jest-matcher-utils: 29.7.0
      jest-message-util: 29.7.0
      jest-util: 29.7.0
      natural-compare: 1.4.0
      pretty-format: 29.7.0
      semver: 7.7.2
    transitivePeerDependencies:
      - supports-color

  jest-snapshot@30.0.0:
    dependencies:
      '@babel/core': 7.27.4
      '@babel/generator': 7.27.5
      '@babel/plugin-syntax-jsx': 7.27.1(@babel/core@7.27.4)
      '@babel/plugin-syntax-typescript': 7.27.1(@babel/core@7.27.4)
      '@babel/types': 7.27.6
      '@jest/expect-utils': 30.0.0
      '@jest/get-type': 30.0.0
      '@jest/snapshot-utils': 30.0.0
      '@jest/transform': 30.0.0
      '@jest/types': 30.0.0
      babel-preset-current-node-syntax: 1.1.0(@babel/core@7.27.4)
      chalk: 4.1.2
      expect: 30.0.0
      graceful-fs: 4.2.11
      jest-diff: 30.0.0
      jest-matcher-utils: 30.0.0
      jest-message-util: 30.0.0
      jest-util: 30.0.0
      pretty-format: 30.0.0
      semver: 7.7.2
      synckit: 0.11.8
    transitivePeerDependencies:
      - supports-color

  jest-util@29.7.0:
    dependencies:
      '@jest/types': 29.6.3
      '@types/node': 20.19.0
      chalk: 4.1.2
      ci-info: 3.9.0
      graceful-fs: 4.2.11
      picomatch: 2.3.1

  jest-util@30.0.0:
    dependencies:
      '@jest/types': 30.0.0
      '@types/node': 20.19.0
      chalk: 4.1.2
      ci-info: 4.2.0
      graceful-fs: 4.2.11
      picomatch: 4.0.2

  jest-validate@29.7.0:
    dependencies:
      '@jest/types': 29.6.3
      camelcase: 6.3.0
      chalk: 4.1.2
      jest-get-type: 29.6.3
      leven: 3.1.0
      pretty-format: 29.7.0

  jest-watcher@29.7.0:
    dependencies:
      '@jest/test-result': 29.7.0
      '@jest/types': 29.6.3
      '@types/node': 20.19.0
      ansi-escapes: 4.3.2
      chalk: 4.1.2
      emittery: 0.13.1
      jest-util: 29.7.0
      string-length: 4.0.2

  jest-worker@29.7.0:
    dependencies:
      '@types/node': 20.19.0
      jest-util: 29.7.0
      merge-stream: 2.0.0
      supports-color: 8.1.1

  jest-worker@30.0.0:
    dependencies:
      '@types/node': 20.19.0
      '@ungap/structured-clone': 1.3.0
      jest-util: 30.0.0
      merge-stream: 2.0.0
      supports-color: 8.1.1

  jest@29.7.0(@types/node@20.19.0)(ts-node@10.9.2(@types/node@20.19.0)(typescript@5.8.3)):
    dependencies:
      '@jest/core': 29.7.0(ts-node@10.9.2(@types/node@20.19.0)(typescript@5.8.3))
      '@jest/types': 29.6.3
      import-local: 3.2.0
      jest-cli: 29.7.0(@types/node@20.19.0)(ts-node@10.9.2(@types/node@20.19.0)(typescript@5.8.3))
    transitivePeerDependencies:
      - '@types/node'
      - babel-plugin-macros
      - supports-color
      - ts-node

  jiti@1.21.7: {}

  jiti@2.4.2: {}

  jpeg-exif@1.1.4: {}

  js-tokens@4.0.0: {}

  js-tokens@9.0.1: {}

  js-yaml@3.14.1:
    dependencies:
      argparse: 1.0.10
      esprima: 4.0.1

  js-yaml@4.1.0:
    dependencies:
      argparse: 2.0.1

  jsbn@1.1.0: {}

  jsdom@24.1.3:
    dependencies:
      cssstyle: 4.4.0
      data-urls: 5.0.0
      decimal.js: 10.5.0
      form-data: 4.0.3
      html-encoding-sniffer: 4.0.0
      http-proxy-agent: 7.0.2
      https-proxy-agent: 7.0.6
      is-potential-custom-element-name: 1.0.1
      nwsapi: 2.2.20
      parse5: 7.3.0
      rrweb-cssom: 0.7.1
      saxes: 6.0.0
      symbol-tree: 3.2.4
      tough-cookie: 4.1.4
      w3c-xmlserializer: 5.0.0
      webidl-conversions: 7.0.0
      whatwg-encoding: 3.1.1
      whatwg-mimetype: 4.0.0
      whatwg-url: 14.2.0
      ws: 8.18.2
      xml-name-validator: 5.0.0
    transitivePeerDependencies:
      - bufferutil
      - supports-color
      - utf-8-validate

  jsdom@26.1.0:
    dependencies:
      cssstyle: 4.4.0
      data-urls: 5.0.0
      decimal.js: 10.5.0
      html-encoding-sniffer: 4.0.0
      http-proxy-agent: 7.0.2
      https-proxy-agent: 7.0.6
      is-potential-custom-element-name: 1.0.1
      nwsapi: 2.2.20
      parse5: 7.3.0
      rrweb-cssom: 0.8.0
      saxes: 6.0.0
      symbol-tree: 3.2.4
      tough-cookie: 5.1.2
      w3c-xmlserializer: 5.0.0
      webidl-conversions: 7.0.0
      whatwg-encoding: 3.1.1
      whatwg-mimetype: 4.0.0
      whatwg-url: 14.2.0
      ws: 8.18.2
      xml-name-validator: 5.0.0
    transitivePeerDependencies:
      - bufferutil
      - supports-color
      - utf-8-validate

  jsesc@3.1.0: {}

  json-buffer@3.0.1: {}

  json-parse-even-better-errors@2.3.1: {}

  json-schema-traverse@0.4.1: {}

  json-stable-stringify-without-jsonify@1.0.1: {}

  json5@2.2.3: {}

  jsonfile@6.1.0:
    dependencies:
      universalify: 2.0.1
    optionalDependencies:
      graceful-fs: 4.2.11

  jsonwebtoken@9.0.2:
    dependencies:
      jws: 3.2.2
      lodash.includes: 4.3.0
      lodash.isboolean: 3.0.3
      lodash.isinteger: 4.0.4
      lodash.isnumber: 3.0.3
      lodash.isplainobject: 4.0.6
      lodash.isstring: 4.0.1
      lodash.once: 4.1.1
      ms: 2.1.3
      semver: 7.7.2

  jszip@3.10.1:
    dependencies:
      lie: 3.3.0
      pako: 1.0.11
      readable-stream: 2.3.8
      setimmediate: 1.0.5

  jwa@1.4.2:
    dependencies:
      buffer-equal-constant-time: 1.0.1
      ecdsa-sig-formatter: 1.0.11
      safe-buffer: 5.2.1

  jws@3.2.2:
    dependencies:
      jwa: 1.4.2
      safe-buffer: 5.2.1

  keyv@4.5.4:
    dependencies:
      json-buffer: 3.0.1

  kleur@3.0.3: {}

  lazystream@1.0.1:
    dependencies:
      readable-stream: 2.3.8

  leven@3.1.0: {}

  levn@0.4.1:
    dependencies:
      prelude-ls: 1.2.1
      type-check: 0.4.0

  lie@3.3.0:
    dependencies:
      immediate: 3.0.6

  lilconfig@3.1.3: {}

  linebreak@1.1.0:
    dependencies:
      base64-js: 0.0.8
      unicode-trie: 2.0.0

  lines-and-columns@1.2.4: {}

  lint-staged@15.5.2:
    dependencies:
      chalk: 5.4.1
      commander: 13.1.0
      debug: 4.4.1
      execa: 8.0.1
      lilconfig: 3.1.3
      listr2: 8.3.3
      micromatch: 4.0.8
      pidtree: 0.6.0
      string-argv: 0.3.2
      yaml: 2.8.0
    transitivePeerDependencies:
      - supports-color

  listr2@8.3.3:
    dependencies:
      cli-truncate: 4.0.0
      colorette: 2.0.20
      eventemitter3: 5.0.1
      log-update: 6.1.0
      rfdc: 1.4.1
      wrap-ansi: 9.0.0

  local-pkg@0.5.1:
    dependencies:
      mlly: 1.7.4
      pkg-types: 1.3.1

  locate-path@5.0.0:
    dependencies:
      p-locate: 4.1.0

  locate-path@6.0.0:
    dependencies:
      p-locate: 5.0.0

  lodash.includes@4.3.0: {}

  lodash.isboolean@3.0.3: {}

  lodash.isinteger@4.0.4: {}

  lodash.isnumber@3.0.3: {}

  lodash.isplainobject@4.0.6: {}

  lodash.isstring@4.0.1: {}

  lodash.memoize@4.1.2: {}

  lodash.merge@4.6.2: {}

  lodash.once@4.1.1: {}

  lodash@4.17.21: {}

  log-update@6.1.0:
    dependencies:
      ansi-escapes: 7.0.0
      cli-cursor: 5.0.0
      slice-ansi: 7.1.0
      strip-ansi: 7.1.0
      wrap-ansi: 9.0.0

  loose-envify@1.4.0:
    dependencies:
      js-tokens: 4.0.0

  lop@0.4.2:
    dependencies:
      duck: 0.1.12
      option: 0.2.4
      underscore: 1.13.7

  loupe@2.3.7:
    dependencies:
      get-func-name: 2.0.2

  lru-cache@10.4.3: {}

  lru-cache@5.1.1:
    dependencies:
      yallist: 3.1.1

  lru-cache@7.18.3: {}

  lucide-react@0.517.0(react@18.3.1):
    dependencies:
      react: 18.3.1

  luxon@3.6.1: {}

  lz-string@1.5.0: {}

  magic-string@0.30.17:
    dependencies:
      '@jridgewell/sourcemap-codec': 1.5.0

  magicast@0.3.5:
    dependencies:
      '@babel/parser': 7.27.5
      '@babel/types': 7.27.6
      source-map-js: 1.2.1

  make-dir@4.0.0:
    dependencies:
      semver: 7.7.2

  make-error@1.3.6: {}

  makeerror@1.0.12:
    dependencies:
      tmpl: 1.0.5

  mammoth@1.9.1:
    dependencies:
      '@xmldom/xmldom': 0.8.10
      argparse: 1.0.10
      base64-js: 1.5.1
      bluebird: 3.4.7
      dingbat-to-unicode: 1.0.1
      jszip: 3.10.1
      lop: 0.4.2
      path-is-absolute: 1.0.1
      underscore: 1.13.7
      xmlbuilder: 10.1.1

  math-intrinsics@1.1.0: {}

  media-typer@0.3.0: {}

  media-typer@1.1.0: {}

  merge-descriptors@1.0.3: {}

  merge-descriptors@2.0.0: {}

  merge-stream@2.0.0: {}

  merge2@1.4.1: {}

  methods@1.1.2: {}

  micromatch@4.0.8:
    dependencies:
      braces: 3.0.3
      picomatch: 2.3.1

  mime-db@1.52.0: {}

  mime-db@1.54.0: {}

  mime-types@2.1.35:
    dependencies:
      mime-db: 1.52.0

  mime-types@3.0.1:
    dependencies:
      mime-db: 1.54.0

  mime@1.6.0: {}

  mime@2.6.0: {}

  mimic-fn@2.1.0: {}

  mimic-fn@4.0.0: {}

  mimic-function@5.0.1: {}

  min-document@2.19.0:
    dependencies:
      dom-walk: 0.1.2

  min-indent@1.0.1: {}

  minimatch@3.1.2:
    dependencies:
      brace-expansion: 1.1.11

  minimatch@5.1.6:
    dependencies:
      brace-expansion: 2.0.1

  minimatch@9.0.3:
    dependencies:
      brace-expansion: 2.0.1

  minimatch@9.0.5:
    dependencies:
      brace-expansion: 2.0.1

  minimist@1.2.8: {}

  minipass@7.1.2: {}

  mitt@3.0.1: {}

  mkdirp@0.5.6:
    dependencies:
      minimist: 1.2.8

  mlly@1.7.4:
    dependencies:
      acorn: 8.15.0
      pathe: 2.0.3
      pkg-types: 1.3.1
      ufo: 1.6.1

  moment-timezone@0.5.48:
    dependencies:
      moment: 2.30.1

  moment@2.30.1: {}

  ms@2.0.0: {}

  ms@2.1.3: {}

  multer@2.0.1:
    dependencies:
      append-field: 1.0.0
      busboy: 1.6.0
      concat-stream: 2.0.0
      mkdirp: 0.5.6
      object-assign: 4.1.1
      type-is: 1.6.18
      xtend: 4.0.2

  mz@2.7.0:
    dependencies:
      any-promise: 1.3.0
      object-assign: 4.1.1
      thenify-all: 1.6.0

  n-gram@2.0.2: {}

  nanoid@3.3.11: {}

  natural-compare@1.4.0: {}

  negotiator@0.6.3: {}

  negotiator@1.0.0: {}

  neo-async@2.6.2: {}

  netmask@2.0.2: {}

  next-tick@0.2.2: {}

  node-cron@3.0.3:
    dependencies:
      uuid: 8.3.2

  node-domexception@1.0.0: {}

  node-ensure@0.0.0: {}

  node-fetch@2.7.0:
    dependencies:
      whatwg-url: 5.0.0

  node-fetch@3.3.2:
    dependencies:
      data-uri-to-buffer: 4.0.1
      fetch-blob: 3.2.0
      formdata-polyfill: 4.0.10

  node-ical@0.20.1(debug@4.4.1):
    dependencies:
      axios: 1.9.0(debug@4.4.1)
      moment-timezone: 0.5.48
      rrule: 2.8.1
      uuid: 10.0.0
    transitivePeerDependencies:
      - debug

  node-int64@0.4.0: {}

  node-releases@2.0.19: {}

  nodemailer@6.10.1: {}

  normalize-path@3.0.0: {}

  normalize-range@0.1.2: {}

  npm-run-path@4.0.1:
    dependencies:
      path-key: 3.1.1

  npm-run-path@5.3.0:
    dependencies:
      path-key: 4.0.0

  nwsapi@2.2.20: {}

  object-assign@4.1.1: {}

  object-hash@3.0.0: {}

  object-inspect@1.13.4: {}

  object-is@1.1.6:
    dependencies:
      call-bind: 1.0.8
      define-properties: 1.2.1

  object-keys@1.1.1: {}

  object.assign@4.1.7:
    dependencies:
      call-bind: 1.0.8
      call-bound: 1.0.4
      define-properties: 1.2.1
      es-object-atoms: 1.1.1
      has-symbols: 1.1.0
      object-keys: 1.1.1

  on-exit-leak-free@2.1.2: {}

  on-finished@2.4.1:
    dependencies:
      ee-first: 1.1.1

  once@1.4.0:
    dependencies:
      wrappy: 1.0.2

  onetime@5.1.2:
    dependencies:
      mimic-fn: 2.1.0

  onetime@6.0.0:
    dependencies:
      mimic-fn: 4.0.0

  onetime@7.0.0:
    dependencies:
      mimic-function: 5.0.1

  open@7.4.2:
    dependencies:
      is-docker: 2.2.1
      is-wsl: 2.2.0

  openai@5.3.0(ws@8.18.2)(zod@3.25.58):
    optionalDependencies:
      ws: 8.18.2
      zod: 3.25.58

  option@0.2.4: {}

  optionator@0.9.4:
    dependencies:
      deep-is: 0.1.4
      fast-levenshtein: 2.0.6
      levn: 0.4.1
      prelude-ls: 1.2.1
      type-check: 0.4.0
      word-wrap: 1.2.5

  p-limit@2.3.0:
    dependencies:
      p-try: 2.2.0

  p-limit@3.1.0:
    dependencies:
      yocto-queue: 0.1.0

  p-limit@5.0.0:
    dependencies:
      yocto-queue: 1.2.1

  p-locate@4.1.0:
    dependencies:
      p-limit: 2.3.0

  p-locate@5.0.0:
    dependencies:
      p-limit: 3.1.0

  p-try@2.2.0: {}

  pac-proxy-agent@7.2.0:
    dependencies:
      '@tootallnate/quickjs-emscripten': 0.23.0
      agent-base: 7.1.3
      debug: 4.4.1
      get-uri: 6.0.4
      http-proxy-agent: 7.0.2
      https-proxy-agent: 7.0.6
      pac-resolver: 7.0.1
      socks-proxy-agent: 8.0.5
    transitivePeerDependencies:
      - supports-color

  pac-resolver@7.0.1:
    dependencies:
      degenerator: 5.0.1
      netmask: 2.0.2

  package-json-from-dist@1.0.1: {}

  pako@0.2.9: {}

  pako@1.0.11: {}

  parent-module@1.0.1:
    dependencies:
      callsites: 3.1.0

  parse-json@5.2.0:
    dependencies:
      '@babel/code-frame': 7.27.1
      error-ex: 1.3.2
      json-parse-even-better-errors: 2.3.1
      lines-and-columns: 1.2.4

  parse5@7.3.0:
    dependencies:
      entities: 6.0.1

  parseurl@1.3.3: {}

  path-exists@4.0.0: {}

  path-is-absolute@1.0.1: {}

  path-key@3.1.1: {}

  path-key@4.0.0: {}

  path-parse@1.0.7: {}

  path-scurry@1.11.1:
    dependencies:
      lru-cache: 10.4.3
      minipass: 7.1.2

  path-to-regexp@0.1.12: {}

  path-to-regexp@8.2.0: {}

  path-type@4.0.0: {}

  pathe@1.1.2: {}

  pathe@2.0.3: {}

  pathval@1.1.1: {}

  pdf-parse@1.1.1:
    dependencies:
      debug: 3.2.7
      node-ensure: 0.0.0
    transitivePeerDependencies:
      - supports-color

  pdfkit@0.17.1:
    dependencies:
      crypto-js: 4.2.0
      fontkit: 2.0.4
      jpeg-exif: 1.1.4
      linebreak: 1.1.0
      png-js: 1.0.0

  pend@1.2.0: {}

  picocolors@1.1.1: {}

  picomatch@2.3.1: {}

  picomatch@4.0.2: {}

  pidtree@0.6.0: {}

  pify@2.3.0: {}

  pino-abstract-transport@1.2.0:
    dependencies:
      readable-stream: 4.7.0
      split2: 4.2.0

  pino-std-serializers@6.2.2: {}

  pino@8.21.0:
    dependencies:
      atomic-sleep: 1.0.0
      fast-redact: 3.5.0
      on-exit-leak-free: 2.1.2
      pino-abstract-transport: 1.2.0
      pino-std-serializers: 6.2.2
      process-warning: 3.0.0
      quick-format-unescaped: 4.0.4
      real-require: 0.2.0
      safe-stable-stringify: 2.5.0
      sonic-boom: 3.8.1
      thread-stream: 2.7.0

  pirates@4.0.7: {}

  pkce-challenge@5.0.0: {}

  pkg-dir@4.2.0:
    dependencies:
      find-up: 4.1.0

  pkg-types@1.3.1:
    dependencies:
      confbox: 0.1.8
      mlly: 1.7.4
      pathe: 2.0.3

  playwright-core@1.52.0: {}

  playwright@1.52.0:
    dependencies:
      playwright-core: 1.52.0
    optionalDependencies:
      fsevents: 2.3.2

  png-js@1.0.0: {}

  possible-typed-array-names@1.1.0: {}

  postcss-import@15.1.0(postcss@8.5.4):
    dependencies:
      postcss: 8.5.4
      postcss-value-parser: 4.2.0
      read-cache: 1.0.0
      resolve: 1.22.10

  postcss-js@4.0.1(postcss@8.5.4):
    dependencies:
      camelcase-css: 2.0.1
      postcss: 8.5.4

  postcss-load-config@4.0.2(postcss@8.5.4)(ts-node@10.9.2(@types/node@20.19.0)(typescript@5.8.3)):
    dependencies:
      lilconfig: 3.1.3
      yaml: 2.8.0
    optionalDependencies:
      postcss: 8.5.4
      ts-node: 10.9.2(@types/node@20.19.0)(typescript@5.8.3)

  postcss-nested@6.2.0(postcss@8.5.4):
    dependencies:
      postcss: 8.5.4
      postcss-selector-parser: 6.1.2

  postcss-selector-parser@6.1.2:
    dependencies:
      cssesc: 3.0.0
      util-deprecate: 1.0.2

  postcss-value-parser@4.2.0: {}

  postcss@8.5.4:
    dependencies:
      nanoid: 3.3.11
      picocolors: 1.1.1
      source-map-js: 1.2.1

  prelude-ls@1.2.1: {}

  prettier@3.5.3: {}

  pretty-format@27.5.1:
    dependencies:
      ansi-regex: 5.0.1
      ansi-styles: 5.2.0
      react-is: 17.0.2

  pretty-format@29.7.0:
    dependencies:
      '@jest/schemas': 29.6.3
      ansi-styles: 5.2.0
      react-is: 18.3.1

  pretty-format@30.0.0:
    dependencies:
      '@jest/schemas': 30.0.0
      ansi-styles: 5.2.0
      react-is: 18.3.1

  prisma@6.9.0(typescript@5.8.3):
    dependencies:
      '@prisma/config': 6.9.0
      '@prisma/engines': 6.9.0
    optionalDependencies:
      typescript: 5.8.3

  process-nextick-args@2.0.1: {}

  process-warning@3.0.0: {}

  process@0.11.10: {}

  progress@2.0.3: {}

  prompts@2.4.2:
    dependencies:
      kleur: 3.0.3
      sisteransi: 1.0.5

  proxy-addr@2.0.7:
    dependencies:
      forwarded: 0.2.0
      ipaddr.js: 1.9.1

  proxy-agent@6.5.0:
    dependencies:
      agent-base: 7.1.3
      debug: 4.4.1
      http-proxy-agent: 7.0.2
      https-proxy-agent: 7.0.6
      lru-cache: 7.18.3
      pac-proxy-agent: 7.2.0
      proxy-from-env: 1.1.0
      socks-proxy-agent: 8.0.5
    transitivePeerDependencies:
      - supports-color

  proxy-from-env@1.1.0: {}

  psl@1.15.0:
    dependencies:
      punycode: 2.3.1

  pump@3.0.3:
    dependencies:
      end-of-stream: 1.4.5
      once: 1.4.0

  punycode@1.4.1: {}

  punycode@2.3.1: {}

  puppeteer-core@23.11.1:
    dependencies:
      '@puppeteer/browsers': 2.6.1
      chromium-bidi: 0.11.0(devtools-protocol@0.0.1367902)
      debug: 4.4.1
      devtools-protocol: 0.0.1367902
      typed-query-selector: 2.12.0
      ws: 8.18.2
    transitivePeerDependencies:
      - bare-buffer
      - bufferutil
      - supports-color
      - utf-8-validate

  puppeteer@23.11.1(typescript@5.8.3):
    dependencies:
      '@puppeteer/browsers': 2.6.1
      chromium-bidi: 0.11.0(devtools-protocol@0.0.1367902)
      cosmiconfig: 9.0.0(typescript@5.8.3)
      devtools-protocol: 0.0.1367902
      puppeteer-core: 23.11.1
      typed-query-selector: 2.12.0
    transitivePeerDependencies:
      - bare-buffer
      - bufferutil
      - supports-color
      - typescript
      - utf-8-validate

  pure-rand@6.1.0: {}

  qs@6.13.0:
    dependencies:
      side-channel: 1.1.0

  qs@6.14.0:
    dependencies:
      side-channel: 1.1.0

  querystringify@2.2.0: {}

  queue-microtask@1.2.3: {}

  queue@6.0.2:
    dependencies:
      inherits: 2.0.4

  quick-format-unescaped@4.0.4: {}

  range-parser@1.2.1: {}

  raw-body@2.5.2:
    dependencies:
      bytes: 3.1.2
      http-errors: 2.0.0
      iconv-lite: 0.4.24
      unpipe: 1.0.0

  raw-body@3.0.0:
    dependencies:
      bytes: 3.1.2
      http-errors: 2.0.0
      iconv-lite: 0.6.3
      unpipe: 1.0.0

  react-chartjs-2@5.3.0(chart.js@4.5.0)(react@18.3.1):
    dependencies:
      chart.js: 4.5.0
      react: 18.3.1

  react-dom@18.3.1(react@18.3.1):
    dependencies:
      loose-envify: 1.4.0
      react: 18.3.1
      scheduler: 0.23.2

  react-is@17.0.2: {}

  react-is@18.3.1: {}

  react-refresh@0.17.0: {}

  react-remove-scroll-bar@2.3.8(@types/react@18.3.23)(react@18.3.1):
    dependencies:
      react: 18.3.1
      react-style-singleton: 2.2.3(@types/react@18.3.23)(react@18.3.1)
      tslib: 2.8.1
    optionalDependencies:
      '@types/react': 18.3.23

  react-remove-scroll@2.7.1(@types/react@18.3.23)(react@18.3.1):
    dependencies:
      react: 18.3.1
      react-remove-scroll-bar: 2.3.8(@types/react@18.3.23)(react@18.3.1)
      react-style-singleton: 2.2.3(@types/react@18.3.23)(react@18.3.1)
      tslib: 2.8.1
      use-callback-ref: 1.3.3(@types/react@18.3.23)(react@18.3.1)
      use-sidecar: 1.1.3(@types/react@18.3.23)(react@18.3.1)
    optionalDependencies:
      '@types/react': 18.3.23

  react-router-dom@6.30.1(react-dom@18.3.1(react@18.3.1))(react@18.3.1):
    dependencies:
      '@remix-run/router': 1.23.0
      react: 18.3.1
      react-dom: 18.3.1(react@18.3.1)
      react-router: 6.30.1(react@18.3.1)

  react-router@6.30.1(react@18.3.1):
    dependencies:
      '@remix-run/router': 1.23.0
      react: 18.3.1

  react-style-singleton@2.2.3(@types/react@18.3.23)(react@18.3.1):
    dependencies:
      get-nonce: 1.0.1
      react: 18.3.1
      tslib: 2.8.1
    optionalDependencies:
      '@types/react': 18.3.23

  react@18.3.1:
    dependencies:
      loose-envify: 1.4.0

  read-cache@1.0.0:
    dependencies:
      pify: 2.3.0

  readable-stream@2.3.8:
    dependencies:
      core-util-is: 1.0.3
      inherits: 2.0.4
      isarray: 1.0.0
      process-nextick-args: 2.0.1
      safe-buffer: 5.1.2
      string_decoder: 1.1.1
      util-deprecate: 1.0.2

  readable-stream@3.6.2:
    dependencies:
      inherits: 2.0.4
      string_decoder: 1.3.0
      util-deprecate: 1.0.2

  readable-stream@4.7.0:
    dependencies:
      abort-controller: 3.0.0
      buffer: 6.0.3
      events: 3.3.0
      process: 0.11.10
      string_decoder: 1.3.0

  readdir-glob@1.1.3:
    dependencies:
      minimatch: 5.1.6

  readdirp@3.6.0:
    dependencies:
      picomatch: 2.3.1

  real-require@0.2.0: {}

  redent@3.0.0:
    dependencies:
      indent-string: 4.0.0
      strip-indent: 3.0.0

  regexp.prototype.flags@1.5.4:
    dependencies:
      call-bind: 1.0.8
      define-properties: 1.2.1
      es-errors: 1.3.0
      get-proto: 1.0.1
      gopd: 1.2.0
      set-function-name: 2.0.2

  require-directory@2.1.1: {}

  requires-port@1.0.0: {}

  resolve-cwd@3.0.0:
    dependencies:
      resolve-from: 5.0.0

  resolve-from@4.0.0: {}

  resolve-from@5.0.0: {}

  resolve-pkg-maps@1.0.0: {}

  resolve.exports@2.0.3: {}

  resolve@1.22.10:
    dependencies:
      is-core-module: 2.16.1
      path-parse: 1.0.7
      supports-preserve-symlinks-flag: 1.0.0

  restore-cursor@5.1.0:
    dependencies:
      onetime: 7.0.0
      signal-exit: 4.1.0

  restructure@3.0.2: {}

  reusify@1.1.0: {}

  rfdc@1.4.1: {}

  rimraf@2.6.3:
    dependencies:
      glob: 7.2.3

  rimraf@3.0.2:
    dependencies:
      glob: 7.2.3

  rollup@4.42.0:
    dependencies:
      '@types/estree': 1.0.7
    optionalDependencies:
      '@rollup/rollup-android-arm-eabi': 4.42.0
      '@rollup/rollup-android-arm64': 4.42.0
      '@rollup/rollup-darwin-arm64': 4.42.0
      '@rollup/rollup-darwin-x64': 4.42.0
      '@rollup/rollup-freebsd-arm64': 4.42.0
      '@rollup/rollup-freebsd-x64': 4.42.0
      '@rollup/rollup-linux-arm-gnueabihf': 4.42.0
      '@rollup/rollup-linux-arm-musleabihf': 4.42.0
      '@rollup/rollup-linux-arm64-gnu': 4.42.0
      '@rollup/rollup-linux-arm64-musl': 4.42.0
      '@rollup/rollup-linux-loongarch64-gnu': 4.42.0
      '@rollup/rollup-linux-powerpc64le-gnu': 4.42.0
      '@rollup/rollup-linux-riscv64-gnu': 4.42.0
      '@rollup/rollup-linux-riscv64-musl': 4.42.0
      '@rollup/rollup-linux-s390x-gnu': 4.42.0
      '@rollup/rollup-linux-x64-gnu': 4.42.0
      '@rollup/rollup-linux-x64-musl': 4.42.0
      '@rollup/rollup-win32-arm64-msvc': 4.42.0
      '@rollup/rollup-win32-ia32-msvc': 4.42.0
      '@rollup/rollup-win32-x64-msvc': 4.42.0
      fsevents: 2.3.3

  router@2.2.0:
    dependencies:
      debug: 4.4.1
      depd: 2.0.0
      is-promise: 4.0.0
      parseurl: 1.3.3
      path-to-regexp: 8.2.0
    transitivePeerDependencies:
      - supports-color

  rrule@2.8.1:
    dependencies:
      tslib: 2.8.1

  rrweb-cssom@0.7.1: {}

  rrweb-cssom@0.8.0: {}

  run-parallel@1.2.0:
    dependencies:
      queue-microtask: 1.2.3

  rxjs@7.8.2:
    dependencies:
      tslib: 2.8.1

  safe-buffer@5.1.2: {}

  safe-buffer@5.2.1: {}

  safe-regex-test@1.1.0:
    dependencies:
      call-bound: 1.0.4
      es-errors: 1.3.0
      is-regex: 1.2.1

  safe-stable-stringify@2.5.0: {}

  safer-buffer@2.1.2: {}

  saxes@6.0.0:
    dependencies:
      xmlchars: 2.2.0

  scheduler@0.23.2:
    dependencies:
      loose-envify: 1.4.0

  semver@6.3.1: {}

  semver@7.7.2: {}

  send@0.19.0:
    dependencies:
      debug: 2.6.9
      depd: 2.0.0
      destroy: 1.2.0
      encodeurl: 1.0.2
      escape-html: 1.0.3
      etag: 1.8.1
      fresh: 0.5.2
      http-errors: 2.0.0
      mime: 1.6.0
      ms: 2.1.3
      on-finished: 2.4.1
      range-parser: 1.2.1
      statuses: 2.0.1
    transitivePeerDependencies:
      - supports-color

  send@1.2.0:
    dependencies:
      debug: 4.4.1
      encodeurl: 2.0.0
      escape-html: 1.0.3
      etag: 1.8.1
      fresh: 2.0.0
      http-errors: 2.0.0
      mime-types: 3.0.1
      ms: 2.1.3
      on-finished: 2.4.1
      range-parser: 1.2.1
      statuses: 2.0.1
    transitivePeerDependencies:
      - supports-color

  serve-static@1.16.2:
    dependencies:
      encodeurl: 2.0.0
      escape-html: 1.0.3
      parseurl: 1.3.3
      send: 0.19.0
    transitivePeerDependencies:
      - supports-color

  serve-static@2.2.0:
    dependencies:
      encodeurl: 2.0.0
      escape-html: 1.0.3
      parseurl: 1.3.3
      send: 1.2.0
    transitivePeerDependencies:
      - supports-color

  set-function-length@1.2.2:
    dependencies:
      define-data-property: 1.1.4
      es-errors: 1.3.0
      function-bind: 1.1.2
      get-intrinsic: 1.3.0
      gopd: 1.2.0
      has-property-descriptors: 1.0.2

  set-function-name@2.0.2:
    dependencies:
      define-data-property: 1.1.4
      es-errors: 1.3.0
      functions-have-names: 1.2.3
      has-property-descriptors: 1.0.2

  setimmediate@1.0.5: {}

  setprototypeof@1.2.0: {}

  shebang-command@2.0.0:
    dependencies:
      shebang-regex: 3.0.0

  shebang-regex@3.0.0: {}

  shell-quote@1.8.3: {}

  side-channel-list@1.0.0:
    dependencies:
      es-errors: 1.3.0
      object-inspect: 1.13.4

  side-channel-map@1.0.1:
    dependencies:
      call-bound: 1.0.4
      es-errors: 1.3.0
      get-intrinsic: 1.3.0
      object-inspect: 1.13.4

  side-channel-weakmap@1.0.2:
    dependencies:
      call-bound: 1.0.4
      es-errors: 1.3.0
      get-intrinsic: 1.3.0
      object-inspect: 1.13.4
      side-channel-map: 1.0.1

  side-channel@1.1.0:
    dependencies:
      es-errors: 1.3.0
      object-inspect: 1.13.4
      side-channel-list: 1.0.0
      side-channel-map: 1.0.1
      side-channel-weakmap: 1.0.2

  siginfo@2.0.0: {}

  signal-exit@3.0.7: {}

  signal-exit@4.1.0: {}

  sisteransi@1.0.5: {}

  slash@3.0.0: {}

  slice-ansi@5.0.0:
    dependencies:
      ansi-styles: 6.2.1
      is-fullwidth-code-point: 4.0.0

  slice-ansi@7.1.0:
    dependencies:
      ansi-styles: 6.2.1
      is-fullwidth-code-point: 5.0.0

  smart-buffer@4.2.0: {}

  socks-proxy-agent@8.0.5:
    dependencies:
      agent-base: 7.1.3
      debug: 4.4.1
      socks: 2.8.5
    transitivePeerDependencies:
      - supports-color

  socks@2.8.5:
    dependencies:
      ip-address: 9.0.5
      smart-buffer: 4.2.0

  sonic-boom@3.8.1:
    dependencies:
      atomic-sleep: 1.0.0

  sonner@2.0.5(react-dom@18.3.1(react@18.3.1))(react@18.3.1):
    dependencies:
      react: 18.3.1
      react-dom: 18.3.1(react@18.3.1)

  source-map-explorer@2.5.3:
    dependencies:
      btoa: 1.2.1
      chalk: 4.1.2
      convert-source-map: 1.9.0
      ejs: 3.1.10
      escape-html: 1.0.3
      glob: 7.2.3
      gzip-size: 6.0.0
      lodash: 4.17.21
      open: 7.4.2
      source-map: 0.7.4
      temp: 0.9.4
      yargs: 16.2.0

  source-map-js@1.2.1: {}

  source-map-support@0.5.13:
    dependencies:
      buffer-from: 1.1.2
      source-map: 0.6.1

  source-map@0.6.1: {}

  source-map@0.7.4: {}

  spawn-command@0.0.2: {}

  split2@4.2.0: {}

  sprintf-js@1.0.3: {}

  sprintf-js@1.1.3: {}

  stack-utils@2.0.6:
    dependencies:
      escape-string-regexp: 2.0.0

  stackback@0.0.2: {}

  statuses@2.0.1: {}

  std-env@3.9.0: {}

  stop-iteration-iterator@1.1.0:
    dependencies:
      es-errors: 1.3.0
      internal-slot: 1.1.0

  streamsearch@1.1.0: {}

  streamx@2.22.1:
    dependencies:
      fast-fifo: 1.3.2
      text-decoder: 1.2.3
    optionalDependencies:
      bare-events: 2.5.4

  string-argv@0.3.2: {}

  string-length@4.0.2:
    dependencies:
      char-regex: 1.0.2
      strip-ansi: 6.0.1

  string-template@0.2.1: {}

  string-width@4.2.3:
    dependencies:
      emoji-regex: 8.0.0
      is-fullwidth-code-point: 3.0.0
      strip-ansi: 6.0.1

  string-width@5.1.2:
    dependencies:
      eastasianwidth: 0.2.0
      emoji-regex: 9.2.2
      strip-ansi: 7.1.0

  string-width@7.2.0:
    dependencies:
      emoji-regex: 10.4.0
      get-east-asian-width: 1.3.0
      strip-ansi: 7.1.0

  string_decoder@1.1.1:
    dependencies:
      safe-buffer: 5.1.2

  string_decoder@1.3.0:
    dependencies:
      safe-buffer: 5.2.1

  strip-ansi@6.0.1:
    dependencies:
      ansi-regex: 5.0.1

  strip-ansi@7.1.0:
    dependencies:
      ansi-regex: 6.1.0

  strip-bom@3.0.0: {}

  strip-bom@4.0.0: {}

  strip-final-newline@2.0.0: {}

  strip-final-newline@3.0.0: {}

  strip-indent@3.0.0:
    dependencies:
      min-indent: 1.0.1

  strip-json-comments@3.1.1: {}

  strip-literal@2.1.1:
    dependencies:
      js-tokens: 9.0.1

  strnum@1.1.2: {}

  sucrase@3.35.0:
    dependencies:
      '@jridgewell/gen-mapping': 0.3.8
      commander: 4.1.1
      glob: 10.4.5
      lines-and-columns: 1.2.4
      mz: 2.7.0
      pirates: 4.0.7
      ts-interface-checker: 0.1.13

  superagent@8.1.2:
    dependencies:
      component-emitter: 1.3.1
      cookiejar: 2.1.4
      debug: 4.4.1
      fast-safe-stringify: 2.1.1
      form-data: 4.0.3
      formidable: 2.1.5
      methods: 1.1.2
      mime: 2.6.0
      qs: 6.14.0
      semver: 7.7.2
    transitivePeerDependencies:
      - supports-color

  supertest@6.3.4:
    dependencies:
      methods: 1.1.2
      superagent: 8.1.2
    transitivePeerDependencies:
      - supports-color

  supports-color@7.2.0:
    dependencies:
      has-flag: 4.0.0

  supports-color@8.1.1:
    dependencies:
      has-flag: 4.0.0

  supports-preserve-symlinks-flag@1.0.0: {}

  symbol-tree@3.2.4: {}

  synckit@0.11.8:
    dependencies:
      '@pkgr/core': 0.2.7

  tailwind-merge@3.3.1: {}

  tailwindcss@3.4.17(ts-node@10.9.2(@types/node@20.19.0)(typescript@5.8.3)):
    dependencies:
      '@alloc/quick-lru': 5.2.0
      arg: 5.0.2
      chokidar: 3.6.0
      didyoumean: 1.2.2
      dlv: 1.1.3
      fast-glob: 3.3.3
      glob-parent: 6.0.2
      is-glob: 4.0.3
      jiti: 1.21.7
      lilconfig: 3.1.3
      micromatch: 4.0.8
      normalize-path: 3.0.0
      object-hash: 3.0.0
      picocolors: 1.1.1
      postcss: 8.5.4
      postcss-import: 15.1.0(postcss@8.5.4)
      postcss-js: 4.0.1(postcss@8.5.4)
      postcss-load-config: 4.0.2(postcss@8.5.4)(ts-node@10.9.2(@types/node@20.19.0)(typescript@5.8.3))
      postcss-nested: 6.2.0(postcss@8.5.4)
      postcss-selector-parser: 6.1.2
      resolve: 1.22.10
      sucrase: 3.35.0
    transitivePeerDependencies:
      - ts-node

  tar-fs@3.0.10:
    dependencies:
      pump: 3.0.3
      tar-stream: 3.1.7
    optionalDependencies:
      bare-fs: 4.1.5
      bare-path: 3.0.0
    transitivePeerDependencies:
      - bare-buffer

  tar-stream@3.1.7:
    dependencies:
      b4a: 1.6.7
      fast-fifo: 1.3.2
      streamx: 2.22.1

  temp@0.9.4:
    dependencies:
      mkdirp: 0.5.6
      rimraf: 2.6.3

  test-exclude@6.0.0:
    dependencies:
      '@istanbuljs/schema': 0.1.3
      glob: 7.2.3
      minimatch: 3.1.2

  text-decoder@1.2.3:
    dependencies:
      b4a: 1.6.7

  text-table@0.2.0: {}

  thenify-all@1.6.0:
    dependencies:
      thenify: 3.3.1

  thenify@3.3.1:
    dependencies:
      any-promise: 1.3.0

  thread-stream@2.7.0:
    dependencies:
      real-require: 0.2.0

  through@2.3.8: {}

  tiny-inflate@1.0.3: {}

  tinybench@2.9.0: {}

  tinypool@0.8.4: {}

  tinyspy@2.2.1: {}

  tldts-core@6.1.86: {}

  tldts@6.1.86:
    dependencies:
      tldts-core: 6.1.86

  tmpl@1.0.5: {}

  to-regex-range@5.0.1:
    dependencies:
      is-number: 7.0.0

  toidentifier@1.0.1: {}

  tough-cookie@4.1.4:
    dependencies:
      psl: 1.15.0
      punycode: 2.3.1
      universalify: 0.2.0
      url-parse: 1.5.10

  tough-cookie@5.1.2:
    dependencies:
      tldts: 6.1.86

  tr46@0.0.3: {}

  tr46@5.1.1:
    dependencies:
      punycode: 2.3.1

  tree-kill@1.2.2: {}

  trigram-utils@2.0.1:
    dependencies:
      collapse-white-space: 2.1.0
      n-gram: 2.0.2

  ts-api-utils@1.4.3(typescript@5.8.3):
    dependencies:
      typescript: 5.8.3

  ts-interface-checker@0.1.13: {}

  ts-jest@29.3.4(@babel/core@7.27.4)(@jest/transform@29.7.0)(@jest/types@29.6.3)(babel-jest@29.7.0(@babel/core@7.27.4))(jest@29.7.0(@types/node@20.19.0)(ts-node@10.9.2(@types/node@20.19.0)(typescript@5.8.3)))(typescript@5.8.3):
    dependencies:
      bs-logger: 0.2.6
      ejs: 3.1.10
      fast-json-stable-stringify: 2.1.0
      jest: 29.7.0(@types/node@20.19.0)(ts-node@10.9.2(@types/node@20.19.0)(typescript@5.8.3))
      jest-util: 29.7.0
      json5: 2.2.3
      lodash.memoize: 4.1.2
      make-error: 1.3.6
      semver: 7.7.2
      type-fest: 4.41.0
      typescript: 5.8.3
      yargs-parser: 21.1.1
    optionalDependencies:
      '@babel/core': 7.27.4
      '@jest/transform': 29.7.0
      '@jest/types': 29.6.3
      babel-jest: 29.7.0(@babel/core@7.27.4)

  ts-node@10.9.2(@types/node@20.19.0)(typescript@5.8.3):
    dependencies:
      '@cspotcode/source-map-support': 0.8.1
      '@tsconfig/node10': 1.0.11
      '@tsconfig/node12': 1.0.11
      '@tsconfig/node14': 1.0.3
      '@tsconfig/node16': 1.0.4
      '@types/node': 20.19.0
      acorn: 8.15.0
      acorn-walk: 8.3.4
      arg: 4.1.3
      create-require: 1.1.1
      diff: 4.0.2
      make-error: 1.3.6
      typescript: 5.8.3
      v8-compile-cache-lib: 3.0.1
      yn: 3.1.1

  tsconfck@3.1.6(typescript@5.8.3):
    optionalDependencies:
      typescript: 5.8.3

  tsconfig-paths@4.2.0:
    dependencies:
      json5: 2.2.3
      minimist: 1.2.8
      strip-bom: 3.0.0

  tslib@2.8.1: {}

  tsx@4.19.4:
    dependencies:
      esbuild: 0.25.5
      get-tsconfig: 4.10.1
    optionalDependencies:
      fsevents: 2.3.3

  tsx@4.20.0:
    dependencies:
      esbuild: 0.25.5
      get-tsconfig: 4.10.1
    optionalDependencies:
      fsevents: 2.3.3

  tsx@4.20.3:
    dependencies:
      esbuild: 0.25.5
      get-tsconfig: 4.10.1
    optionalDependencies:
      fsevents: 2.3.3

  type-check@0.4.0:
    dependencies:
      prelude-ls: 1.2.1

  type-detect@4.0.8: {}

  type-detect@4.1.0: {}

  type-fest@0.20.2: {}

  type-fest@0.21.3: {}

  type-fest@4.41.0: {}

  type-is@1.6.18:
    dependencies:
      media-typer: 0.3.0
      mime-types: 2.1.35

  type-is@2.0.1:
    dependencies:
      content-type: 1.0.5
      media-typer: 1.1.0
      mime-types: 3.0.1

  typed-query-selector@2.12.0: {}

  typedarray@0.0.6: {}

  typescript@5.8.3: {}

  ufo@1.6.1: {}

  uglify-js@3.19.3:
    optional: true

  unbzip2-stream@1.4.3:
    dependencies:
      buffer: 5.7.1
      through: 2.3.8

  underscore@1.13.7: {}

  undici-types@6.21.0: {}

  unicode-properties@1.4.1:
    dependencies:
      base64-js: 1.5.1
      unicode-trie: 2.0.0

  unicode-trie@2.0.0:
    dependencies:
      pako: 0.2.9
      tiny-inflate: 1.0.3

  universalify@0.2.0: {}

  universalify@2.0.1: {}

  unpipe@1.0.0: {}

  unzipper@0.12.3:
    dependencies:
      bluebird: 3.7.2
      duplexer2: 0.1.4
      fs-extra: 11.3.0
      graceful-fs: 4.2.11
      node-int64: 0.4.0

  update-browserslist-db@1.1.3(browserslist@4.25.0):
    dependencies:
      browserslist: 4.25.0
      escalade: 3.2.0
      picocolors: 1.1.1

  uri-js@4.4.1:
    dependencies:
      punycode: 2.3.1

  url-parse@1.5.10:
    dependencies:
      querystringify: 2.2.0
      requires-port: 1.0.0

  use-callback-ref@1.3.3(@types/react@18.3.23)(react@18.3.1):
    dependencies:
      react: 18.3.1
      tslib: 2.8.1
    optionalDependencies:
      '@types/react': 18.3.23

  use-sidecar@1.1.3(@types/react@18.3.23)(react@18.3.1):
    dependencies:
      detect-node-es: 1.1.0
      react: 18.3.1
      tslib: 2.8.1
    optionalDependencies:
      '@types/react': 18.3.23

  util-deprecate@1.0.2: {}

  utils-merge@1.0.1: {}

  uuid@10.0.0: {}

  uuid@11.1.0: {}

  uuid@8.3.2: {}

  uuid@9.0.1: {}

  v8-compile-cache-lib@3.0.1: {}

  v8-to-istanbul@9.3.0:
    dependencies:
      '@jridgewell/trace-mapping': 0.3.25
      '@types/istanbul-lib-coverage': 2.0.6
      convert-source-map: 2.0.0

  validator@13.12.0: {}

  validator@13.15.15: {}

  vary@1.1.2: {}

  virtual-dom@2.1.1:
    dependencies:
      browser-split: 0.0.1
      error: 4.4.0
      ev-store: 7.0.0
      global: 4.4.0
      is-object: 1.0.2
      next-tick: 0.2.2
      x-is-array: 0.1.0
      x-is-string: 0.1.0

  vite-node@1.6.1(@types/node@20.19.0):
    dependencies:
      cac: 6.7.14
      debug: 4.4.1
      pathe: 1.1.2
      picocolors: 1.1.1
      vite: 5.4.19(@types/node@20.19.0)
    transitivePeerDependencies:
      - '@types/node'
      - less
      - lightningcss
      - sass
      - sass-embedded
      - stylus
      - sugarss
      - supports-color
      - terser

  vite-tsconfig-paths@4.3.2(typescript@5.8.3)(vite@5.4.19(@types/node@20.19.0)):
    dependencies:
      debug: 4.4.1
      globrex: 0.1.2
      tsconfck: 3.1.6(typescript@5.8.3)
    optionalDependencies:
      vite: 5.4.19(@types/node@20.19.0)
    transitivePeerDependencies:
      - supports-color
      - typescript

  vite@5.4.19(@types/node@20.19.0):
    dependencies:
      esbuild: 0.21.5
      postcss: 8.5.4
      rollup: 4.42.0
    optionalDependencies:
      '@types/node': 20.19.0
      fsevents: 2.3.3

  vitest@1.6.1(@types/node@20.19.0)(jsdom@24.1.3):
    dependencies:
      '@vitest/expect': 1.6.1
      '@vitest/runner': 1.6.1
      '@vitest/snapshot': 1.6.1
      '@vitest/spy': 1.6.1
      '@vitest/utils': 1.6.1
      acorn-walk: 8.3.4
      chai: 4.5.0
      debug: 4.4.1
      execa: 8.0.1
      local-pkg: 0.5.1
      magic-string: 0.30.17
      pathe: 1.1.2
      picocolors: 1.1.1
      std-env: 3.9.0
      strip-literal: 2.1.1
      tinybench: 2.9.0
      tinypool: 0.8.4
      vite: 5.4.19(@types/node@20.19.0)
      vite-node: 1.6.1(@types/node@20.19.0)
      why-is-node-running: 2.3.0
    optionalDependencies:
      '@types/node': 20.19.0
      jsdom: 24.1.3
    transitivePeerDependencies:
      - less
      - lightningcss
      - sass
      - sass-embedded
      - stylus
      - sugarss
      - supports-color
      - terser

  w3c-xmlserializer@5.0.0:
    dependencies:
      xml-name-validator: 5.0.0

  walker@1.0.8:
    dependencies:
      makeerror: 1.0.12

  web-streams-polyfill@3.3.3: {}

  webidl-conversions@3.0.1: {}

  webidl-conversions@7.0.0: {}

  whatwg-encoding@3.1.1:
    dependencies:
      iconv-lite: 0.6.3

  whatwg-mimetype@4.0.0: {}

  whatwg-url@14.2.0:
    dependencies:
      tr46: 5.1.1
      webidl-conversions: 7.0.0

  whatwg-url@5.0.0:
    dependencies:
      tr46: 0.0.3
      webidl-conversions: 3.0.1

  which-boxed-primitive@1.1.1:
    dependencies:
      is-bigint: 1.1.0
      is-boolean-object: 1.2.2
      is-number-object: 1.1.1
      is-string: 1.1.1
      is-symbol: 1.1.1

  which-collection@1.0.2:
    dependencies:
      is-map: 2.0.3
      is-set: 2.0.3
      is-weakmap: 2.0.2
      is-weakset: 2.0.4

  which-typed-array@1.1.19:
    dependencies:
      available-typed-arrays: 1.0.7
      call-bind: 1.0.8
      call-bound: 1.0.4
      for-each: 0.3.5
      get-proto: 1.0.1
      gopd: 1.2.0
      has-tostringtag: 1.0.2

  which@2.0.2:
    dependencies:
      isexe: 2.0.0

  why-is-node-running@2.3.0:
    dependencies:
      siginfo: 2.0.0
      stackback: 0.0.2

  word-wrap@1.2.5: {}

  wordwrap@1.0.0: {}

  wrap-ansi@7.0.0:
    dependencies:
      ansi-styles: 4.3.0
      string-width: 4.2.3
      strip-ansi: 6.0.1

  wrap-ansi@8.1.0:
    dependencies:
      ansi-styles: 6.2.1
      string-width: 5.1.2
      strip-ansi: 7.1.0

  wrap-ansi@9.0.0:
    dependencies:
      ansi-styles: 6.2.1
      string-width: 7.2.0
      strip-ansi: 7.1.0

  wrappy@1.0.2: {}

  write-file-atomic@4.0.2:
    dependencies:
      imurmurhash: 0.1.4
      signal-exit: 3.0.7

  write-file-atomic@5.0.1:
    dependencies:
      imurmurhash: 0.1.4
      signal-exit: 4.1.0

  ws@8.18.2: {}

  x-is-array@0.1.0: {}

  x-is-string@0.1.0: {}

  xml-name-validator@5.0.0: {}

  xmlbuilder2@2.1.2:
    dependencies:
      '@oozcitak/dom': 1.15.5
      '@oozcitak/infra': 1.0.5
      '@oozcitak/util': 8.3.3

  xmlbuilder@10.1.1: {}

  xmlchars@2.2.0: {}

  xtend@4.0.2: {}

  y18n@5.0.8: {}

  yallist@3.1.1: {}

  yaml@2.8.0: {}

  yargs-parser@20.2.9: {}

  yargs-parser@21.1.1: {}

  yargs@16.2.0:
    dependencies:
      cliui: 7.0.4
      escalade: 3.2.0
      get-caller-file: 2.0.5
      require-directory: 2.1.1
      string-width: 4.2.3
      y18n: 5.0.8
      yargs-parser: 20.2.9

  yargs@17.7.2:
    dependencies:
      cliui: 8.0.1
      escalade: 3.2.0
      get-caller-file: 2.0.5
      require-directory: 2.1.1
      string-width: 4.2.3
      y18n: 5.0.8
      yargs-parser: 21.1.1

  yauzl@2.10.0:
    dependencies:
      buffer-crc32: 0.2.13
      fd-slicer: 1.1.0

  yn@3.1.1: {}

  yocto-queue@0.1.0: {}

  yocto-queue@1.2.1: {}

  zip-stream@6.0.1:
    dependencies:
      archiver-utils: 5.0.2
      compress-commons: 6.0.2
      readable-stream: 4.7.0

  zod-to-json-schema@3.24.5(zod@3.25.58):
    dependencies:
      zod: 3.25.58

  zod@3.23.8: {}

  zod@3.25.58: {}<|MERGE_RESOLUTION|>--- conflicted
+++ resolved
@@ -105,9 +105,6 @@
       axios:
         specifier: ^1.6.8
         version: 1.9.0(debug@4.4.1)
-      chart.js:
-        specifier: ^4.4.1
-        version: 4.5.0
       clsx:
         specifier: ^2.1.1
         version: 2.1.1
@@ -120,9 +117,6 @@
       react:
         specifier: ^18.2.0
         version: 18.3.1
-      react-chartjs-2:
-        specifier: ^5.2.0
-        version: 5.3.0(chart.js@4.5.0)(react@18.3.1)
       react-dom:
         specifier: ^18.2.0
         version: 18.3.1(react@18.3.1)
@@ -267,12 +261,6 @@
       jsonwebtoken:
         specifier: ^9.0.2
         version: 9.0.2
-      mammoth:
-        specifier: ^1.9.1
-        version: 1.9.1
-      multer:
-        specifier: ^2.0.1
-        version: 2.0.1
       nanoid:
         specifier: ^3.3.4
         version: 3.3.11
@@ -288,9 +276,6 @@
       openai:
         specifier: ^5.3.0
         version: 5.3.0(ws@8.18.2)(zod@3.25.58)
-      pdf-parse:
-        specifier: ^1.1.1
-        version: 1.1.1
       pdfkit:
         specifier: ^0.17.1
         version: 0.17.1
@@ -300,15 +285,9 @@
       unzipper:
         specifier: ^0.12.3
         version: 0.12.3
-<<<<<<< HEAD
-      uuid:
-        specifier: ^11.1.0
-        version: 11.1.0
-=======
       validator:
         specifier: ^13.11.0
         version: 13.15.15
->>>>>>> 455a75e1
       zod:
         specifier: 3.25.58
         version: 3.25.58
@@ -337,9 +316,6 @@
       '@types/jsonwebtoken':
         specifier: ^9.0.5
         version: 9.0.9
-      '@types/multer':
-        specifier: ^1.4.13
-        version: 1.4.13
       '@types/node':
         specifier: ^20.19.0
         version: 20.19.0
@@ -361,15 +337,9 @@
       '@types/unzipper':
         specifier: ^0.10.7
         version: 0.10.11
-<<<<<<< HEAD
-      '@types/uuid':
-        specifier: ^10.0.0
-        version: 10.0.0
-=======
       '@types/validator':
         specifier: ^13.11.7
         version: 13.15.2
->>>>>>> 455a75e1
       dotenv:
         specifier: ^16.4.5
         version: 16.5.0
@@ -1266,12 +1236,6 @@
 
   '@jridgewell/trace-mapping@0.3.9':
     resolution: {integrity: sha512-3Belt6tdc8bPgAtbcmdtNJlirVoTmEb5e2gC94PnkwEW9jI6CAHUeoG85tjWP5WquqfavoMtMwiG4P926ZKKuQ==}
-<<<<<<< HEAD
-
-  '@kurkle/color@0.3.4':
-    resolution: {integrity: sha512-M5UknZPHRu3DEDWoipU6sE8PdkZ6Z/S+v4dD+Ke8IaNlpdSQah50lz1KtcFBa2vsdOnwbbnxJwVM4wty6udA5w==}
-=======
->>>>>>> 455a75e1
 
   '@modelcontextprotocol/sdk@1.0.1':
     resolution: {integrity: sha512-slLdFaxQJ9AlRg+hw28iiTtGvShAOgOKXcD0F91nUcRYiOMuS9ZBYjcdNZRXW9G5JQ511GRTdUy1zQVZDpJ+4w==}
@@ -2086,23 +2050,15 @@
 
   '@types/supertest@6.0.3':
     resolution: {integrity: sha512-8WzXq62EXFhJ7QsH3Ocb/iKQ/Ty9ZVWnVzoTKc9tyyFRRF3a74Tk2+TLFgaFFw364Ere+npzHKEJ6ga2LzIL7w==}
-<<<<<<< HEAD
-=======
 
   '@types/trusted-types@2.0.7':
     resolution: {integrity: sha512-ScaPdn1dQczgbl0QFTeTOmVHFULt394XJgOQNoyVhZ6r2vLnMLJfBPd53SB52T/3G36VI1/g2MZaX0cwDuXsfw==}
->>>>>>> 455a75e1
 
   '@types/unzipper@0.10.11':
     resolution: {integrity: sha512-D25im2zjyMCcgL9ag6N46+wbtJBnXIr7SI4zHf9eJD2Dw2tEB5e+p5MYkrxKIVRscs5QV0EhtU9rgXSPx90oJg==}
 
-<<<<<<< HEAD
-  '@types/uuid@10.0.0':
-    resolution: {integrity: sha512-7gqG38EyHgyP1S+7+xomFtL+ZNHcKv6DwNaCZmJmo1vgMugyF3TCnXVg4t1uk89mLNwnLtnY3TpOpCOyp1/xHQ==}
-=======
   '@types/validator@13.15.2':
     resolution: {integrity: sha512-y7pa/oEJJ4iGYBxOpfAKn5b9+xuihvzDVnC/OSvlVnGxVg0pOqmjiMafiJ1KVNQEaPZf9HsEp5icEwGg8uIe5Q==}
->>>>>>> 455a75e1
 
   '@types/yargs-parser@21.0.3':
     resolution: {integrity: sha512-I4q9QU9MQv4oEOz4tAHJtNz1cwuLxn2F3xcc2iV5WdqLPpUnj30aUuxt1mAxYTG+oe8CZMV/+6rU4S4gRDzqtQ==}
@@ -2203,13 +2159,6 @@
 
   '@vitest/utils@1.6.1':
     resolution: {integrity: sha512-jOrrUvXM4Av9ZWiG1EajNto0u96kWAhJ1LmPmJhXXQx/32MecEKd10pOLYgS2BQx1TgkGhloPU1ArDW2vvaY6g==}
-<<<<<<< HEAD
-
-  '@xmldom/xmldom@0.8.10':
-    resolution: {integrity: sha512-2WALfTl4xo2SkGCYRt6rDTFfk9R1czmBvUQy12gK2KuRKIpWEhcbbzy8EZXtz/jkRqHX8bFEc6FC1HjX4TUWYw==}
-    engines: {node: '>=10.0.0'}
-=======
->>>>>>> 455a75e1
 
   abort-controller@3.0.0:
     resolution: {integrity: sha512-h8lQ8tacZYnR3vNQTgibj+tODHI5/+l06Au2Pcriv/Gmet0eaj4TwWH41sO9wnHDiQsEj19q0drzdWdeAHtweg==}
@@ -2444,12 +2393,6 @@
   binary-extensions@2.3.0:
     resolution: {integrity: sha512-Ceh+7ox5qe7LJuLHoY0feh3pHuUDHAcRUeyL2VYghZwfpkNIy/+8Ocg0a3UuSoYzavmylwuLWQOf3hl0jjMMIw==}
     engines: {node: '>=8'}
-<<<<<<< HEAD
-
-  bluebird@3.4.7:
-    resolution: {integrity: sha512-iD3898SR7sWVRHbiQv+sHUtHnMvC1o3nW5rAcqnq3uOn07DSAppZYUkIGslDz6gXC7HfunPe7YVBgoEJASPcHA==}
-=======
->>>>>>> 455a75e1
 
   bluebird@3.7.2:
     resolution: {integrity: sha512-XpNj6GDQzdfW+r2Wnn7xiSAd7TM3jzkxGXBGTtWKuSXv1xUV+azxAm8jdWZN06QTQk+2N2XB9jRDkvbmQmcRtg==}
@@ -2582,13 +2525,6 @@
   char-regex@1.0.2:
     resolution: {integrity: sha512-kWWXztvZ5SBQV+eRgKFeh8q5sLuZY2+8WUIzlxWVTg+oGwY14qylx1KbKzHd8P6ZYkAg0xyIDU9JMHhyJMZ1jw==}
     engines: {node: '>=10'}
-<<<<<<< HEAD
-
-  chart.js@4.5.0:
-    resolution: {integrity: sha512-aYeC/jDgSEx8SHWZvANYMioYMZ2KX02W6f6uVfyteuCGcadDLcYVHdfdygsTQkQ4TKn5lghoojAsPj5pu0SnvQ==}
-    engines: {pnpm: '>=8'}
-=======
->>>>>>> 455a75e1
 
   check-error@1.0.3:
     resolution: {integrity: sha512-iKEoDYaRmd1mxM90a2OEfWhjsjPpYPuQ+lMYsoxB126+t8fw7ySEO48nmDg5COTjxDI65/Y2OWpeEHk3ZOe8zg==}
@@ -2913,12 +2849,6 @@
   diff@4.0.2:
     resolution: {integrity: sha512-58lmxKSA4BNyLz+HHMUzlOEpg09FV+ev6ZMe3vJihgdxzgcwZ8VoEEPmALCZG9LmqfVoNMMKpttIYTVG6uDY7A==}
     engines: {node: '>=0.3.1'}
-<<<<<<< HEAD
-
-  dingbat-to-unicode@1.0.1:
-    resolution: {integrity: sha512-98l0sW87ZT58pU4i61wa2OHwxbiYSbuxsCBozaVnYX2iCnr3bLM3fIes1/ej7h1YdOKuKt/MLs706TVnALA65w==}
-=======
->>>>>>> 455a75e1
 
   dir-glob@3.0.1:
     resolution: {integrity: sha512-WkrWp9GR4KXfKGYzOLmTuGVi1UWFfws377n9cc55/tb6DuqyF6pcQ5AbiHEshaDpY9v6oaSr2XCDidGmMwdzIA==}
@@ -2951,12 +2881,9 @@
 
   domhandler@2.4.2:
     resolution: {integrity: sha512-JiK04h0Ht5u/80fdLMCEmV4zkNh2BcoMFBmZ/91WtYZ8qVXSKjiw7fXMgFPnHcSZgOo3XdinHvmnDUeMf5R4wA==}
-<<<<<<< HEAD
-=======
 
   dompurify@3.2.6:
     resolution: {integrity: sha512-/2GogDQlohXPZe6D6NOgQvXLPSYBqIWMnZ8zzOhn09REE4eyAzb+Hed3jhoM9OkuaJ8P6ZGTTVWQKAi8ieIzfQ==}
->>>>>>> 455a75e1
 
   domutils@1.7.0:
     resolution: {integrity: sha512-Lgd2XcJ/NjEw+7tFvfKxOzCYKZsdct5lczQ2ZaQY8Djz7pfAD3Gbp8ySJWtreII/vDlMVmxwa6pHmdxIYgttDg==}
@@ -2968,12 +2895,6 @@
   dotenv@16.5.0:
     resolution: {integrity: sha512-m/C+AwOAr9/W1UOIZUo232ejMNnJAJtYQjUbHoNTBNTJSvqzzDh7vnrei3o3r3m9blf6ZoDkvcw0VmozNRFJxg==}
     engines: {node: '>=12'}
-<<<<<<< HEAD
-
-  duck@0.1.12:
-    resolution: {integrity: sha512-wkctla1O6VfP89gQ+J/yDesM0S7B7XLXjKGzXxMDVFg7uEn706niAtyYovKbyq1oT9YwDcly721/iUWoc8MVRg==}
-=======
->>>>>>> 455a75e1
 
   dunder-proto@1.0.1:
     resolution: {integrity: sha512-KIN/nDJBQRcXw0MLVhZE9iQHmG68qAVIBg9CqmUYjmQIhgij9U5MFvrqkUL5FbtyyzZuOeOt0zdeRe4UY7ct+A==}
@@ -3742,13 +3663,10 @@
 
   isexe@2.0.0:
     resolution: {integrity: sha512-RHxMLp9lnKHGHRng9QFhRCMbYAcVpn69smSGcq3f36xjgVVWThj4qqLbTLlq7Ssj8B+fIQ1EuCEGI2lKsyQeIw==}
-<<<<<<< HEAD
-=======
 
   isomorphic-dompurify@2.25.0:
     resolution: {integrity: sha512-bcpJzu9DOjN21qaCVpcoCwUX1ytpvA6EFqCK5RNtPg5+F0Jz9PX50jl6jbEicBNeO87eDDfC7XtPs4zjDClZJg==}
     engines: {node: '>=18'}
->>>>>>> 455a75e1
 
   istanbul-lib-coverage@3.2.2:
     resolution: {integrity: sha512-O8dpsF+r0WV/8MNRKfnmrtCWhuKjxrq2w+jpzBL5UZKTi2LeVWnWOmWRxFlesJONmc+wLAGvKQZEOanko0LFTg==}
@@ -4126,9 +4044,6 @@
     resolution: {integrity: sha512-lyuxPGr/Wfhrlem2CL/UcnUc1zcqKAImBDzukY7Y5F/yQiNdko6+fRLevlw1HgMySw7f611UIY408EtxRSoK3Q==}
     hasBin: true
 
-  lop@0.4.2:
-    resolution: {integrity: sha512-RefILVDQ4DKoRZsJ4Pj22TxE3omDO47yFpkIBoDKzkqPRISs5U1cnAdg/5583YPkWPaLIYHOKRMQSvjFsO26cw==}
-
   loupe@2.3.7:
     resolution: {integrity: sha512-zSMINGVYkdpYSOBmLi0D1Uo7JU9nVdQKrHxC8eYlV+9YKK9WePqAlL7lSlorG/U2Fw1w0hTBmaa/jrQ3UbPHtA==}
 
@@ -4170,14 +4085,6 @@
 
   makeerror@1.0.12:
     resolution: {integrity: sha512-JmqCvUhmt43madlpFzG4BQzG2Z3m6tvQDNKdClZnO3VbIudJYmxsT0FNJMeiB2+JTSlTQTSbU8QdesVmwJcmLg==}
-<<<<<<< HEAD
-
-  mammoth@1.9.1:
-    resolution: {integrity: sha512-4S2v1eP4Yo4so0zGNicJKcP93su3wDPcUk+xvkjSG75nlNjSkDJu8BhWQ+e54BROM0HfA6nPzJn12S6bq2Ko6w==}
-    engines: {node: '>=12.0.0'}
-    hasBin: true
-=======
->>>>>>> 455a75e1
 
   math-intrinsics@1.1.0:
     resolution: {integrity: sha512-/IXtbwEk5HTPyEwyKX6hGkYXxM9nbj64B+ilVJnC/R6B0pH5G4V3b0pVbL7DBj4tkhBAppbQUlf6F6Xl9LHu1g==}
@@ -4458,9 +4365,6 @@
       zod:
         optional: true
 
-  option@0.2.4:
-    resolution: {integrity: sha512-pkEqbDyl8ou5cpq+VsnQbe/WlEy5qS7xPzMS1U55OCG9KPvwFD46zDbxQIj3egJSFc3D+XhYOPUzz49zQAVy7A==}
-
   optionator@0.9.4:
     resolution: {integrity: sha512-6IpQ7mKUxRcZNLIObR0hz7lxsapSSIYNZJwXPGeF0mTVqGKFIXj1DQcMoT22S3ROcLyY/rz0PWaWZ9ayWmad9g==}
     engines: {node: '>= 0.8.0'}
@@ -4793,15 +4697,6 @@
   raw-body@3.0.0:
     resolution: {integrity: sha512-RmkhL8CAyCRPXCE28MMH0z2PNWQBNk2Q09ZdxM9IOOXwxwZbN+qbWaatPkdkWIKL2ZVDImrN/pK5HTRz2PcS4g==}
     engines: {node: '>= 0.8'}
-<<<<<<< HEAD
-
-  react-chartjs-2@5.3.0:
-    resolution: {integrity: sha512-UfZZFnDsERI3c3CZGxzvNJd02SHjaSJ8kgW1djn65H1KK8rehwTjyrRKOG3VTMG8wtHZ5rgAO5oTHtHi9GCCmw==}
-    peerDependencies:
-      chart.js: ^4.1.1
-      react: ^16.8.0 || ^17.0.0 || ^18.0.0 || ^19.0.0
-=======
->>>>>>> 455a75e1
 
   react-dom@18.3.1:
     resolution: {integrity: sha512-5m4nQKp+rZRb09LNH59GM4BxTh9251/ylbKIbpe7TpGxfJ+9kv6BLkLBXIjjspbgbnIBNqlI23tRnTWT0snUIw==}
@@ -5326,8 +5221,6 @@
   tinyspy@2.2.1:
     resolution: {integrity: sha512-KYad6Vy5VDWV4GH3fjpseMQ/XU2BhIYP7Vzd0LG44qRWm/Yt2WCOTicFdvmgo6gWaqooMQCawTtILVQJupKu7A==}
     engines: {node: '>=14.0.0'}
-<<<<<<< HEAD
-=======
 
   tldts-core@6.1.86:
     resolution: {integrity: sha512-Je6p7pkk+KMzMv2XXKmAE3McmolOQFdxkKw0R8EYNr7sELW46JqnNeTX8ybPiQgvg1ymCoF8LXs5fzFaZvJPTA==}
@@ -5335,7 +5228,6 @@
   tldts@6.1.86:
     resolution: {integrity: sha512-WMi/OQ2axVTf/ykqCQgXiIct+mSQDFdH2fkwhPwgEwvJ1kSzZRiinb0zF2Xb8u4+OqPChmyI6MEu4EezNJz+FQ==}
     hasBin: true
->>>>>>> 455a75e1
 
   tmpl@1.0.5:
     resolution: {integrity: sha512-3f0uOEAQwIqGuWW2MVzYg8fV/QNnc/IpuJNG837rLuczAaLVHslWHZQj4IGiEl5Hs3kkbhwL9Ab7Hrsmuj+Smw==}
@@ -5351,13 +5243,10 @@
   tough-cookie@4.1.4:
     resolution: {integrity: sha512-Loo5UUvLD9ScZ6jh8beX1T6sO1w2/MpCRpEP7V280GKMVUQ0Jzar2U3UJPsrdbziLEMMhu3Ujnq//rhiFuIeag==}
     engines: {node: '>=6'}
-<<<<<<< HEAD
-=======
 
   tough-cookie@5.1.2:
     resolution: {integrity: sha512-FVDYdxtnj0G6Qm/DhNPSb8Ju59ULcup3tuJxkFb5K8Bv2pUXILbf0xZWU8PX8Ov19OXljbUyveOFwRMwkXzO+A==}
     engines: {node: '>=16'}
->>>>>>> 455a75e1
 
   tr46@0.0.3:
     resolution: {integrity: sha512-N3WMsuqV66lT30CrXNbEjx4GEwlow3v6rr4mCcv6prnfwhS01rkgyFdjPNBYd9br7LpXV1+Emh01fHnq2Gdgrw==}
@@ -5505,12 +5394,6 @@
 
   unbzip2-stream@1.4.3:
     resolution: {integrity: sha512-mlExGW4w71ebDJviH16lQLtZS32VKqsSfk80GCfUlwT/4/hNRFsoscrF/c++9xinkMzECL1uL9DDwXqFWkruPg==}
-<<<<<<< HEAD
-
-  underscore@1.13.7:
-    resolution: {integrity: sha512-GMXzWtsc57XAtguZgaQViUOzs0KTkk8ojr3/xAxXLITqf/3EMwxC0inyETfDFjH/Krbhuep0HNbbjI9i/q3F3g==}
-=======
->>>>>>> 455a75e1
 
   undici-types@6.21.0:
     resolution: {integrity: sha512-iwDZqg0QAGrg9Rav5H4n0M64c3mkR59cJ6wQp+7C4nI0gsmExaedaYLNO44eT4AtBBwjbTiGPMlt2Md0T9H9JQ==}
@@ -5577,13 +5460,6 @@
 
   uuid@10.0.0:
     resolution: {integrity: sha512-8XkAphELsDnEGrDxUOHB3RGvXz6TeuYSGEZBOjtTtPm2lwhGBjLgOzLHB63IUWfBpNucQjND6d3AOudO+H3RWQ==}
-<<<<<<< HEAD
-    hasBin: true
-
-  uuid@11.1.0:
-    resolution: {integrity: sha512-0/A9rDy9P7cJ+8w1c9WD9V//9Wj15Ce2MPz8Ri6032usz+NfePxx5AcN3bN+r6ZL6jEo066/yNYB3tn4pQEx+A==}
-=======
->>>>>>> 455a75e1
     hasBin: true
 
   uuid@8.3.2:
@@ -5600,8 +5476,6 @@
   v8-to-istanbul@9.3.0:
     resolution: {integrity: sha512-kiGUalWN+rgBJ/1OHZsBtU4rXZOfj/7rKQxULKlIzwzQSvMJUUNgPwJEEh7gU6xEVxC0ahoOBvN2YI8GH6FNgA==}
     engines: {node: '>=10.12.0'}
-<<<<<<< HEAD
-=======
 
   validator@13.12.0:
     resolution: {integrity: sha512-c1Q0mCiPlgdTVVVIJIrBuxNicYE+t/7oKeI9MWLj3fh/uq2Pxh/3eeWbVZ4OcGW1TUf53At0njHw5SMdA3tmMg==}
@@ -5610,7 +5484,6 @@
   validator@13.15.15:
     resolution: {integrity: sha512-BgWVbCI72aIQy937xbawcs+hrVaN/CZ2UwutgaJ36hGqRrLNM+f5LUT/YPRbo8IV/ASeFzXszezV+y2+rq3l8A==}
     engines: {node: '>= 0.10'}
->>>>>>> 455a75e1
 
   vary@1.1.2:
     resolution: {integrity: sha512-BNGbWLfd0eUPabhkXUVm0j8uuvREyTh5ovRa/dyow/BqAbZJyC+5fU+IzQOzmAKzYqYRAISoRhdQr3eIZ/PXqg==}
@@ -5798,13 +5671,6 @@
   xmlbuilder2@2.1.2:
     resolution: {integrity: sha512-PI710tmtVlQ5VmwzbRTuhmVhKnj9pM8Si+iOZCV2g2SNo3gCrpzR2Ka9wNzZtqfD+mnP+xkrqoNy0sjKZqP4Dg==}
     engines: {node: '>=8.0'}
-<<<<<<< HEAD
-
-  xmlbuilder@10.1.1:
-    resolution: {integrity: sha512-OyzrcFLL/nb6fMGHbiRDuPup9ljBycsdCypwuyg5AAHvyWzGfChJpCXMG88AGTIMFhGZ9RccFN1e6lhg3hkwKg==}
-    engines: {node: '>=4.0'}
-=======
->>>>>>> 455a75e1
 
   xmlchars@2.2.0:
     resolution: {integrity: sha512-JZnDKK8B0RCDw84FNdDAIpZK+JuJw+s7Lz8nksI7SIuU3UXJJslUthsi+uWBUYOwPFwW7W7PRLRfUKpxjtjFCw==}
@@ -7079,8 +6945,6 @@
       '@jridgewell/resolve-uri': 3.1.2
       '@jridgewell/sourcemap-codec': 1.5.0
 
-  '@kurkle/color@0.3.4': {}
-
   '@modelcontextprotocol/sdk@1.0.1':
     dependencies:
       content-type: 1.0.5
@@ -8021,11 +7885,7 @@
     dependencies:
       '@types/node': 20.19.0
 
-<<<<<<< HEAD
-  '@types/uuid@10.0.0': {}
-=======
   '@types/validator@13.15.2': {}
->>>>>>> 455a75e1
 
   '@types/yargs-parser@21.0.3': {}
 
@@ -8194,8 +8054,6 @@
       loupe: 2.3.7
       pretty-format: 29.7.0
 
-  '@xmldom/xmldom@0.8.10': {}
-
   abort-controller@3.0.0:
     dependencies:
       event-target-shim: 5.0.1
@@ -8449,8 +8307,6 @@
 
   binary-extensions@2.3.0: {}
 
-  bluebird@3.4.7: {}
-
   bluebird@3.7.2: {}
 
   body-parser@1.20.3:
@@ -8600,10 +8456,6 @@
   chalk@5.4.1: {}
 
   char-regex@1.0.2: {}
-
-  chart.js@4.5.0:
-    dependencies:
-      '@kurkle/color': 0.3.4
 
   check-error@1.0.3:
     dependencies:
@@ -8913,8 +8765,6 @@
 
   diff@4.0.2: {}
 
-  dingbat-to-unicode@1.0.1: {}
-
   dir-glob@3.0.1:
     dependencies:
       path-type: 4.0.0
@@ -8958,10 +8808,6 @@
       is-obj: 2.0.0
 
   dotenv@16.5.0: {}
-
-  duck@0.1.12:
-    dependencies:
-      underscore: 1.13.7
 
   dunder-proto@1.0.1:
     dependencies:
@@ -10606,12 +10452,6 @@
     dependencies:
       js-tokens: 4.0.0
 
-  lop@0.4.2:
-    dependencies:
-      duck: 0.1.12
-      option: 0.2.4
-      underscore: 1.13.7
-
   loupe@2.3.7:
     dependencies:
       get-func-name: 2.0.2
@@ -10651,19 +10491,6 @@
   makeerror@1.0.12:
     dependencies:
       tmpl: 1.0.5
-
-  mammoth@1.9.1:
-    dependencies:
-      '@xmldom/xmldom': 0.8.10
-      argparse: 1.0.10
-      base64-js: 1.5.1
-      bluebird: 3.4.7
-      dingbat-to-unicode: 1.0.1
-      jszip: 3.10.1
-      lop: 0.4.2
-      path-is-absolute: 1.0.1
-      underscore: 1.13.7
-      xmlbuilder: 10.1.1
 
   math-intrinsics@1.1.0: {}
 
@@ -10889,8 +10716,6 @@
     optionalDependencies:
       ws: 8.18.2
       zod: 3.25.58
-
-  option@0.2.4: {}
 
   optionator@0.9.4:
     dependencies:
@@ -11242,11 +11067,6 @@
       http-errors: 2.0.0
       iconv-lite: 0.6.3
       unpipe: 1.0.0
-
-  react-chartjs-2@5.3.0(chart.js@4.5.0)(react@18.3.1):
-    dependencies:
-      chart.js: 4.5.0
-      react: 18.3.1
 
   react-dom@18.3.1(react@18.3.1):
     dependencies:
@@ -12035,8 +11855,6 @@
       buffer: 5.7.1
       through: 2.3.8
 
-  underscore@1.13.7: {}
-
   undici-types@6.21.0: {}
 
   unicode-properties@1.4.1:
@@ -12098,8 +11916,6 @@
   utils-merge@1.0.1: {}
 
   uuid@10.0.0: {}
-
-  uuid@11.1.0: {}
 
   uuid@8.3.2: {}
 
@@ -12315,8 +12131,6 @@
       '@oozcitak/infra': 1.0.5
       '@oozcitak/util': 8.3.3
 
-  xmlbuilder@10.1.1: {}
-
   xmlchars@2.2.0: {}
 
   xtend@4.0.2: {}
